package validation

import (
	"fmt"
	"time"

	"github.com/attestantio/go-eth2-client/spec/phase0"
	spectypes "github.com/ssvlabs/ssv-spec/types"
)

func (mv *messageValidator) committeeRole(role spectypes.RunnerRole) bool {
	return role == spectypes.RoleCommittee
}

func (mv *messageValidator) validateSlotTime(messageSlot phase0.Slot, role spectypes.RunnerRole, receivedAt time.Time) error {
	if earliness := mv.messageEarliness(messageSlot, receivedAt); earliness > clockErrorTolerance {
		e := ErrEarlySlotMessage
		e.got = fmt.Sprintf("early by %v", earliness)
		return e
	}

	if lateness := mv.messageLateness(messageSlot, role, receivedAt); lateness > clockErrorTolerance {
		e := ErrLateSlotMessage
		e.got = fmt.Sprintf("late by %v", lateness)
		return e
	}

	return nil
}

// messageEarliness returns how early message is or 0 if it's not
func (mv *messageValidator) messageEarliness(slot phase0.Slot, receivedAt time.Time) time.Duration {
	return mv.netCfg.Beacon.GetSlotStartTime(slot).Sub(receivedAt)
}

// messageLateness returns how late message is or 0 if it's not
func (mv *messageValidator) messageLateness(slot phase0.Slot, role spectypes.RunnerRole, receivedAt time.Time) time.Duration {
	var ttl phase0.Slot
	switch role {
	case spectypes.RoleProposer, spectypes.RoleSyncCommitteeContribution:
		ttl = 1 + LateSlotAllowance
	case spectypes.RoleCommittee, spectypes.RoleAggregator:
<<<<<<< HEAD
		ttl = phase0.Slot(mv.netCfg.Beacon.SlotsPerEpoch()) + LateSlotAllowance
=======
		ttl = MaxStoredSlots(mv.netCfg)
>>>>>>> 055ac8ab
	case spectypes.RoleValidatorRegistration, spectypes.RoleVoluntaryExit:
		return 0
	}

	deadline := mv.netCfg.Beacon.GetSlotStartTime(slot + ttl).
		Add(lateMessageMargin)

	return receivedAt.Sub(deadline)
}

func (mv *messageValidator) validateDutyCount(
	msgID spectypes.MessageID,
	msgSlot phase0.Slot,
	validatorIndices []phase0.ValidatorIndex,
	signerStateBySlot *OperatorState,
) error {
	dutyCount := signerStateBySlot.DutyCount(mv.netCfg.Beacon.EstimatedEpochAtSlot(msgSlot))

	dutyLimit, exists := mv.dutyLimit(msgID, msgSlot, validatorIndices)
	if !exists {
		return nil
	}

	// Check if the duty count exceeds or equals the duty limit.
	// This validation occurs before the state is updated, which is why
	// the first count starts at 0 and we use an inclusive comparison (>=).
	if dutyCount > dutyLimit {
		err := ErrTooManyDutiesPerEpoch
		err.got = fmt.Sprintf("%v (role %v)", dutyCount, msgID.GetRoleType())
		err.want = fmt.Sprintf("less than %v", dutyLimit)
		return err
	}

	return nil
}

func (mv *messageValidator) dutyLimit(msgID spectypes.MessageID, slot phase0.Slot, validatorIndices []phase0.ValidatorIndex) (uint64, bool) {
	switch msgID.GetRoleType() {
	case spectypes.RoleVoluntaryExit:
		pk := phase0.BLSPubKey{}
		copy(pk[:], msgID.GetDutyExecutorID())

		return mv.dutyStore.VoluntaryExit.GetDutyCount(slot, pk), true

	case spectypes.RoleAggregator, spectypes.RoleValidatorRegistration:
		return 2, true

	case spectypes.RoleCommittee:
		validatorIndexCount := uint64(len(validatorIndices))
		slotsPerEpoch := mv.netCfg.Beacon.SlotsPerEpoch()

		// Skip duty search if validators * 2 exceeds slots per epoch,
		// as the maximum duties per epoch is capped at the number of slots.
		// This avoids unnecessary checks.
		if validatorIndexCount < slotsPerEpoch/2 {
			// Check if there is at least one validator in the sync committee.
			// If so, the duty limit is equal to the number of slots per epoch.
			period := mv.netCfg.Beacon.EstimatedSyncCommitteePeriodAtEpoch(mv.netCfg.Beacon.EstimatedEpochAtSlot(slot))
			for _, i := range validatorIndices {
				if mv.dutyStore.SyncCommittee.Duty(period, i) != nil {
					return slotsPerEpoch, true
				}
			}
		}

		return min(slotsPerEpoch, 2*validatorIndexCount), true

	default:
		return 0, false
	}
}

func (mv *messageValidator) validateBeaconDuty(
	role spectypes.RunnerRole,
	slot phase0.Slot,
	indices []phase0.ValidatorIndex,
) error {
	// Rule: For a proposal duty message, we check if the validator is assigned to it
	if role == spectypes.RoleProposer {
		epoch := mv.netCfg.Beacon.EstimatedEpochAtSlot(slot)
		// Non-committee roles always have one validator index.
		validatorIndex := indices[0]
		if mv.dutyStore.Proposer.ValidatorDuty(epoch, slot, validatorIndex) == nil {
			return ErrNoDuty
		}
	}

	// Rule: For a sync committee aggregation duty message, we check if the validator is assigned to it
	if role == spectypes.RoleSyncCommitteeContribution {
		period := mv.netCfg.Beacon.EstimatedSyncCommitteePeriodAtEpoch(mv.netCfg.Beacon.EstimatedEpochAtSlot(slot))
		// Non-committee roles always have one validator index.
		validatorIndex := indices[0]
		if mv.dutyStore.SyncCommittee.Duty(period, validatorIndex) == nil {
			return ErrNoDuty
		}
	}

	return nil
}<|MERGE_RESOLUTION|>--- conflicted
+++ resolved
@@ -40,11 +40,7 @@
 	case spectypes.RoleProposer, spectypes.RoleSyncCommitteeContribution:
 		ttl = 1 + LateSlotAllowance
 	case spectypes.RoleCommittee, spectypes.RoleAggregator:
-<<<<<<< HEAD
-		ttl = phase0.Slot(mv.netCfg.Beacon.SlotsPerEpoch()) + LateSlotAllowance
-=======
 		ttl = MaxStoredSlots(mv.netCfg)
->>>>>>> 055ac8ab
 	case spectypes.RoleValidatorRegistration, spectypes.RoleVoluntaryExit:
 		return 0
 	}
