package validation

import (
	"fmt"
	"time"

	"github.com/attestantio/go-eth2-client/spec/phase0"
	spectypes "github.com/ssvlabs/ssv-spec/types"
)

func (mv *messageValidator) committeeRole(role spectypes.RunnerRole) bool {
	return role == spectypes.RoleCommittee
}

func (mv *messageValidator) validateSlotTime(messageSlot phase0.Slot, role spectypes.RunnerRole, receivedAt time.Time) error {
	if earliness := mv.messageEarliness(messageSlot, receivedAt); earliness > clockErrorTolerance {
		e := ErrEarlySlotMessage
		e.got = fmt.Sprintf("early by %v", earliness)
		return e
	}

	if lateness := mv.messageLateness(messageSlot, role, receivedAt); lateness > clockErrorTolerance {
		e := ErrLateSlotMessage
		e.got = fmt.Sprintf("late by %v", lateness)
		return e
	}

	return nil
}

// messageEarliness returns how early message is or 0 if it's not
func (mv *messageValidator) messageEarliness(slot phase0.Slot, receivedAt time.Time) time.Duration {
	return mv.netCfg.Beacon.GetSlotStartTime(slot).Sub(receivedAt)
}

// messageLateness returns how late message is or 0 if it's not
func (mv *messageValidator) messageLateness(slot phase0.Slot, role spectypes.RunnerRole, receivedAt time.Time) time.Duration {
	var ttl phase0.Slot
	switch role {
	case spectypes.RoleProposer, spectypes.RoleSyncCommitteeContribution:
		ttl = 1 + LateSlotAllowance
	case spectypes.RoleCommittee, spectypes.RoleAggregator:
<<<<<<< HEAD
		ttl = phase0.Slot(mv.netCfg.Beacon.SlotsPerEpoch()) + LateSlotAllowance
=======
		ttl = MaxStoredSlots(mv.netCfg)
>>>>>>> dc7f0d67
	case spectypes.RoleValidatorRegistration, spectypes.RoleVoluntaryExit:
		return 0
	}

	deadline := mv.netCfg.Beacon.GetSlotStartTime(slot + ttl).
		Add(lateMessageMargin)

	return receivedAt.Sub(deadline)
}

func (mv *messageValidator) validateDutyCount(
	msgID spectypes.MessageID,
	msgSlot phase0.Slot,
	validatorIndices []phase0.ValidatorIndex,
	signerStateBySlot *OperatorState,
) error {
	dutyCount := signerStateBySlot.DutyCount(mv.netCfg.Beacon.EstimatedEpochAtSlot(msgSlot))

	dutyLimit, exists := mv.dutyLimit(msgID, msgSlot, validatorIndices)
	if !exists {
		return nil
	}

	// Check if the duty count exceeds or equals the duty limit.
	// This validation occurs before the state is updated, which is why
	// the first count starts at 0 and we use an inclusive comparison (>=).
	if dutyCount > dutyLimit {
		err := ErrTooManyDutiesPerEpoch
		err.got = fmt.Sprintf("%v (role %v)", dutyCount, msgID.GetRoleType())
		err.want = fmt.Sprintf("less than %v", dutyLimit)
		return err
	}

	return nil
}

func (mv *messageValidator) dutyLimit(msgID spectypes.MessageID, slot phase0.Slot, validatorIndices []phase0.ValidatorIndex) (uint64, bool) {
	switch msgID.GetRoleType() {
	case spectypes.RoleVoluntaryExit:
		pk := phase0.BLSPubKey{}
		copy(pk[:], msgID.GetDutyExecutorID())

		return mv.dutyStore.VoluntaryExit.GetDutyCount(slot, pk), true

	case spectypes.RoleAggregator, spectypes.RoleValidatorRegistration:
		return 2, true

	case spectypes.RoleCommittee:
		validatorIndexCount := uint64(len(validatorIndices))
		slotsPerEpoch := mv.netCfg.Beacon.SlotsPerEpoch()

		// Skip duty search if validators * 2 exceeds slots per epoch,
		// as the maximum duties per epoch is capped at the number of slots.
		// This avoids unnecessary checks.
		if validatorIndexCount < slotsPerEpoch/2 {
			// Check if there is at least one validator in the sync committee.
			// If so, the duty limit is equal to the number of slots per epoch.
			period := mv.netCfg.Beacon.EstimatedSyncCommitteePeriodAtEpoch(mv.netCfg.Beacon.EstimatedEpochAtSlot(slot))
			for _, i := range validatorIndices {
				if mv.dutyStore.SyncCommittee.Duty(period, i) != nil {
					return slotsPerEpoch, true
				}
			}
		}

		return min(slotsPerEpoch, 2*validatorIndexCount), true

	default:
		return 0, false
	}
}

func (mv *messageValidator) validateBeaconDuty(
	role spectypes.RunnerRole,
	slot phase0.Slot,
	indices []phase0.ValidatorIndex,
) error {
	// Rule: For a proposal duty message, we check if the validator is assigned to it
	if role == spectypes.RoleProposer {
		epoch := mv.netCfg.Beacon.EstimatedEpochAtSlot(slot)
		// Non-committee roles always have one validator index.
		validatorIndex := indices[0]
		if mv.dutyStore.Proposer.ValidatorDuty(epoch, slot, validatorIndex) == nil {
			return ErrNoDuty
		}
	}

	// Rule: For a sync committee aggregation duty message, we check if the validator is assigned to it
	if role == spectypes.RoleSyncCommitteeContribution {
		period := mv.netCfg.Beacon.EstimatedSyncCommitteePeriodAtEpoch(mv.netCfg.Beacon.EstimatedEpochAtSlot(slot))
		// Non-committee roles always have one validator index.
		validatorIndex := indices[0]
		if mv.dutyStore.SyncCommittee.Duty(period, validatorIndex) == nil {
			return ErrNoDuty
		}
	}

	return nil
}<|MERGE_RESOLUTION|>--- conflicted
+++ resolved
@@ -38,13 +38,9 @@
 	var ttl phase0.Slot
 	switch role {
 	case spectypes.RoleProposer, spectypes.RoleSyncCommitteeContribution:
-		ttl = 1 + LateSlotAllowance
+		ttl = 1 + lateSlotAllowance
 	case spectypes.RoleCommittee, spectypes.RoleAggregator:
-<<<<<<< HEAD
-		ttl = phase0.Slot(mv.netCfg.Beacon.SlotsPerEpoch()) + LateSlotAllowance
-=======
 		ttl = MaxStoredSlots(mv.netCfg)
->>>>>>> dc7f0d67
 	case spectypes.RoleValidatorRegistration, spectypes.RoleVoluntaryExit:
 		return 0
 	}
