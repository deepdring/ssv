--- conflicted
+++ resolved
@@ -15,11 +15,7 @@
 	clockErrorTolerance     = time.Millisecond * 50
 	allowedRoundsInFuture   = 1
 	allowedRoundsInPast     = 2
-<<<<<<< HEAD
-	lateSlotAllowance       = phase0.Slot(2)
-=======
-	LateSlotAllowance       = 2
->>>>>>> 1a5c07ef
+	LateSlotAllowance       = phase0.Slot(2)
 	syncCommitteeSize       = 512
 	rsaSignatureSize        = 256
 	operatorIDSize          = 8 // uint64
