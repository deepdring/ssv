--- conflicted
+++ resolved
@@ -591,20 +591,15 @@
 		return csItem.Value()
 	}
 
-<<<<<<< HEAD
 	cs := &ConsensusState{
 		Signers: hashmap.New[spectypes.OperatorID, *SignerState](),
 	}
 	mv.state.Set(id, cs, mv.cacheTTL)
 	return cs
-=======
-	cs, _ := mv.index.Load(id)
-	return cs.(*ConsensusState)
 }
 
 func (mv *messageValidator) inCommittee(share *ssvtypes.SSVShare) bool {
 	return slices.ContainsFunc(share.Committee, func(operator *spectypes.Operator) bool {
 		return operator.OperatorID == mv.getOwnOperatorID()
 	})
->>>>>>> 97d6c4bc
 }