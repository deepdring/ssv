--- conflicted
+++ resolved
@@ -313,14 +313,6 @@
 		return CommitteeInfo{}, e
 	}
 
-<<<<<<< HEAD
-=======
-	operators := make([]spectypes.OperatorID, 0, len(share.Committee))
-	for _, c := range share.Committee {
-		operators = append(operators, c.Signer)
-	}
-
->>>>>>> a5aefd45
 	indices := []phase0.ValidatorIndex{share.ValidatorIndex}
 	return committeeInfoFromShare(share, indices), nil
 }
