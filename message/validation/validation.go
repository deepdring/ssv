// Package validation provides functions and structures for validating messages.
package validation

// validator.go contains main code for validation and most of the rule checks.

import (
	"context"
	"encoding/hex"
	"fmt"
	"slices"
	"sync"
	"time"

	"github.com/attestantio/go-eth2-client/spec/phase0"
	"github.com/jellydator/ttlcache/v3"
	pubsub "github.com/libp2p/go-libp2p-pubsub"
	"github.com/libp2p/go-libp2p/core/peer"
	spectypes "github.com/ssvlabs/ssv-spec/types"
	"go.uber.org/zap"
<<<<<<< HEAD
=======
	"tailscale.com/util/singleflight"
>>>>>>> 61185161

	"github.com/ssvlabs/ssv/message/signatureverifier"
	"github.com/ssvlabs/ssv/network/commons"
	"github.com/ssvlabs/ssv/networkconfig"
	"github.com/ssvlabs/ssv/operator/duties/dutystore"
	"github.com/ssvlabs/ssv/protocol/v2/ssv/queue"
	"github.com/ssvlabs/ssv/registry/storage"
<<<<<<< HEAD
=======
	"github.com/ssvlabs/ssv/utils/casts"
>>>>>>> 61185161
)

// MessageValidator defines methods for validating pubsub messages.
type MessageValidator interface {
	ValidatorForTopic(topic string) func(ctx context.Context, p peer.ID, pmsg *pubsub.Message) pubsub.ValidationResult
	Validate(ctx context.Context, p peer.ID, pmsg *pubsub.Message) pubsub.ValidationResult
}

type messageValidator struct {
<<<<<<< HEAD
	logger                *zap.Logger
	netCfg                networkconfig.Interface
=======
	logger          *zap.Logger
	netCfg          networkconfig.NetworkConfig
	pectraForkEpoch phase0.Epoch

>>>>>>> 61185161
	consensusStateIndex   map[consensusID]*consensusState
	consensusStateIndexMu sync.Mutex

	validatorStore storage.ValidatorStore
	dutyStore      *dutystore.Store

	signatureVerifier signatureverifier.SignatureVerifier // TODO: use spectypes.SignatureVerifier

	// validationLockCache is a map of locks (SSV message ID -> lock) to ensure messages with
	// same ID apply any state modifications (during message validation - which is not
	// stateless) in isolated synchronised manner with respect to each other.
	validationLockCache *ttlcache.Cache[spectypes.MessageID, *sync.Mutex]
	// validationLocksInflight helps us prevent generating 2 different validation locks
	// for messages that must lock on the same lock (messages with same ID) when undergoing
	// validation (that validation is not stateless - it often requires messageValidator to
	// update some state).
	validationLocksInflight singleflight.Group[spectypes.MessageID, *sync.Mutex]

	selfPID    peer.ID
	selfAccept bool
}

// New returns a new MessageValidator with the given network configuration and options.
func New(
	netCfg networkconfig.Interface,
	validatorStore storage.ValidatorStore,
	dutyStore *dutystore.Store,
	signatureVerifier signatureverifier.SignatureVerifier,
	pectraForkEpoch phase0.Epoch,
	opts ...Option,
) MessageValidator {
	mv := &messageValidator{
		logger:              zap.NewNop(),
		netCfg:              netCfg,
		consensusStateIndex: make(map[consensusID]*consensusState),
		validationLockCache: ttlcache.New[spectypes.MessageID, *sync.Mutex](),
		validatorStore:      validatorStore,
		dutyStore:           dutyStore,
		signatureVerifier:   signatureVerifier,
		pectraForkEpoch:     pectraForkEpoch,
	}

	for _, opt := range opts {
		opt(mv)
	}

	// Start automatic expired item deletion for validationLockCache.
	go mv.validationLockCache.Start()

	return mv
}

// ValidatorForTopic returns a validation function for the given topic.
// This function can be used to validate messages within the libp2p pubsub framework.
func (mv *messageValidator) ValidatorForTopic(_ string) func(ctx context.Context, p peer.ID, pmsg *pubsub.Message) pubsub.ValidationResult {
	return mv.Validate
}

// Validate validates the given pubsub message.
// Depending on the outcome, it will return one of the pubsub validation results (Accept, Ignore, or Reject).
func (mv *messageValidator) Validate(ctx context.Context, peerID peer.ID, pmsg *pubsub.Message) pubsub.ValidationResult {
	if mv.selfAccept && peerID == mv.selfPID {
		return mv.validateSelf(pmsg)
	}

	validationStart := time.Now()
	defer func() {
		messageValidationDurationHistogram.Record(ctx, time.Since(validationStart).Seconds())
	}()

	recordMessage(ctx)

	decodedMessage, err := mv.handlePubsubMessage(pmsg, time.Now())
	if err != nil {
		return mv.handleValidationError(ctx, peerID, decodedMessage, err)
	}

	pmsg.ValidatorData = decodedMessage

	return mv.handleValidationSuccess(ctx, decodedMessage)
}

func (mv *messageValidator) handlePubsubMessage(pMsg *pubsub.Message, receivedAt time.Time) (*queue.SSVMessage, error) {
	if err := mv.validatePubSubMessage(pMsg); err != nil {
		return nil, err
	}

	signedSSVMessage, err := mv.decodeSignedSSVMessage(pMsg)
	if err != nil {
		return nil, err
	}

	return mv.handleSignedSSVMessage(signedSSVMessage, pMsg.GetTopic(), receivedAt)
}

func (mv *messageValidator) handleSignedSSVMessage(signedSSVMessage *spectypes.SignedSSVMessage, topic string, receivedAt time.Time) (*queue.SSVMessage, error) {
	decodedMessage := &queue.SSVMessage{
		SignedSSVMessage: signedSSVMessage,
	}

	if err := mv.validateSignedSSVMessage(signedSSVMessage); err != nil {
		return decodedMessage, err
	}

	decodedMessage.SSVMessage = signedSSVMessage.SSVMessage

	if err := mv.validateSSVMessage(signedSSVMessage.SSVMessage); err != nil {
		return decodedMessage, err
	}

	// TODO: leverage the ValidatorStore to keep track of committees' indices and return them in Committee methods (which already return a Committee struct that we should add an Indices filter to): https://github.com/ssvlabs/ssv/pull/1393#discussion_r1667681686
	committeeInfo, err := mv.getCommitteeAndValidatorIndices(signedSSVMessage.SSVMessage.GetID())
	if err != nil {
		return decodedMessage, err
	}

	if err := mv.committeeChecks(signedSSVMessage, committeeInfo, topic); err != nil {
		return decodedMessage, err
	}

	validationMu := mv.getValidationLock(signedSSVMessage.SSVMessage.GetID())
	validationMu.Lock()
	defer validationMu.Unlock()

	switch signedSSVMessage.SSVMessage.MsgType {
	case spectypes.SSVConsensusMsgType:
		consensusMessage, err := mv.validateConsensusMessage(signedSSVMessage, committeeInfo, receivedAt)
		decodedMessage.Body = consensusMessage
		if err != nil {
			return decodedMessage, err
		}

	case spectypes.SSVPartialSignatureMsgType:
		partialSignatureMessages, err := mv.validatePartialSignatureMessage(signedSSVMessage, committeeInfo, receivedAt)
		decodedMessage.Body = partialSignatureMessages
		if err != nil {
			return decodedMessage, err
		}

	default:
		return decodedMessage, fmt.Errorf("unreachable: message type assertion should have been done")
	}

	return decodedMessage, nil
}

func (mv *messageValidator) committeeChecks(signedSSVMessage *spectypes.SignedSSVMessage, committeeInfo CommitteeInfo, topic string) error {
	if err := mv.belongsToCommittee(signedSSVMessage.OperatorIDs, committeeInfo.operatorIDs); err != nil {
		return err
	}

	// Rule: Check if message was sent in the correct topic
	messageTopics := commons.CommitteeTopicID(committeeInfo.committeeID)
	topicBaseName := commons.GetTopicBaseName(topic)
	if !slices.Contains(messageTopics, topicBaseName) {
		e := ErrIncorrectTopic
		e.got = fmt.Sprintf("topic %v / base name %v", topic, topicBaseName)
		e.want = messageTopics
		return e
	}

	return nil
}

func (mv *messageValidator) getValidationLock(messageID spectypes.MessageID) *sync.Mutex {
	lock, _, _ := mv.validationLocksInflight.Do(messageID, func() (*sync.Mutex, error) {
		cachedLock := mv.validationLockCache.Get(messageID)
		if cachedLock != nil {
			return cachedLock.Value(), nil
		}

		lock := &sync.Mutex{}

		epochDuration := casts.DurationFromUint64(mv.netCfg.Beacon.SlotsPerEpoch()) * mv.netCfg.Beacon.SlotDurationSec()
		// validationLockTTL specifies how much time a particular validation lock is meant to
		// live. It must be large enough for validation lock to never expire while we still are
		// expecting to process messages targeting that same validation lock. For a message
		// that will get rejected due to being stale (even after acquiring some validation lock)
		// it doesn't matter which exact lock will get acquired (because no state updates will
		// be allowed to take place).
		// 2 epoch duration is a safe TTL to use - message validation will reject processing
		// for any message older than that.
		validationLockTTL := 2 * epochDuration
		mv.validationLockCache.Set(messageID, lock, validationLockTTL)

		return lock, nil
	})
	return lock
}

type CommitteeInfo struct {
	operatorIDs []spectypes.OperatorID
	indices     []phase0.ValidatorIndex
	committeeID spectypes.CommitteeID
}

func (mv *messageValidator) getCommitteeAndValidatorIndices(msgID spectypes.MessageID) (CommitteeInfo, error) {
	if mv.committeeRole(msgID.GetRoleType()) {
		// TODO: add metrics and logs for committee role
		committeeID := spectypes.CommitteeID(msgID.GetDutyExecutorID()[16:])

		// Rule: Cluster does not exist
		committee, exists := mv.validatorStore.Committee(committeeID) // TODO: consider passing whole duty executor ID
		if !exists {
			e := ErrNonExistentCommitteeID
			e.got = hex.EncodeToString(committeeID[:])
			return CommitteeInfo{}, e
		}

		if len(committee.Indices) == 0 {
			return CommitteeInfo{}, ErrNoValidators
		}

		return CommitteeInfo{
			operatorIDs: committee.Operators,
			indices:     committee.Indices,
			committeeID: committeeID,
		}, nil
	}

	share, exists := mv.validatorStore.Validator(msgID.GetDutyExecutorID())
	if !exists {
		e := ErrUnknownValidator
		e.got = hex.EncodeToString(msgID.GetDutyExecutorID())
		return CommitteeInfo{}, e
	}

	// Rule: If validator is liquidated
	if share.Liquidated {
		return CommitteeInfo{}, ErrValidatorLiquidated
	}

	if !share.HasBeaconMetadata() {
		return CommitteeInfo{}, ErrNoShareMetadata
	}

	// Rule: If validator is not active
	if !share.IsAttesting(mv.netCfg.EstimatedCurrentEpoch()) {
		e := ErrValidatorNotAttesting
		e.got = share.Status.String()
		return CommitteeInfo{}, e
	}

	var operators []spectypes.OperatorID
	for _, c := range share.Committee {
		operators = append(operators, c.Signer)
	}

	return CommitteeInfo{
		operatorIDs: operators,
		indices:     []phase0.ValidatorIndex{share.ValidatorIndex},
		committeeID: share.CommitteeID(),
	}, nil
}

func (mv *messageValidator) consensusState(messageID spectypes.MessageID) *consensusState {
	mv.consensusStateIndexMu.Lock()
	defer mv.consensusStateIndexMu.Unlock()

	id := consensusID{
		DutyExecutorID: string(messageID.GetDutyExecutorID()),
		Role:           messageID.GetRoleType(),
	}

	if _, ok := mv.consensusStateIndex[id]; !ok {
		cs := &consensusState{
			state:           make(map[spectypes.OperatorID]*OperatorState),
			storedSlotCount: mv.netCfg.SlotsPerEpoch() * 2, // store last two epochs to calculate duty count
		}
		mv.consensusStateIndex[id] = cs
	}

	return mv.consensusStateIndex[id]
}<|MERGE_RESOLUTION|>--- conflicted
+++ resolved
@@ -17,10 +17,7 @@
 	"github.com/libp2p/go-libp2p/core/peer"
 	spectypes "github.com/ssvlabs/ssv-spec/types"
 	"go.uber.org/zap"
-<<<<<<< HEAD
-=======
 	"tailscale.com/util/singleflight"
->>>>>>> 61185161
 
 	"github.com/ssvlabs/ssv/message/signatureverifier"
 	"github.com/ssvlabs/ssv/network/commons"
@@ -28,10 +25,7 @@
 	"github.com/ssvlabs/ssv/operator/duties/dutystore"
 	"github.com/ssvlabs/ssv/protocol/v2/ssv/queue"
 	"github.com/ssvlabs/ssv/registry/storage"
-<<<<<<< HEAD
-=======
 	"github.com/ssvlabs/ssv/utils/casts"
->>>>>>> 61185161
 )
 
 // MessageValidator defines methods for validating pubsub messages.
@@ -41,15 +35,10 @@
 }
 
 type messageValidator struct {
-<<<<<<< HEAD
-	logger                *zap.Logger
-	netCfg                networkconfig.Interface
-=======
 	logger          *zap.Logger
-	netCfg          networkconfig.NetworkConfig
+	netCfg          networkconfig.Interface
 	pectraForkEpoch phase0.Epoch
 
->>>>>>> 61185161
 	consensusStateIndex   map[consensusID]*consensusState
 	consensusStateIndexMu sync.Mutex
 
