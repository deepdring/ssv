// Package validation provides functions and structures for validating messages.
package validation

// validator.go contains main code for validation and most of the rule checks.

import (
	"context"
	"encoding/hex"
	"fmt"
	"slices"
	"sync"
	"time"

	"github.com/attestantio/go-eth2-client/spec/phase0"
	"github.com/jellydator/ttlcache/v3"
	pubsub "github.com/libp2p/go-libp2p-pubsub"
	"github.com/libp2p/go-libp2p/core/peer"
	spectypes "github.com/ssvlabs/ssv-spec/types"
	"go.uber.org/zap"

	"github.com/ssvlabs/ssv/message/signatureverifier"
	"github.com/ssvlabs/ssv/network/commons"
	"github.com/ssvlabs/ssv/networkconfig"
	"github.com/ssvlabs/ssv/operator/duties/dutystore"
	"github.com/ssvlabs/ssv/protocol/v2/ssv/queue"
	"github.com/ssvlabs/ssv/registry/storage"
)

// MessageValidator defines methods for validating pubsub messages.
type MessageValidator interface {
	ValidatorForTopic(topic string) func(ctx context.Context, p peer.ID, pmsg *pubsub.Message) pubsub.ValidationResult
	Validate(ctx context.Context, p peer.ID, pmsg *pubsub.Message) pubsub.ValidationResult
}

type messageValidator struct {
<<<<<<< HEAD
	logger                *zap.Logger
	netCfg                networkconfig.NetworkConfig
	consensusStateIndex   map[consensusID]*consensusState
	consensusStateIndexMu sync.Mutex
	validatorStore        storage.ValidatorStore
	dutyStore             *dutystore.Store
	signatureVerifier     signatureverifier.SignatureVerifier // TODO: use spectypes.SignatureVerifier
	pectraForkEpoch       phase0.Epoch
=======
	logger            *zap.Logger
	netCfg            networkconfig.NetworkConfig
	state             *ttlcache.Cache[spectypes.MessageID, *ValidatorState]
	validatorStore    storage.ValidatorStore
	dutyStore         *dutystore.Store
	signatureVerifier signatureverifier.SignatureVerifier // TODO: use spectypes.SignatureVerifier
>>>>>>> adc702a0

	// validationLocks is a map of lock per SSV message ID to
	// prevent concurrent access to the same state.
	validationLocks map[spectypes.MessageID]*sync.Mutex
	validationMutex sync.Mutex

	selfPID    peer.ID
	selfAccept bool
}

// New returns a new MessageValidator with the given network configuration and options.
// It starts a goroutine that cleans up the state.
func New(
	netCfg networkconfig.NetworkConfig,
	validatorStore storage.ValidatorStore,
	dutyStore *dutystore.Store,
	signatureVerifier signatureverifier.SignatureVerifier,
	pectraForkEpoch phase0.Epoch,
	opts ...Option,
) MessageValidator {
	ttl := time.Duration(MaxStoredSlots(netCfg)) * netCfg.SlotDurationSec() // #nosec G115 -- amount of slots cannot exceed int64

	mv := &messageValidator{
<<<<<<< HEAD
		logger:              zap.NewNop(),
		netCfg:              netCfg,
		consensusStateIndex: make(map[consensusID]*consensusState),
		validationLocks:     make(map[spectypes.MessageID]*sync.Mutex),
		validatorStore:      validatorStore,
		dutyStore:           dutyStore,
		signatureVerifier:   signatureVerifier,
		pectraForkEpoch:     pectraForkEpoch,
=======
		logger: zap.NewNop(),
		netCfg: netCfg,
		state: ttlcache.New(
			ttlcache.WithTTL[spectypes.MessageID, *ValidatorState](ttl),
		),
		validationLocks:   make(map[spectypes.MessageID]*sync.Mutex),
		validatorStore:    validatorStore,
		dutyStore:         dutyStore,
		signatureVerifier: signatureVerifier,
>>>>>>> adc702a0
	}

	for _, opt := range opts {
		opt(mv)
	}

	go mv.state.Start()

	return mv
}

// ValidatorForTopic returns a validation function for the given topic.
// This function can be used to validate messages within the libp2p pubsub framework.
func (mv *messageValidator) ValidatorForTopic(_ string) func(ctx context.Context, p peer.ID, pmsg *pubsub.Message) pubsub.ValidationResult {
	return mv.Validate
}

// Validate validates the given pubsub message.
// Depending on the outcome, it will return one of the pubsub validation results (Accept, Ignore, or Reject).
func (mv *messageValidator) Validate(ctx context.Context, peerID peer.ID, pmsg *pubsub.Message) pubsub.ValidationResult {
	if mv.selfAccept && peerID == mv.selfPID {
		return mv.validateSelf(pmsg)
	}

	validationStart := time.Now()
	defer func() {
		messageValidationDurationHistogram.Record(ctx, time.Since(validationStart).Seconds())
	}()

	recordMessage(ctx)

	decodedMessage, err := mv.handlePubsubMessage(pmsg, time.Now())
	if err != nil {
		return mv.handleValidationError(ctx, peerID, decodedMessage, err)
	}

	pmsg.ValidatorData = decodedMessage

	return mv.handleValidationSuccess(ctx, decodedMessage)
}

func (mv *messageValidator) handlePubsubMessage(pMsg *pubsub.Message, receivedAt time.Time) (*queue.SSVMessage, error) {
	if err := mv.validatePubSubMessage(pMsg); err != nil {
		return nil, err
	}

	signedSSVMessage, err := mv.decodeSignedSSVMessage(pMsg)
	if err != nil {
		return nil, err
	}

	return mv.handleSignedSSVMessage(signedSSVMessage, pMsg.GetTopic(), receivedAt)
}

func (mv *messageValidator) handleSignedSSVMessage(signedSSVMessage *spectypes.SignedSSVMessage, topic string, receivedAt time.Time) (*queue.SSVMessage, error) {
	decodedMessage := &queue.SSVMessage{
		SignedSSVMessage: signedSSVMessage,
	}

	if err := mv.validateSignedSSVMessage(signedSSVMessage); err != nil {
		return decodedMessage, err
	}

	decodedMessage.SSVMessage = signedSSVMessage.SSVMessage

	if err := mv.validateSSVMessage(signedSSVMessage.SSVMessage); err != nil {
		return decodedMessage, err
	}

	// TODO: leverage the ValidatorStore to keep track of committees' indices and return them in Committee methods (which already return a Committee struct that we should add an Indices filter to): https://github.com/ssvlabs/ssv/pull/1393#discussion_r1667681686
	committeeInfo, err := mv.getCommitteeAndValidatorIndices(signedSSVMessage.SSVMessage.GetID())
	if err != nil {
		return decodedMessage, err
	}

	if err := mv.committeeChecks(signedSSVMessage, committeeInfo, topic); err != nil {
		return decodedMessage, err
	}

	validationMu := mv.obtainValidationLock(signedSSVMessage.SSVMessage.GetID())

	validationMu.Lock()
	defer validationMu.Unlock()

	switch signedSSVMessage.SSVMessage.MsgType {
	case spectypes.SSVConsensusMsgType:
		consensusMessage, err := mv.validateConsensusMessage(signedSSVMessage, committeeInfo, receivedAt)
		decodedMessage.Body = consensusMessage
		if err != nil {
			return decodedMessage, err
		}

	case spectypes.SSVPartialSignatureMsgType:
		partialSignatureMessages, err := mv.validatePartialSignatureMessage(signedSSVMessage, committeeInfo, receivedAt)
		decodedMessage.Body = partialSignatureMessages
		if err != nil {
			return decodedMessage, err
		}

	default:
		return decodedMessage, fmt.Errorf("unreachable: message type assertion should have been done")
	}

	return decodedMessage, nil
}

func (mv *messageValidator) committeeChecks(signedSSVMessage *spectypes.SignedSSVMessage, committeeInfo CommitteeInfo, topic string) error {
	if err := mv.belongsToCommittee(signedSSVMessage.OperatorIDs, committeeInfo.committee); err != nil {
		return err
	}

	// Rule: Check if message was sent in the correct topic
	messageTopics := commons.CommitteeTopicID(committeeInfo.committeeID)
	topicBaseName := commons.GetTopicBaseName(topic)
	if !slices.Contains(messageTopics, topicBaseName) {
		e := ErrIncorrectTopic
		e.got = fmt.Sprintf("topic %v / base name %v", topic, topicBaseName)
		e.want = messageTopics
		return e
	}

	return nil
}

func (mv *messageValidator) obtainValidationLock(messageID spectypes.MessageID) *sync.Mutex {
	// Lock this SSV message ID to prevent concurrent access to the same state.
	mv.validationMutex.Lock()
	// TODO: make sure that we check that message ID exists in advance
	mutex, ok := mv.validationLocks[messageID]
	if !ok {
		mutex = &sync.Mutex{}
		mv.validationLocks[messageID] = mutex
		// TODO: Clean the map when mutex won't be needed anymore. Now it's a mutex leak...
	}
	mv.validationMutex.Unlock()

	return mutex
}

func (mv *messageValidator) getCommitteeAndValidatorIndices(msgID spectypes.MessageID) (CommitteeInfo, error) {
	if mv.committeeRole(msgID.GetRoleType()) {
		// TODO: add metrics and logs for committee role
		committeeID := spectypes.CommitteeID(msgID.GetDutyExecutorID()[16:])

		// Rule: Cluster does not exist
		committee, exists := mv.validatorStore.Committee(committeeID) // TODO: consider passing whole duty executor ID
		if !exists {
			e := ErrNonExistentCommitteeID
			e.got = hex.EncodeToString(committeeID[:])
			return CommitteeInfo{}, e
		}

		if len(committee.Indices) == 0 {
			return CommitteeInfo{}, ErrNoValidators
		}

		return newCommitteeInfo(committeeID, committee.Operators, committee.Indices), nil
	}

	share, exists := mv.validatorStore.Validator(msgID.GetDutyExecutorID())
	if !exists {
		e := ErrUnknownValidator
		e.got = hex.EncodeToString(msgID.GetDutyExecutorID())
		return CommitteeInfo{}, e
	}

	// Rule: If validator is liquidated
	if share.Liquidated {
		return CommitteeInfo{}, ErrValidatorLiquidated
	}

	if !share.HasBeaconMetadata() {
		return CommitteeInfo{}, ErrNoShareMetadata
	}

	// Rule: If validator is not active
	if !share.IsAttesting(mv.netCfg.Beacon.EstimatedCurrentEpoch()) {
		e := ErrValidatorNotAttesting
		e.got = share.Status.String()
		return CommitteeInfo{}, e
	}

	var operators []spectypes.OperatorID
	for _, c := range share.Committee {
		operators = append(operators, c.Signer)
	}

	indices := []phase0.ValidatorIndex{share.ValidatorIndex}
	return newCommitteeInfo(share.CommitteeID(), operators, indices), nil
}

func (mv *messageValidator) validatorState(messageID spectypes.MessageID, committee []spectypes.OperatorID) *ValidatorState {
	if v := mv.state.Get(messageID); v != nil {
		return v.Value()
	}

	cs := &ValidatorState{
		operators:       make([]*OperatorState, len(committee)),
		storedSlotCount: MaxStoredSlots(mv.netCfg),
	}
	mv.state.Set(messageID, cs, ttlcache.DefaultTTL)
	return cs
}

// MaxStoredSlots stores max amount of slots message validation stores.
// It's exported to allow usage outside of message validation
func MaxStoredSlots(netCfg networkconfig.NetworkConfig) phase0.Slot {
	return phase0.Slot(netCfg.Beacon.SlotsPerEpoch()) + LateSlotAllowance
}<|MERGE_RESOLUTION|>--- conflicted
+++ resolved
@@ -33,23 +33,13 @@
 }
 
 type messageValidator struct {
-<<<<<<< HEAD
-	logger                *zap.Logger
-	netCfg                networkconfig.NetworkConfig
-	consensusStateIndex   map[consensusID]*consensusState
-	consensusStateIndexMu sync.Mutex
-	validatorStore        storage.ValidatorStore
-	dutyStore             *dutystore.Store
-	signatureVerifier     signatureverifier.SignatureVerifier // TODO: use spectypes.SignatureVerifier
-	pectraForkEpoch       phase0.Epoch
-=======
 	logger            *zap.Logger
 	netCfg            networkconfig.NetworkConfig
 	state             *ttlcache.Cache[spectypes.MessageID, *ValidatorState]
 	validatorStore    storage.ValidatorStore
 	dutyStore         *dutystore.Store
 	signatureVerifier signatureverifier.SignatureVerifier // TODO: use spectypes.SignatureVerifier
->>>>>>> adc702a0
+	pectraForkEpoch   phase0.Epoch
 
 	// validationLocks is a map of lock per SSV message ID to
 	// prevent concurrent access to the same state.
@@ -73,16 +63,6 @@
 	ttl := time.Duration(MaxStoredSlots(netCfg)) * netCfg.SlotDurationSec() // #nosec G115 -- amount of slots cannot exceed int64
 
 	mv := &messageValidator{
-<<<<<<< HEAD
-		logger:              zap.NewNop(),
-		netCfg:              netCfg,
-		consensusStateIndex: make(map[consensusID]*consensusState),
-		validationLocks:     make(map[spectypes.MessageID]*sync.Mutex),
-		validatorStore:      validatorStore,
-		dutyStore:           dutyStore,
-		signatureVerifier:   signatureVerifier,
-		pectraForkEpoch:     pectraForkEpoch,
-=======
 		logger: zap.NewNop(),
 		netCfg: netCfg,
 		state: ttlcache.New(
@@ -92,7 +72,7 @@
 		validatorStore:    validatorStore,
 		dutyStore:         dutyStore,
 		signatureVerifier: signatureVerifier,
->>>>>>> adc702a0
+		pectraForkEpoch:   pectraForkEpoch,
 	}
 
 	for _, opt := range opts {
