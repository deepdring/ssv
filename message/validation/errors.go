package validation

import (
	"context"
	"errors"
	"fmt"
	"strings"

	pubsub "github.com/libp2p/go-libp2p-pubsub"
	"github.com/libp2p/go-libp2p/core/peer"
	"go.uber.org/zap"

	"github.com/ssvlabs/ssv/logging/fields"
	"github.com/ssvlabs/ssv/protocol/v2/ssv/queue"
)

type Error struct {
	text     string
	got      any
	want     any
	innerErr error
	reject   bool
	silent   bool
}

func (e Error) Error() string {
	var sb strings.Builder
	sb.WriteString(e.text)

	if e.got != nil {
		sb.WriteString(fmt.Sprintf(", got %v", e.got))
	}
	if e.want != nil {
		sb.WriteString(fmt.Sprintf(", want %v", e.want))
	}
	if e.innerErr != nil {
		sb.WriteString(fmt.Sprintf(": %s", e.innerErr.Error()))
	}

	return sb.String()
}

func (e Error) Reject() bool {
	return e.reject
}

func (e Error) Silent() bool {
	return e.silent
}

func (e Error) Text() string {
	return e.text
}

func (e Error) Unwrap() error {
	return e.innerErr
}

func (e Error) Is(target error) bool {
	var t Error
	if !errors.As(target, &t) {
		return false
	}

	return e.text == t.text
}

// Ignored errors.
var (
	ErrWrongDomain                      = Error{text: "wrong domain"}
	ErrNoShareMetadata                  = Error{text: "share has no metadata"}
	ErrUnknownValidator                 = Error{text: "unknown validator"}
	ErrValidatorLiquidated              = Error{text: "validator is liquidated"}
	ErrValidatorNotAttesting            = Error{text: "validator is not attesting"}
	ErrEarlySlotMessage                 = Error{text: "message was sent before slot starts"}
	ErrLateSlotMessage                  = Error{text: "current time is above duty's start +34(committee and aggregator) or +3(else) slots"}
	ErrSlotAlreadyAdvanced              = Error{text: "signer has already advanced to a later slot"}
	ErrRoundAlreadyAdvanced             = Error{text: "signer has already advanced to a later round"}
	ErrDecidedWithSameSigners           = Error{text: "decided with same number of signers"}
	ErrPubSubDataTooBig                 = Error{text: "pub-sub message data too big"}
	ErrIncorrectTopic                   = Error{text: "incorrect topic"}
	ErrNonExistentCommitteeID           = Error{text: "committee ID doesn't exist"}
	ErrRoundTooHigh                     = Error{text: "round is too high for this role"}
	ErrValidatorIndexMismatch           = Error{text: "partial signature validator index not found"}
	ErrTooManyDutiesPerEpoch            = Error{text: "too many duties per epoch"}
	ErrNoDuty                           = Error{text: "no duty for this epoch"}
	ErrEstimatedRoundNotInAllowedSpread = Error{text: "message round is too far from estimated"}
	ErrUnknownOperator                  = Error{text: "operator is unknown"}
	ErrOperatorValidation               = Error{text: "failed to validate operator data"}
)

// Rejected errors.
var (
	ErrEmptyData                               = Error{text: "empty data", reject: true}
	ErrMismatchedIdentifier                    = Error{text: "identifier mismatch", reject: true}
	ErrSignatureVerification                   = Error{text: "signature verification", reject: true}
	ErrPubSubMessageHasNoData                  = Error{text: "pub-sub message has no data", reject: true}
	ErrMalformedPubSubMessage                  = Error{text: "pub-sub message is malformed", reject: true}
	ErrNilSignedSSVMessage                     = Error{text: "signed ssv message is nil", reject: true}
	ErrNilSSVMessage                           = Error{text: "ssv message is nil", reject: true}
	ErrSSVDataTooBig                           = Error{text: "ssv message data too big", reject: true}
	ErrInvalidRole                             = Error{text: "invalid role", reject: true}
	ErrUnexpectedConsensusMessage              = Error{text: "unexpected consensus message for this role", reject: true}
	ErrNoSigners                               = Error{text: "no signers", reject: true}
	ErrWrongRSASignatureSize                   = Error{text: "wrong RSA signature size", reject: true}
	ErrZeroSigner                              = Error{text: "zero signer ID", reject: true}
	ErrSignerNotInCommittee                    = Error{text: "signer is not in committee", reject: true}
	ErrDuplicatedSigner                        = Error{text: "signer is duplicated", reject: true}
	ErrSignerNotLeader                         = Error{text: "signer is not leader", reject: true}
	ErrSignersNotSorted                        = Error{text: "signers are not sorted", reject: true}
	ErrInconsistentSigners                     = Error{text: "signer is not expected", reject: true}
	ErrInvalidHash                             = Error{text: "root doesn't match full data hash", reject: true}
	ErrFullDataHash                            = Error{text: "couldn't hash root", reject: true}
	ErrUndecodableMessageData                  = Error{text: "message data could not be decoded", reject: true}
	ErrEventMessage                            = Error{text: "unexpected event message", reject: true}
	ErrUnknownSSVMessageType                   = Error{text: "unknown SSV message type", reject: true}
	ErrUnknownQBFTMessageType                  = Error{text: "unknown QBFT message type", reject: true}
	ErrInvalidPartialSignatureType             = Error{text: "unknown partial signature message type", reject: true}
	ErrPartialSignatureTypeRoleMismatch        = Error{text: "partial signature type and role don't match", reject: true}
	ErrNonDecidedWithMultipleSigners           = Error{text: "non-decided with multiple signers", reject: true}
	ErrDecidedNotEnoughSigners                 = Error{text: "not enough signers in decided message", reject: true}
	ErrDifferentProposalData                   = Error{text: "different proposal data", reject: true}
	ErrMalformedPrepareJustifications          = Error{text: "malformed prepare justifications", reject: true}
	ErrUnexpectedPrepareJustifications         = Error{text: "prepare justifications unexpected for this message type", reject: true}
	ErrMalformedRoundChangeJustifications      = Error{text: "malformed round change justifications", reject: true}
	ErrUnexpectedRoundChangeJustifications     = Error{text: "round change justifications unexpected for this message type", reject: true}
	ErrNoPartialSignatureMessages              = Error{text: "no partial signature messages", reject: true}
	ErrNoValidators                            = Error{text: "no validators for this committee ID", reject: true}
	ErrNoSignatures                            = Error{text: "no signatures", reject: true}
	ErrSignersAndSignaturesWithDifferentLength = Error{text: "signature and operator ID length mismatch", reject: true}
	ErrPartialSigOneSigner                     = Error{text: "partial signature message must have only one signer", reject: true}
	ErrPrepareOrCommitWithFullData             = Error{text: "prepare or commit with full data", reject: true}
	ErrFullDataNotInConsensusMessage           = Error{text: "full data not in consensus message", reject: true}
	ErrTripleValidatorIndexInPartialSignatures = Error{text: "triple validator index in partial signatures", reject: true}
	ErrZeroRound                               = Error{text: "zero round", reject: true}
	ErrDuplicatedMessage                       = Error{text: "message is duplicated", reject: true}
	ErrInvalidPartialSignatureTypeCount        = Error{text: "sent more partial signature messages of a certain type than allowed", reject: true}
	ErrTooManyPartialSignatureMessages         = Error{text: "too many partial signature messages", reject: true}
<<<<<<< HEAD
	ErrUnknownOperator                         = Error{text: "operator is unknown"}
	ErrOperatorValidation                      = Error{text: "failed to validate operator data"}
	ErrRCShorterJustifications                 = Error{text: "round change has less justifications than previous ones"}
=======
>>>>>>> 4ecf5fb6
)

func (mv *messageValidator) handleValidationError(ctx context.Context, peerID peer.ID, decodedMessage *queue.SSVMessage, err error) pubsub.ValidationResult {
	loggerFields := mv.buildLoggerFields(decodedMessage)

	logger := mv.logger.
		With(loggerFields.AsZapFields()...).
		With(fields.PeerID(peerID))

	var valErr Error
	if !errors.As(err, &valErr) {
		recordIgnoredMessage(ctx, loggerFields.Role, err.Error())
		logger.Debug("ignoring invalid message", zap.Error(err))
		return pubsub.ValidationIgnore
	}

	if !valErr.Reject() {
		if !valErr.Silent() {
			logger.Debug("ignoring invalid message", zap.Error(valErr))
		}
		recordIgnoredMessage(ctx, loggerFields.Role, valErr.Text())
		return pubsub.ValidationIgnore
	}

	if !valErr.Silent() {
		logger.Debug("rejecting invalid message", zap.Error(valErr))
	}

	recordRejectedMessage(ctx, loggerFields.Role, valErr.Text())
	return pubsub.ValidationReject
}

func (mv *messageValidator) handleValidationSuccess(ctx context.Context, decodedMessage *queue.SSVMessage) pubsub.ValidationResult {
	recordAcceptedMessage(ctx, decodedMessage.GetID().GetRoleType())
	return pubsub.ValidationAccept
}<|MERGE_RESOLUTION|>--- conflicted
+++ resolved
@@ -87,6 +87,7 @@
 	ErrEstimatedRoundNotInAllowedSpread = Error{text: "message round is too far from estimated"}
 	ErrUnknownOperator                  = Error{text: "operator is unknown"}
 	ErrOperatorValidation               = Error{text: "failed to validate operator data"}
+	ErrRCShorterJustifications                 = Error{text: "round change has less justifications than previous ones"}
 )
 
 // Rejected errors.
@@ -136,12 +137,6 @@
 	ErrDuplicatedMessage                       = Error{text: "message is duplicated", reject: true}
 	ErrInvalidPartialSignatureTypeCount        = Error{text: "sent more partial signature messages of a certain type than allowed", reject: true}
 	ErrTooManyPartialSignatureMessages         = Error{text: "too many partial signature messages", reject: true}
-<<<<<<< HEAD
-	ErrUnknownOperator                         = Error{text: "operator is unknown"}
-	ErrOperatorValidation                      = Error{text: "failed to validate operator data"}
-	ErrRCShorterJustifications                 = Error{text: "round change has less justifications than previous ones"}
-=======
->>>>>>> 4ecf5fb6
 )
 
 func (mv *messageValidator) handleValidationError(ctx context.Context, peerID peer.ID, decodedMessage *queue.SSVMessage, err error) pubsub.ValidationResult {
