package storage

import (
	"context"
	"encoding/binary"
	"fmt"
	"slices"
	"sync"
	"time"

	"github.com/attestantio/go-eth2-client/spec/phase0"
	"github.com/pkg/errors"
	spectypes "github.com/ssvlabs/ssv-spec/types"
	"go.uber.org/zap"

	"github.com/ssvlabs/ssv/logging/fields"
	"github.com/ssvlabs/ssv/networkconfig"
	"github.com/ssvlabs/ssv/operator/slotticker"
	qbftstorage "github.com/ssvlabs/ssv/protocol/v2/qbft/storage"
	"github.com/ssvlabs/ssv/storage/basedb"
)

const (
	highestInstanceKey = "highest_instance"
	instanceKey        = "instance"
	participantsKey    = "pt"
)

// participantStorage struct
// instanceType is what separates different iBFT eth2 duty types (attestation, proposal and aggregation)
type participantStorage struct {
<<<<<<< HEAD
	prefix    []byte
	oldPrefix string // kept back for cleanup
	db        basedb.Database

	// Participants cache for the current slot. Flushed to DB once every slot.
	cachedParticipants map[spectypes.ValidatorPK][]spectypes.OperatorID
	cachedSlot         phase0.Slot
	cacheMu            sync.RWMutex
}

// New create new participant store
func New(logger *zap.Logger, db basedb.Database, prefix spectypes.BeaconRole, netCfg networkconfig.NetworkConfig, slotTickerProvider slotticker.Provider) qbftstorage.ParticipantStore {
	role := byte(prefix & 0xff)
	st := &participantStorage{
		prefix:             []byte{role},
		oldPrefix:          prefix.String(),
		db:                 db,
		cachedSlot:         netCfg.Beacon.EstimatedCurrentSlot(),
		cachedParticipants: make(map[spectypes.ValidatorPK][]spectypes.OperatorID),
=======
	logger         *zap.Logger
	prefix         []byte
	oldPrefix      string // kept back for cleanup
	db             basedb.Database
	participantsMu sync.Mutex
}

// New create new participant store
func New(logger *zap.Logger, db basedb.Database, prefix spectypes.BeaconRole) qbftstorage.ParticipantStore {
	role := byte(prefix & 0xff)
	return &participantStorage{
		logger:    logger,
		prefix:    []byte{role},
		oldPrefix: prefix.String(),
		db:        db,
>>>>>>> 910e98ab
	}

	// Persist in-memory participants to DB once every slot.
	slotTicker := slotTickerProvider()
	go func() {
		for range slotTicker.Next() {
			slot := slotTicker.Slot()
			// Flush previous slot participants.
			st.cacheMu.Lock()
			start := time.Now()
			for pk, participants := range st.cachedParticipants {
				if err := st.saveParticipants(pk, st.cachedSlot, participants); err != nil {
					logger.Error("failed to save participants", fields.Validator(pk[:]), zap.Error(err))
				}
			}
			logger.Debug("saved slot participants", fields.Slot(st.cachedSlot), fields.Took(time.Since(start)))

			// Reset cache for new slot.
			st.cachedParticipants = make(map[spectypes.ValidatorPK][]spectypes.OperatorID)
			st.cachedSlot = slot
			st.cacheMu.Unlock()
		}
	}()

	return st
}

// Prune waits for the initial tick and then removes all slots below the tickSlot - retain
func (i *participantStorage) Prune(ctx context.Context, threshold phase0.Slot) {
	i.logger.Info("start initial stale slot cleanup", zap.String("store", i.ID()), fields.Slot(threshold))

	// remove ALL slots below the threshold
	start := time.Now()
	count := i.removeSlotsOlderThan(threshold)

	i.logger.Info("removed stale slot entries", zap.String("store", i.ID()), fields.Slot(threshold), zap.Int("count", count), zap.Duration("took", time.Since(start)))
}

// PruneContinuously on every tick looks up and removes the slots that fall below the retain threshold
func (i *participantStorage) PruneContinously(ctx context.Context, slotTickerProvider slotticker.Provider, retain phase0.Slot) {
	ticker := slotTickerProvider()
	i.logger.Info("start stale slot cleanup loop", zap.String("store", i.ID()))
	for {
		select {
		case <-ctx.Done():
			return
		case <-ticker.Next():
			threshold := ticker.Slot() - retain - 1
			count, err := i.removeSlotAt(threshold)
			if err != nil {
				i.logger.Error("remove slot at", zap.String("store", i.ID()), fields.Slot(threshold))
			}

			i.logger.Debug("removed stale slots", zap.String("store", i.ID()), fields.Slot(threshold), zap.Int("count", count))
		}
	}
}

// removes ALL entries that have given slot in their prefix
func (i *participantStorage) removeSlotAt(slot phase0.Slot) (int, error) {
	var keySet [][]byte

	prefix := i.makePrefix(slotToByteSlice(slot))

	tx := i.db.Begin()
	defer tx.Discard()

	// filter and collect keys
	err := i.db.UsingReader(tx).GetAll(prefix, func(i int, o basedb.Obj) error {
		keySet = append(keySet, o.Key)
		return nil
	})

	if err != nil {
		return 0, fmt.Errorf("collect keys of stale slots: %w", err)
	}

	if len(keySet) == 0 {
		return 0, nil
	}

	for _, id := range keySet {
		if err := i.db.Using(tx).Delete(append(prefix, id...), nil); err != nil {
			return 0, fmt.Errorf("remove slot: %w", err)
		}
	}

	if err := tx.Commit(); err != nil {
		return 0, fmt.Errorf("commit old slot removal: %w", err)
	}

	return len(keySet), nil
}

var dropPrefixMu sync.Mutex

// removes ALL entries for any slots older or equal to given slot
func (i *participantStorage) removeSlotsOlderThan(slot phase0.Slot) int {
	var total int
	for {
		slot-- // slots are incremental
		prefix := i.makePrefix(slotToByteSlice(slot))
		stop := func() bool {
			dropPrefixMu.Lock()
			defer dropPrefixMu.Unlock()

			count, err := i.db.CountPrefix(prefix)
			if err != nil {
				i.logger.Error("count prefix of stale slots", zap.String("store", i.ID()), fields.Slot(slot), zap.Error(err))
				return true
			}

			if count == 0 {
				i.logger.Debug("no more keys at slot", zap.String("store", i.ID()), fields.Slot(slot))
				return true
			}

			if err := i.db.DropPrefix(prefix); err != nil {
				i.logger.Error("drop prefix of stale slots", zap.String("store", i.ID()), fields.Slot(slot), zap.Error(err))
				return true
			}

			i.logger.Debug("drop prefix", zap.String("store", i.ID()), zap.Int64("count", count), fields.Slot(slot))
			total += int(count)

			return false
		}()

		if stop {
			break
		}
	}

	return total
}

// CleanAllInstances removes all records in old format.
func (i *participantStorage) CleanAllInstances() error {
	if err := i.db.DropPrefix([]byte(i.oldPrefix)); err != nil {
		return errors.Wrap(err, "failed to drop all records")
	}

	return nil
}

func (i *participantStorage) SaveParticipants(pk spectypes.ValidatorPK, slot phase0.Slot, newParticipants []spectypes.OperatorID) (updated bool, err error) {
	start := time.Now()
	defer func() {
		dur := time.Since(start)
		recordSaveDuration(i.ID(), dur)
	}()

	existingParticipants, err := i.getParticipants(pk, slot)
	if err != nil {
		return false, fmt.Errorf("get participants %w", err)
	}

	mergedParticipants := mergeParticipants(existingParticipants, newParticipants)
	if slices.Equal(mergedParticipants, existingParticipants) {
		return false, nil
	}

	// Write to cache or DB.
	i.cacheMu.Lock()
	if i.cachedSlot != slot {
		i.cacheMu.Unlock()
		if err := i.saveParticipants(pk, slot, mergedParticipants); err != nil {
			return false, fmt.Errorf("save participants: %w", err)
		}
		return true, nil
	}
	i.cachedParticipants[pk] = mergedParticipants
	i.cacheMu.Unlock()

	return true, nil
}

func (i *participantStorage) GetAllParticipantsInRange(from, to phase0.Slot) ([]qbftstorage.ParticipantsRangeEntry, error) {
	var ee []qbftstorage.ParticipantsRangeEntry
	for slot := from; slot <= to; slot++ {
		slotBytes := slotToByteSlice(slot)
		prefix := i.makePrefix(slotBytes)
		err := i.db.GetAll(prefix, func(_ int, o basedb.Obj) error {
			re := qbftstorage.ParticipantsRangeEntry{
				Slot:    slot,
				PubKey:  spectypes.ValidatorPK(o.Key),
				Signers: decodeOperators(o.Value),
			}
			ee = append(ee, re)
			return nil
		})

		if err != nil {
			return nil, err
		}
	}

	return ee, nil
}

func (i *participantStorage) GetParticipantsInRange(pk spectypes.ValidatorPK, from, to phase0.Slot) ([]qbftstorage.ParticipantsRangeEntry, error) {
	participantsRange := make([]qbftstorage.ParticipantsRangeEntry, 0)

	for slot := from; slot <= to; slot++ {
		participants, err := i.GetParticipants(pk, slot)
		if err != nil {
			return nil, fmt.Errorf("failed to get participants: %w", err)
		}

		if len(participants) == 0 {
			continue
		}

		participantsRange = append(participantsRange, qbftstorage.ParticipantsRangeEntry{
			Slot:    slot,
			PubKey:  pk,
			Signers: participants,
		})
	}

	return participantsRange, nil
}

func (i *participantStorage) GetParticipants(pk spectypes.ValidatorPK, slot phase0.Slot) ([]spectypes.OperatorID, error) {
	return i.getParticipants(pk, slot)
}

func (i *participantStorage) getParticipants(pk spectypes.ValidatorPK, slot phase0.Slot) ([]spectypes.OperatorID, error) {
	// Check cache first.
	i.cacheMu.RLock()
	if i.cachedSlot == slot {
		participants, ok := i.cachedParticipants[pk]
		if ok {
			i.cacheMu.RUnlock()
			return participants, nil
		}
	}
	i.cacheMu.RUnlock()

	// Check DB.
	val, found, err := i.get(pk[:], slotToByteSlice(slot))
	if err != nil {
		return nil, err
	}
	if !found {
		return nil, nil
	}

	operators := decodeOperators(val)

	// Update cache.
	i.cacheMu.Lock()
	if i.cachedSlot == slot {
		i.cachedParticipants[pk] = operators
	}
	i.cacheMu.Unlock()

	return operators, nil
}

func (i *participantStorage) saveParticipants(pk spectypes.ValidatorPK, slot phase0.Slot, operators []spectypes.OperatorID) error {
	bytes, err := encodeOperators(operators)
	if err != nil {
		return fmt.Errorf("encode operators: %w", err)
	}
	if err := i.save(bytes, pk[:], slotToByteSlice(slot)); err != nil {
		return fmt.Errorf("save to DB: %w", err)
	}

	return nil
}

func mergeParticipants(existingParticipants, newParticipants []spectypes.OperatorID) []spectypes.OperatorID {
	allParticipants := slices.Concat(existingParticipants, newParticipants)
	slices.Sort(allParticipants)
	return slices.Compact(allParticipants)
}

func (i *participantStorage) save(value []byte, pk, slot []byte) error {
	prefix := i.makePrefix(slot)
	return i.db.Set(prefix, pk, value)
}

func (i *participantStorage) get(pk, slot []byte) ([]byte, bool, error) {
	prefix := i.makePrefix(slot)
	obj, found, err := i.db.Get(prefix, pk)
	if err != nil {
		return nil, false, err
	}
	if !found {
		return nil, found, nil
	}
	return obj.Value, found, nil
}

func (i *participantStorage) ID() string {
	bnr := spectypes.BeaconRole(uint64(i.prefix[0]))
	return bnr.String()
}

func (i *participantStorage) makePrefix(slot []byte) []byte {
	prefix := make([]byte, 0, len(participantsKey)+1+len(slot))
	prefix = append(prefix, participantsKey...)
	prefix = append(prefix, i.prefix...)
	prefix = append(prefix, slot...)
	return prefix
}

func slotToByteSlice(v phase0.Slot) []byte {
	b := make([]byte, 4)

	// we're casting down but we should be good for now
	slot := uint32(uint64(v)) // #nosec G115

	binary.LittleEndian.PutUint32(b, slot)
	return b
}

func encodeOperators(operators []spectypes.OperatorID) ([]byte, error) {
	encoded := make([]byte, len(operators)*8)
	for i, v := range operators {
		binary.BigEndian.PutUint64(encoded[i*8:], v)
	}

	return encoded, nil
}

func decodeOperators(encoded []byte) []spectypes.OperatorID {
	if len(encoded)%8 != 0 {
		panic("corrupted storage: wrong encoded operators length")
	}

	decoded := make([]uint64, len(encoded)/8)
	for i := 0; i < len(decoded); i++ {
		decoded[i] = binary.BigEndian.Uint64(encoded[i*8 : (i+1)*8])
	}

	return decoded
}<|MERGE_RESOLUTION|>--- conflicted
+++ resolved
@@ -29,7 +29,8 @@
 // participantStorage struct
 // instanceType is what separates different iBFT eth2 duty types (attestation, proposal and aggregation)
 type participantStorage struct {
-<<<<<<< HEAD
+	logger *zap.Logger
+
 	prefix    []byte
 	oldPrefix string // kept back for cleanup
 	db        basedb.Database
@@ -44,28 +45,12 @@
 func New(logger *zap.Logger, db basedb.Database, prefix spectypes.BeaconRole, netCfg networkconfig.NetworkConfig, slotTickerProvider slotticker.Provider) qbftstorage.ParticipantStore {
 	role := byte(prefix & 0xff)
 	st := &participantStorage{
+		logger:             logger,
 		prefix:             []byte{role},
 		oldPrefix:          prefix.String(),
 		db:                 db,
 		cachedSlot:         netCfg.Beacon.EstimatedCurrentSlot(),
 		cachedParticipants: make(map[spectypes.ValidatorPK][]spectypes.OperatorID),
-=======
-	logger         *zap.Logger
-	prefix         []byte
-	oldPrefix      string // kept back for cleanup
-	db             basedb.Database
-	participantsMu sync.Mutex
-}
-
-// New create new participant store
-func New(logger *zap.Logger, db basedb.Database, prefix spectypes.BeaconRole) qbftstorage.ParticipantStore {
-	role := byte(prefix & 0xff)
-	return &participantStorage{
-		logger:    logger,
-		prefix:    []byte{role},
-		oldPrefix: prefix.String(),
-		db:        db,
->>>>>>> 910e98ab
 	}
 
 	// Persist in-memory participants to DB once every slot.
