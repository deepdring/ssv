package storage

import (
	"fmt"
	"testing"

	"github.com/stretchr/testify/require"

	spectypes "github.com/ssvlabs/ssv-spec/types"
)

<<<<<<< HEAD
func TestCleanInstances(t *testing.T) {
	ks := testingutils.Testing4SharesSet()
	logger := logging.TestLogger(t)
	msgID := spectypes.NewMsgID(networkconfig.TestNetwork.DomainType, []byte("pk"), spectypes.RoleCommittee)
	storage, err := newTestIbftStorage(logger, "test")
	require.NoError(t, err)

	generateInstance := func(id spectypes.MessageID, h specqbft.Height) *qbftstorage.StoredInstance {
		return &qbftstorage.StoredInstance{
			State: &specqbft.State{
				ID:                   id[:],
				Round:                1,
				Height:               h,
				LastPreparedRound:    1,
				LastPreparedValue:    []byte("value"),
				Decided:              true,
				DecidedValue:         []byte("value"),
				ProposeContainer:     specqbft.NewMsgContainer(),
				PrepareContainer:     specqbft.NewMsgContainer(),
				CommitContainer:      specqbft.NewMsgContainer(),
				RoundChangeContainer: specqbft.NewMsgContainer(),
			},
			DecidedMessage: testingutils.TestingCommitMultiSignerMessageWithHeightAndIdentifier(
				[]*rsa.PrivateKey{ks.OperatorKeys[1], ks.OperatorKeys[2], ks.OperatorKeys[3]},
				[]spectypes.OperatorID{1, 2, 3},
				h,
				msgID[:],
			),
		}
	}

	msgsCount := 10
	for i := 0; i < msgsCount; i++ {
		require.NoError(t, storage.SaveInstance(generateInstance(msgID, specqbft.Height(i))))
	}
	require.NoError(t, storage.SaveHighestInstance(generateInstance(msgID, specqbft.Height(msgsCount))))

	// add different msgID
	differMsgID := spectypes.NewMsgID(networkconfig.TestNetwork.DomainType, []byte("differ_pk"), spectypes.RoleCommittee)
	require.NoError(t, storage.SaveInstance(generateInstance(differMsgID, specqbft.Height(1))))
	require.NoError(t, storage.SaveHighestInstance(generateInstance(differMsgID, specqbft.Height(msgsCount))))
	require.NoError(t, storage.SaveHighestAndHistoricalInstance(generateInstance(differMsgID, specqbft.Height(1))))

	res, err := storage.GetInstancesInRange(msgID[:], 0, specqbft.Height(msgsCount))
	require.NoError(t, err)
	require.Equal(t, msgsCount, len(res))

	last, err := storage.GetHighestInstance(msgID[:])
	require.NoError(t, err)
	require.NotNil(t, last)
	require.Equal(t, specqbft.Height(msgsCount), last.State.Height)

	// remove all instances
	require.NoError(t, storage.CleanAllInstances(msgID[:]))
	res, err = storage.GetInstancesInRange(msgID[:], 0, specqbft.Height(msgsCount))
	require.NoError(t, err)
	require.Equal(t, 0, len(res))

	last, err = storage.GetHighestInstance(msgID[:])
	require.NoError(t, err)
	require.Nil(t, last)

	// check other msgID
	res, err = storage.GetInstancesInRange(differMsgID[:], 0, specqbft.Height(msgsCount))
	require.NoError(t, err)
	require.Equal(t, 1, len(res))

	last, err = storage.GetHighestInstance(differMsgID[:])
	require.NoError(t, err)
	require.NotNil(t, last)
}

func TestSaveAndFetchLastState(t *testing.T) {
	identifier := spectypes.NewMsgID(networkconfig.TestNetwork.DomainType, []byte("pk"), spectypes.RoleCommittee)

	instance := &qbftstorage.StoredInstance{
		State: &specqbft.State{
			CommitteeMember:                 nil,
			ID:                              identifier[:],
			Round:                           1,
			Height:                          1,
			LastPreparedRound:               1,
			LastPreparedValue:               []byte("value"),
			ProposalAcceptedForCurrentRound: nil,
			Decided:                         true,
			DecidedValue:                    []byte("value"),
			ProposeContainer:                specqbft.NewMsgContainer(),
			PrepareContainer:                specqbft.NewMsgContainer(),
			CommitContainer:                 specqbft.NewMsgContainer(),
			RoundChangeContainer:            specqbft.NewMsgContainer(),
		},
	}

	storage, err := newTestIbftStorage(logging.TestLogger(t), "test")
	require.NoError(t, err)

	require.NoError(t, storage.SaveHighestInstance(instance))

	savedInstance, err := storage.GetHighestInstance(identifier[:])
	require.NoError(t, err)
	require.NotNil(t, savedInstance)
	require.Equal(t, specqbft.Height(1), savedInstance.State.Height)
	require.Equal(t, specqbft.Round(1), savedInstance.State.Round)
	require.Equal(t, identifier.String(), specqbft.ControllerIdToMessageID(savedInstance.State.ID).String())
	require.Equal(t, specqbft.Round(1), savedInstance.State.LastPreparedRound)
	require.Equal(t, true, savedInstance.State.Decided)
	require.Equal(t, []byte("value"), savedInstance.State.LastPreparedValue)
	require.Equal(t, []byte("value"), savedInstance.State.DecidedValue)
}

func TestSaveAndFetchState(t *testing.T) {
	identifier := spectypes.NewMsgID(networkconfig.TestNetwork.DomainType, []byte("pk"), spectypes.RoleCommittee)

	instance := &qbftstorage.StoredInstance{
		State: &specqbft.State{
			CommitteeMember:                 nil,
			ID:                              identifier[:],
			Round:                           1,
			Height:                          1,
			LastPreparedRound:               1,
			LastPreparedValue:               []byte("value"),
			ProposalAcceptedForCurrentRound: nil,
			Decided:                         true,
			DecidedValue:                    []byte("value"),
			ProposeContainer:                specqbft.NewMsgContainer(),
			PrepareContainer:                specqbft.NewMsgContainer(),
			CommitContainer:                 specqbft.NewMsgContainer(),
			RoundChangeContainer:            specqbft.NewMsgContainer(),
		},
	}

	storage, err := newTestIbftStorage(logging.TestLogger(t), "test")
	require.NoError(t, err)

	require.NoError(t, storage.SaveInstance(instance))

	savedInstances, err := storage.GetInstancesInRange(identifier[:], 1, 1)
	require.NoError(t, err)
	require.NotNil(t, savedInstances)
	require.Len(t, savedInstances, 1)
	savedInstance := savedInstances[0]

	require.Equal(t, specqbft.Height(1), savedInstance.State.Height)
	require.Equal(t, specqbft.Round(1), savedInstance.State.Round)
	require.Equal(t, identifier.String(), specqbft.ControllerIdToMessageID(savedInstance.State.ID).String())
	require.Equal(t, specqbft.Round(1), savedInstance.State.LastPreparedRound)
	require.Equal(t, true, savedInstance.State.Decided)
	require.Equal(t, []byte("value"), savedInstance.State.LastPreparedValue)
	require.Equal(t, []byte("value"), savedInstance.State.DecidedValue)
}

func newTestIbftStorage(logger *zap.Logger, prefix string) (qbftstorage.QBFTStore, error) {
	db, err := kv.NewInMemory(logger.Named(logging.NameBadgerDBLog), basedb.Options{
		Reporting: true,
	})
	if err != nil {
		return nil, err
	}

	return New(db, prefix), nil
}

=======
>>>>>>> 24f6f607
func TestEncodeDecodeOperators(t *testing.T) {
	testCases := []struct {
		input   []uint64
		encoded []byte
	}{
		// Valid sizes: 4
		{[]uint64{0x0123456789ABCDEF, 0xFEDCBA9876543210, 0x1122334455667788, 0x8877665544332211},
			[]byte{0x01, 0x23, 0x45, 0x67, 0x89, 0xAB, 0xCD, 0xEF, 0xFE, 0xDC, 0xBA, 0x98, 0x76, 0x54, 0x32, 0x10, 0x11, 0x22, 0x33, 0x44, 0x55, 0x66, 0x77, 0x88, 0x88, 0x77, 0x66, 0x55, 0x44, 0x33, 0x22, 0x11}},
		// Valid sizes: 7
		{[]uint64{1, 2, 3, 4, 5, 6, 7},
			[]byte{0, 0, 0, 0, 0, 0, 0, 1, 0, 0, 0, 0, 0, 0, 0, 2, 0, 0, 0, 0, 0, 0, 0, 3, 0, 0, 0, 0, 0, 0, 0, 4, 0, 0, 0, 0, 0, 0, 0, 5, 0, 0, 0, 0, 0, 0, 0, 6, 0, 0, 0, 0, 0, 0, 0, 7}},
		// Valid sizes: 13
		{[]uint64{0, 1, 2, 3, 4, 5, 6, 7, 8, 9, 10, 11, 12},
			[]byte{0, 0, 0, 0, 0, 0, 0, 0, 0, 0, 0, 0, 0, 0, 0, 1, 0, 0, 0, 0, 0, 0, 0, 2, 0, 0, 0, 0, 0, 0, 0, 3, 0, 0, 0, 0, 0, 0, 0, 4, 0, 0, 0, 0, 0, 0, 0, 5, 0, 0, 0, 0, 0, 0, 0, 6, 0, 0, 0, 0, 0, 0, 0, 7, 0, 0, 0, 0, 0, 0, 0, 8, 0, 0, 0, 0, 0, 0, 0, 9, 0, 0, 0, 0, 0, 0, 0, 10, 0, 0, 0, 0, 0, 0, 0, 11, 0, 0, 0, 0, 0, 0, 0, 12}},
	}

	for i, tc := range testCases {
		t.Run(fmt.Sprintf("Case %d", i+1), func(t *testing.T) {
			encoded, err := encodeOperators(tc.input)
			require.Equal(t, err, nil)
			require.Equal(t, tc.encoded, encoded)

			decoded := decodeOperators(encoded)
			require.Equal(t, tc.input, decoded)
		})
	}
}

func Test_mergeQuorums(t *testing.T) {
	tests := []struct {
		name          string
		participants1 []spectypes.OperatorID
		participants2 []spectypes.OperatorID
		expected      []spectypes.OperatorID
	}{
		{
			name:          "Both participants empty",
			participants1: []spectypes.OperatorID{},
			participants2: []spectypes.OperatorID{},
			expected:      nil,
		},
		{
			name:          "First participants empty",
			participants1: []spectypes.OperatorID{},
			participants2: []spectypes.OperatorID{1, 2, 3},
			expected:      []spectypes.OperatorID{1, 2, 3},
		},
		{
			name:          "Second participants empty",
			participants1: []spectypes.OperatorID{1, 2, 3},
			participants2: []spectypes.OperatorID{},
			expected:      []spectypes.OperatorID{1, 2, 3},
		},
		{
			name:          "No duplicates",
			participants1: []spectypes.OperatorID{1, 3, 5},
			participants2: []spectypes.OperatorID{2, 4, 6},
			expected:      []spectypes.OperatorID{1, 2, 3, 4, 5, 6},
		},
		{
			name:          "With duplicates",
			participants1: []spectypes.OperatorID{1, 2, 3, 5},
			participants2: []spectypes.OperatorID{3, 4, 5, 6},
			expected:      []spectypes.OperatorID{1, 2, 3, 4, 5, 6},
		},
		{
			name:          "All duplicates",
			participants1: []spectypes.OperatorID{1, 2, 3},
			participants2: []spectypes.OperatorID{1, 2, 3},
			expected:      []spectypes.OperatorID{1, 2, 3},
		},
		{
			name:          "Unsorted input participants",
			participants1: []spectypes.OperatorID{5, 1, 3},
			participants2: []spectypes.OperatorID{4, 2, 6},
			expected:      []spectypes.OperatorID{1, 2, 3, 4, 5, 6},
		},
		{
			name:          "Large participants size",
			participants1: []spectypes.OperatorID{1, 3, 5, 7, 9, 11, 13},
			participants2: []spectypes.OperatorID{2, 4, 6, 8, 10, 12, 14},
			expected:      []spectypes.OperatorID{1, 2, 3, 4, 5, 6, 7, 8, 9, 10, 11, 12, 13, 14},
		},
	}

	for _, tt := range tests {
		t.Run(tt.name, func(t *testing.T) {
			result := mergeParticipants(tt.participants1, tt.participants2)
			require.Equal(t, tt.expected, result)
		})
	}
}<|MERGE_RESOLUTION|>--- conflicted
+++ resolved
@@ -9,171 +9,6 @@
 	spectypes "github.com/ssvlabs/ssv-spec/types"
 )
 
-<<<<<<< HEAD
-func TestCleanInstances(t *testing.T) {
-	ks := testingutils.Testing4SharesSet()
-	logger := logging.TestLogger(t)
-	msgID := spectypes.NewMsgID(networkconfig.TestNetwork.DomainType, []byte("pk"), spectypes.RoleCommittee)
-	storage, err := newTestIbftStorage(logger, "test")
-	require.NoError(t, err)
-
-	generateInstance := func(id spectypes.MessageID, h specqbft.Height) *qbftstorage.StoredInstance {
-		return &qbftstorage.StoredInstance{
-			State: &specqbft.State{
-				ID:                   id[:],
-				Round:                1,
-				Height:               h,
-				LastPreparedRound:    1,
-				LastPreparedValue:    []byte("value"),
-				Decided:              true,
-				DecidedValue:         []byte("value"),
-				ProposeContainer:     specqbft.NewMsgContainer(),
-				PrepareContainer:     specqbft.NewMsgContainer(),
-				CommitContainer:      specqbft.NewMsgContainer(),
-				RoundChangeContainer: specqbft.NewMsgContainer(),
-			},
-			DecidedMessage: testingutils.TestingCommitMultiSignerMessageWithHeightAndIdentifier(
-				[]*rsa.PrivateKey{ks.OperatorKeys[1], ks.OperatorKeys[2], ks.OperatorKeys[3]},
-				[]spectypes.OperatorID{1, 2, 3},
-				h,
-				msgID[:],
-			),
-		}
-	}
-
-	msgsCount := 10
-	for i := 0; i < msgsCount; i++ {
-		require.NoError(t, storage.SaveInstance(generateInstance(msgID, specqbft.Height(i))))
-	}
-	require.NoError(t, storage.SaveHighestInstance(generateInstance(msgID, specqbft.Height(msgsCount))))
-
-	// add different msgID
-	differMsgID := spectypes.NewMsgID(networkconfig.TestNetwork.DomainType, []byte("differ_pk"), spectypes.RoleCommittee)
-	require.NoError(t, storage.SaveInstance(generateInstance(differMsgID, specqbft.Height(1))))
-	require.NoError(t, storage.SaveHighestInstance(generateInstance(differMsgID, specqbft.Height(msgsCount))))
-	require.NoError(t, storage.SaveHighestAndHistoricalInstance(generateInstance(differMsgID, specqbft.Height(1))))
-
-	res, err := storage.GetInstancesInRange(msgID[:], 0, specqbft.Height(msgsCount))
-	require.NoError(t, err)
-	require.Equal(t, msgsCount, len(res))
-
-	last, err := storage.GetHighestInstance(msgID[:])
-	require.NoError(t, err)
-	require.NotNil(t, last)
-	require.Equal(t, specqbft.Height(msgsCount), last.State.Height)
-
-	// remove all instances
-	require.NoError(t, storage.CleanAllInstances(msgID[:]))
-	res, err = storage.GetInstancesInRange(msgID[:], 0, specqbft.Height(msgsCount))
-	require.NoError(t, err)
-	require.Equal(t, 0, len(res))
-
-	last, err = storage.GetHighestInstance(msgID[:])
-	require.NoError(t, err)
-	require.Nil(t, last)
-
-	// check other msgID
-	res, err = storage.GetInstancesInRange(differMsgID[:], 0, specqbft.Height(msgsCount))
-	require.NoError(t, err)
-	require.Equal(t, 1, len(res))
-
-	last, err = storage.GetHighestInstance(differMsgID[:])
-	require.NoError(t, err)
-	require.NotNil(t, last)
-}
-
-func TestSaveAndFetchLastState(t *testing.T) {
-	identifier := spectypes.NewMsgID(networkconfig.TestNetwork.DomainType, []byte("pk"), spectypes.RoleCommittee)
-
-	instance := &qbftstorage.StoredInstance{
-		State: &specqbft.State{
-			CommitteeMember:                 nil,
-			ID:                              identifier[:],
-			Round:                           1,
-			Height:                          1,
-			LastPreparedRound:               1,
-			LastPreparedValue:               []byte("value"),
-			ProposalAcceptedForCurrentRound: nil,
-			Decided:                         true,
-			DecidedValue:                    []byte("value"),
-			ProposeContainer:                specqbft.NewMsgContainer(),
-			PrepareContainer:                specqbft.NewMsgContainer(),
-			CommitContainer:                 specqbft.NewMsgContainer(),
-			RoundChangeContainer:            specqbft.NewMsgContainer(),
-		},
-	}
-
-	storage, err := newTestIbftStorage(logging.TestLogger(t), "test")
-	require.NoError(t, err)
-
-	require.NoError(t, storage.SaveHighestInstance(instance))
-
-	savedInstance, err := storage.GetHighestInstance(identifier[:])
-	require.NoError(t, err)
-	require.NotNil(t, savedInstance)
-	require.Equal(t, specqbft.Height(1), savedInstance.State.Height)
-	require.Equal(t, specqbft.Round(1), savedInstance.State.Round)
-	require.Equal(t, identifier.String(), specqbft.ControllerIdToMessageID(savedInstance.State.ID).String())
-	require.Equal(t, specqbft.Round(1), savedInstance.State.LastPreparedRound)
-	require.Equal(t, true, savedInstance.State.Decided)
-	require.Equal(t, []byte("value"), savedInstance.State.LastPreparedValue)
-	require.Equal(t, []byte("value"), savedInstance.State.DecidedValue)
-}
-
-func TestSaveAndFetchState(t *testing.T) {
-	identifier := spectypes.NewMsgID(networkconfig.TestNetwork.DomainType, []byte("pk"), spectypes.RoleCommittee)
-
-	instance := &qbftstorage.StoredInstance{
-		State: &specqbft.State{
-			CommitteeMember:                 nil,
-			ID:                              identifier[:],
-			Round:                           1,
-			Height:                          1,
-			LastPreparedRound:               1,
-			LastPreparedValue:               []byte("value"),
-			ProposalAcceptedForCurrentRound: nil,
-			Decided:                         true,
-			DecidedValue:                    []byte("value"),
-			ProposeContainer:                specqbft.NewMsgContainer(),
-			PrepareContainer:                specqbft.NewMsgContainer(),
-			CommitContainer:                 specqbft.NewMsgContainer(),
-			RoundChangeContainer:            specqbft.NewMsgContainer(),
-		},
-	}
-
-	storage, err := newTestIbftStorage(logging.TestLogger(t), "test")
-	require.NoError(t, err)
-
-	require.NoError(t, storage.SaveInstance(instance))
-
-	savedInstances, err := storage.GetInstancesInRange(identifier[:], 1, 1)
-	require.NoError(t, err)
-	require.NotNil(t, savedInstances)
-	require.Len(t, savedInstances, 1)
-	savedInstance := savedInstances[0]
-
-	require.Equal(t, specqbft.Height(1), savedInstance.State.Height)
-	require.Equal(t, specqbft.Round(1), savedInstance.State.Round)
-	require.Equal(t, identifier.String(), specqbft.ControllerIdToMessageID(savedInstance.State.ID).String())
-	require.Equal(t, specqbft.Round(1), savedInstance.State.LastPreparedRound)
-	require.Equal(t, true, savedInstance.State.Decided)
-	require.Equal(t, []byte("value"), savedInstance.State.LastPreparedValue)
-	require.Equal(t, []byte("value"), savedInstance.State.DecidedValue)
-}
-
-func newTestIbftStorage(logger *zap.Logger, prefix string) (qbftstorage.QBFTStore, error) {
-	db, err := kv.NewInMemory(logger.Named(logging.NameBadgerDBLog), basedb.Options{
-		Reporting: true,
-	})
-	if err != nil {
-		return nil, err
-	}
-
-	return New(db, prefix), nil
-}
-
-=======
->>>>>>> 24f6f607
 func TestEncodeDecodeOperators(t *testing.T) {
 	testCases := []struct {
 		input   []uint64
