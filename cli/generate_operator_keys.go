package cli

import (
<<<<<<< HEAD
	"github.com/ssvlabs/ssv/operator/keystore"
=======
>>>>>>> a64d23de
	"log"
	"os"
	"path/filepath"

	"github.com/ssvlabs/ssv/operator/keystore"

	"github.com/spf13/cobra"
	"go.uber.org/zap"

	"github.com/ssvlabs/ssv/logging"
	"github.com/ssvlabs/ssv/operator/keys"
)

var generateOperatorKeysCmd = &cobra.Command{
	Use:   "generate-operator-keys",
	Short: "generates ssv operator keys",
	Run: func(cmd *cobra.Command, args []string) {
		if err := logging.SetGlobalLogger("debug", "capital", "console", nil); err != nil {
			log.Fatal(err)
		}

		logger := zap.L().Named(logging.NameExportKeys)
		passwordFilePath, _ := cmd.Flags().GetString("password-file")
		privateKeyFilePath, _ := cmd.Flags().GetString("operator-key-file")

		privKey, err := keys.GeneratePrivateKey()
		if err != nil {
			logger.Fatal("Failed to generate keys", zap.Error(err))
		}

		if privateKeyFilePath != "" {
			keyBytes, err := readFile(privateKeyFilePath)
			if err != nil {
				logger.Fatal("Failed to read private key from file", zap.Error(err))
			}

			privKey, err = keys.PrivateKeyFromString(string(keyBytes))
			if err != nil {
				logger.Fatal("Failed to parse private key", zap.Error(err))
			}
		}

		pubKeyBase64, err := privKey.Public().Base64()
		if err != nil {
			logger.Fatal("Failed to get public key PEM", zap.Error(err))
		}

		if passwordFilePath != "" {
			passwordBytes, err := readFile(passwordFilePath)
			if err != nil {
				logger.Fatal("Failed to read password file", zap.Error(err))
			}

			encryptedJSON, encryptedJSONErr := keystore.EncryptKeystore(privKey.Bytes(), string(pubKeyBase64), string(passwordBytes))
			if encryptedJSONErr != nil {
				logger.Fatal("Failed to encrypt private key", zap.Error(err))
			}

			err = writeFile("encrypted_private_key.json", encryptedJSON)
			if err != nil {
				logger.Fatal("Failed to save private key", zap.Error(err))
			} else {
				logger.Info("private key encrypted and stored in encrypted_private_key.json")
			}
		} else {
			logger.Info("generated public key (base64)", zap.String("pk", string(pubKeyBase64)))
			logger.Info("generated private key (base64)", zap.String("sk", string(privKey.Base64())))
		}
	},
}

func writeFile(fileName string, data []byte) error {
	return os.WriteFile(fileName, data, 0600)
}

func readFile(filePath string) ([]byte, error) {
	absPath, err := filepath.Abs(filePath)
	if err != nil {
		return nil, err
	}
	// #nosec G304
	contentBytes, err := os.ReadFile(absPath)
	return contentBytes, err
}

func init() {
	generateOperatorKeysCmd.Flags().StringP("password-file", "p", "", "File path to the password used to encrypt the private key")
	generateOperatorKeysCmd.Flags().StringP("operator-key-file", "o", "", "File path to the operator private key")
	RootCmd.AddCommand(generateOperatorKeysCmd)
}<|MERGE_RESOLUTION|>--- conflicted
+++ resolved
@@ -1,10 +1,6 @@
 package cli
 
 import (
-<<<<<<< HEAD
-	"github.com/ssvlabs/ssv/operator/keystore"
-=======
->>>>>>> a64d23de
 	"log"
 	"os"
 	"path/filepath"
