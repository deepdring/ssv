package operator

import (
	"context"
	"encoding/base64"
	"encoding/binary"
	"encoding/hex"
	"fmt"
	"log"
	"math/big"
	"net/http"
	"os"
	"strings"
	"time"

	"github.com/ilyakaznacheev/cleanenv"
	"github.com/pkg/errors"
	"github.com/spf13/cobra"
	spectypes "github.com/ssvlabs/ssv-spec/types"
	"go.uber.org/zap"

	"github.com/ssvlabs/ssv/api/handlers"
	apiserver "github.com/ssvlabs/ssv/api/server"
	"github.com/ssvlabs/ssv/beacon/goclient"
	global_config "github.com/ssvlabs/ssv/cli/config"
	"github.com/ssvlabs/ssv/ekm"
	"github.com/ssvlabs/ssv/eth/eventhandler"
	"github.com/ssvlabs/ssv/eth/eventparser"
	"github.com/ssvlabs/ssv/eth/eventsyncer"
	"github.com/ssvlabs/ssv/eth/executionclient"
	"github.com/ssvlabs/ssv/eth/localevents"
	exporterapi "github.com/ssvlabs/ssv/exporter/api"
	"github.com/ssvlabs/ssv/exporter/api/decided"
	"github.com/ssvlabs/ssv/exporter/convert"
	ibftstorage "github.com/ssvlabs/ssv/ibft/storage"
	ssv_identity "github.com/ssvlabs/ssv/identity"
	"github.com/ssvlabs/ssv/logging"
	"github.com/ssvlabs/ssv/logging/fields"
	"github.com/ssvlabs/ssv/message/signatureverifier"
	"github.com/ssvlabs/ssv/message/validation"
	"github.com/ssvlabs/ssv/migrations"
	"github.com/ssvlabs/ssv/monitoring/metrics"
	"github.com/ssvlabs/ssv/network"
	networkcommons "github.com/ssvlabs/ssv/network/commons"
	p2pv1 "github.com/ssvlabs/ssv/network/p2p"
	"github.com/ssvlabs/ssv/network/records"
	"github.com/ssvlabs/ssv/networkconfig"
	"github.com/ssvlabs/ssv/nodeprobe"
	"github.com/ssvlabs/ssv/observability"
	"github.com/ssvlabs/ssv/operator"
	operatordatastore "github.com/ssvlabs/ssv/operator/datastore"
	"github.com/ssvlabs/ssv/operator/duties/dutystore"
	"github.com/ssvlabs/ssv/operator/keys"
	"github.com/ssvlabs/ssv/operator/keystore"
	"github.com/ssvlabs/ssv/operator/slotticker"
	operatorstorage "github.com/ssvlabs/ssv/operator/storage"
	"github.com/ssvlabs/ssv/operator/validator"
	"github.com/ssvlabs/ssv/operator/validator/metadata"
	"github.com/ssvlabs/ssv/operator/validators"
<<<<<<< HEAD
	genesisssvtypes "github.com/ssvlabs/ssv/protocol/genesis/types"
=======
	beaconprotocol "github.com/ssvlabs/ssv/protocol/v2/blockchain/beacon"
>>>>>>> bfec50e9
	"github.com/ssvlabs/ssv/protocol/v2/types"
	registrystorage "github.com/ssvlabs/ssv/registry/storage"
	"github.com/ssvlabs/ssv/storage/basedb"
	"github.com/ssvlabs/ssv/storage/kv"
	"github.com/ssvlabs/ssv/utils/commons"
	"github.com/ssvlabs/ssv/utils/format"
	"github.com/ssvlabs/ssv/utils/rsaencryption"
)

type KeyStore struct {
	PrivateKeyFile string `yaml:"PrivateKeyFile" env:"PRIVATE_KEY_FILE" env-description:"Operator private key file"`
	PasswordFile   string `yaml:"PasswordFile" env:"PASSWORD_FILE" env-description:"Password for operator private key file decryption"`
}

type config struct {
	global_config.GlobalConfig `yaml:"global"`
	DBOptions                  basedb.Options                   `yaml:"db"`
	SSVOptions                 operator.Options                 `yaml:"ssv"`
	ExecutionClient            executionclient.ExecutionOptions `yaml:"eth1"` // TODO: execution_client in yaml
	ConsensusClient            goclient.Options                 `yaml:"eth2"` // TODO: consensus_client in yaml
	P2pNetworkConfig           p2pv1.Config                     `yaml:"p2p"`
	KeyStore                   KeyStore                         `yaml:"KeyStore"`
	Graffiti                   string                           `yaml:"Graffiti" env:"GRAFFITI" env-description:"Custom graffiti for block proposals." env-default:"ssv.network" `
	OperatorPrivateKey         string                           `yaml:"OperatorPrivateKey" env:"OPERATOR_KEY" env-description:"Operator private key, used to decrypt contract events"`
	MetricsAPIPort             int                              `yaml:"MetricsAPIPort" env:"METRICS_API_PORT" env-description:"Port to listen on for the metrics API."`
	EnableProfile              bool                             `yaml:"EnableProfile" env:"ENABLE_PROFILE" env-description:"flag that indicates whether go profiling tools are enabled"`
	NetworkPrivateKey          string                           `yaml:"NetworkPrivateKey" env:"NETWORK_PRIVATE_KEY" env-description:"private key for network identity"`
	WsAPIPort                  int                              `yaml:"WebSocketAPIPort" env:"WS_API_PORT" env-description:"Port to listen on for the websocket API."`
	WithPing                   bool                             `yaml:"WithPing" env:"WITH_PING" env-description:"Whether to send websocket ping messages'"`
	SSVAPIPort                 int                              `yaml:"SSVAPIPort" env:"SSV_API_PORT" env-description:"Port to listen on for the SSV API."`
	LocalEventsPath            string                           `yaml:"LocalEventsPath" env:"EVENTS_PATH" env-description:"path to local events"`
}

var cfg config

var globalArgs global_config.Args

// StartNodeCmd is the command to start SSV node
var StartNodeCmd = &cobra.Command{
	Use:   "start-node",
	Short: "Starts an instance of SSV node",
	Run: func(cmd *cobra.Command, args []string) {
		commons.SetBuildData(cmd.Parent().Short, cmd.Parent().Version)

		logger, err := setupGlobal()
		if err != nil {
			log.Fatal("could not create logger ", err)
		}

		defer logging.CapturePanic(logger)

		logger.Info(fmt.Sprintf("starting %v", commons.GetBuildData()))

		observabilityShutdown, err := observability.Initialize(
			cmd.Parent().Short,
			cmd.Parent().Version,
			observability.WithMetrics())
		if err != nil {
			logger.Fatal("could not initialize observability configuration", zap.Error(err))
		}

		defer func() {
			if err = observabilityShutdown(cmd.Context()); err != nil {
				logger.Error("could not shutdown observability object", zap.Error(err))
			}
		}()

		ssvNetworkConfig, err := setupSSVNetwork(logger)
		if err != nil {
			logger.Fatal("could not setup network", zap.Error(err))
		}

		cfg.ConsensusClient.Context = cmd.Context()
		cfg.ConsensusClient.GasLimit = spectypes.DefaultGasLimit

		consensusClient, err := goclient.New(logger, cfg.ConsensusClient)
		if err != nil {
			logger.Fatal("failed to create beacon go-client", zap.Error(err),
				fields.Address(cfg.ConsensusClient.BeaconNodeAddr))
		}

		executionClient, err := executionclient.New(
			cmd.Context(),
			cfg.ExecutionClient.Addr,
			ssvNetworkConfig.RegistryContractAddr,
			executionclient.WithLogger(logger),
			executionclient.WithMetrics(metricsReporter),
			executionclient.WithFollowDistance(executionclient.DefaultFollowDistance),
			executionclient.WithConnectionTimeout(cfg.ExecutionClient.ConnectionTimeout),
			executionclient.WithReconnectionInitialInterval(executionclient.DefaultReconnectionInitialInterval),
			executionclient.WithReconnectionMaxInterval(executionclient.DefaultReconnectionMaxInterval),
		)
		if err != nil {
			logger.Fatal("could not connect to execution client", zap.Error(err))
		}

		networkConfig := networkconfig.NetworkConfig{
			SSV:    ssvNetworkConfig,
			Beacon: consensusClient.BeaconConfig(),
		}

		cfg.DBOptions.Ctx = cmd.Context()
		db, err := setupDB(logger, networkConfig)
		if err != nil {
			logger.Fatal("could not setup db", zap.Error(err))
		}

		var operatorPrivKey keys.OperatorPrivateKey
		var operatorPrivKeyText string
		if cfg.KeyStore.PrivateKeyFile != "" {
			// nolint: gosec
			encryptedJSON, err := os.ReadFile(cfg.KeyStore.PrivateKeyFile)
			if err != nil {
				logger.Fatal("could not read PEM file", zap.Error(err))
			}

			// nolint: gosec
			keyStorePassword, err := os.ReadFile(cfg.KeyStore.PasswordFile)
			if err != nil {
				logger.Fatal("could not read password file", zap.Error(err))
			}

			decryptedKeystore, err := keystore.DecryptKeystore(encryptedJSON, string(keyStorePassword))
			if err != nil {
				logger.Fatal("could not decrypt operator private key keystore", zap.Error(err))
			}
			operatorPrivKey, err = keys.PrivateKeyFromBytes(decryptedKeystore)
			if err != nil {
				logger.Fatal("could not extract operator private key from file", zap.Error(err))
			}

			operatorPrivKeyText = base64.StdEncoding.EncodeToString(decryptedKeystore)
		} else {
			operatorPrivKey, err = keys.PrivateKeyFromString(cfg.OperatorPrivateKey)
			if err != nil {
				logger.Fatal("could not decode operator private key", zap.Error(err))
			}
			operatorPrivKeyText = cfg.OperatorPrivateKey
		}
		cfg.P2pNetworkConfig.OperatorSigner = operatorPrivKey

		nodeStorage, operatorData := setupOperatorStorage(logger, db, operatorPrivKey, operatorPrivKeyText)
		operatorDataStore := operatordatastore.New(operatorData)

		go consensusClient.RegistrationSubmitter(operatorDataStore)

		usingLocalEvents := len(cfg.LocalEventsPath) != 0

<<<<<<< HEAD
		if err := validateConfig(nodeStorage, ssvNetworkConfig.AlanForkNetworkName(), usingLocalEvents); err != nil {
=======
		if err := validateConfig(nodeStorage, networkConfig.NetworkName(), usingLocalEvents); err != nil {
>>>>>>> bfec50e9
			logger.Fatal("failed to validate config", zap.Error(err))
		}

		ekmHashedKey, err := operatorPrivKey.EKMHash()
		if err != nil {
			logger.Fatal("could not get operator private key hash", zap.Error(err))
		}

		keyManager, err := ekm.NewETHKeyManagerSigner(logger, db, networkConfig, ekmHashedKey)
		if err != nil {
			logger.Fatal("could not create new eth-key-manager signer", zap.Error(err))
		}

		cfg.P2pNetworkConfig.Ctx = cmd.Context()
<<<<<<< HEAD
=======

		slotTickerProvider := func() slotticker.SlotTicker {
			return slotticker.New(logger, slotticker.Config{
				SlotDuration: networkConfig.SlotDurationSec(),
				GenesisTime:  networkConfig.GetGenesisTime(),
			})
		}

		cfg.ConsensusClient.Context = cmd.Context()
		cfg.ConsensusClient.GasLimit = spectypes.DefaultGasLimit
		cfg.ConsensusClient.Network = networkConfig.Beacon.GetNetwork()

		consensusClient := setupConsensusClient(logger, operatorDataStore, slotTickerProvider)

		executionClient, err := executionclient.New(
			cmd.Context(),
			cfg.ExecutionClient.Addr,
			ethcommon.HexToAddress(networkConfig.RegistryContractAddr),
			executionclient.WithLogger(logger),
			executionclient.WithFollowDistance(executionclient.DefaultFollowDistance),
			executionclient.WithConnectionTimeout(cfg.ExecutionClient.ConnectionTimeout),
			executionclient.WithReconnectionInitialInterval(executionclient.DefaultReconnectionInitialInterval),
			executionclient.WithReconnectionMaxInterval(executionclient.DefaultReconnectionMaxInterval),
			executionclient.WithSyncDistanceTolerance(cfg.ExecutionClient.SyncDistanceTolerance),
		)
		if err != nil {
			logger.Fatal("could not connect to execution client", zap.Error(err))
		}

>>>>>>> bfec50e9
		cfg.P2pNetworkConfig.NodeStorage = nodeStorage
		cfg.P2pNetworkConfig.OperatorPubKeyHash = format.OperatorID(operatorData.PublicKey)
		cfg.P2pNetworkConfig.OperatorDataStore = operatorDataStore
		cfg.P2pNetworkConfig.FullNode = cfg.SSVOptions.ValidatorOptions.FullNode
		cfg.P2pNetworkConfig.Network = networkConfig

		validatorsMap := validators.New(cmd.Context())

		dutyStore := dutystore.New()
		cfg.SSVOptions.DutyStore = dutyStore

		signatureVerifier := signatureverifier.NewSignatureVerifier(nodeStorage)

		messageValidator := validation.New(
			networkConfig,
			nodeStorage.ValidatorStore(),
			dutyStore,
			signatureVerifier,
			validation.WithLogger(logger),
		)

		cfg.P2pNetworkConfig.MessageValidator = messageValidator
		cfg.SSVOptions.ValidatorOptions.MessageValidator = messageValidator

		p2pNetwork := setupP2P(logger, db)

		cfg.SSVOptions.Context = cmd.Context()
		cfg.SSVOptions.DB = db
		cfg.SSVOptions.BeaconNode = consensusClient
		cfg.SSVOptions.ExecutionClient = executionClient
		cfg.SSVOptions.Network = networkConfig
		cfg.SSVOptions.P2PNetwork = p2pNetwork
		cfg.SSVOptions.ValidatorOptions.NetworkConfig = networkConfig
		cfg.SSVOptions.ValidatorOptions.Context = cmd.Context()
		cfg.SSVOptions.ValidatorOptions.DB = db
		cfg.SSVOptions.ValidatorOptions.Network = p2pNetwork
		cfg.SSVOptions.ValidatorOptions.Beacon = consensusClient
		cfg.SSVOptions.ValidatorOptions.BeaconSigner = keyManager
		cfg.SSVOptions.ValidatorOptions.ValidatorsMap = validatorsMap

		cfg.SSVOptions.ValidatorOptions.OperatorDataStore = operatorDataStore
		cfg.SSVOptions.ValidatorOptions.RegistryStorage = nodeStorage
		cfg.SSVOptions.ValidatorOptions.RecipientsStorage = nodeStorage
		cfg.SSVOptions.ValidatorOptions.GasLimit = cfg.ConsensusClient.GasLimit

		if cfg.WsAPIPort != 0 {
			ws := exporterapi.NewWsServer(cmd.Context(), nil, http.NewServeMux(), cfg.WithPing)
			cfg.SSVOptions.WS = ws
			cfg.SSVOptions.WsAPIPort = cfg.WsAPIPort
			cfg.SSVOptions.ValidatorOptions.NewDecidedHandler = decided.NewStreamPublisher(logger, ws)
		}

		cfg.SSVOptions.ValidatorOptions.DutyRoles = []spectypes.BeaconRole{spectypes.BNRoleAttester} // TODO could be better to set in other place

		storageRoles := []convert.RunnerRole{
			convert.RoleCommittee,
			convert.RoleAttester,
			convert.RoleProposer,
			convert.RoleSyncCommittee,
			convert.RoleAggregator,
			convert.RoleSyncCommitteeContribution,
			convert.RoleValidatorRegistration,
			convert.RoleVoluntaryExit,
		}

		storageMap := ibftstorage.NewStores()

		for _, storageRole := range storageRoles {
			storageMap.Add(storageRole, ibftstorage.New(cfg.SSVOptions.ValidatorOptions.DB, storageRole.String()))
		}

		cfg.SSVOptions.ValidatorOptions.StorageMap = storageMap
		cfg.SSVOptions.ValidatorOptions.Graffiti = []byte(cfg.Graffiti)
		cfg.SSVOptions.ValidatorOptions.ValidatorStore = nodeStorage.ValidatorStore()
		cfg.SSVOptions.ValidatorOptions.OperatorSigner = types.NewSsvOperatorSigner(operatorPrivKey, operatorDataStore.GetOperatorID)

		metadataSyncer := metadata.NewSyncer(
			logger,
			nodeStorage.Shares(),
			nodeStorage.ValidatorStore().WithOperatorID(operatorDataStore.GetOperatorID),
			networkConfig.Beacon,
			consensusClient,
			p2pNetwork.FixedSubnets(),
			metadata.WithSyncInterval(cfg.SSVOptions.ValidatorOptions.MetadataUpdateInterval),
		)
		cfg.SSVOptions.ValidatorOptions.ValidatorSyncer = metadataSyncer

		validatorCtrl := validator.NewController(logger, cfg.SSVOptions.ValidatorOptions)
		cfg.SSVOptions.ValidatorController = validatorCtrl
		cfg.SSVOptions.ValidatorStore = nodeStorage.ValidatorStore()

<<<<<<< HEAD
		slotTickerProvider := func() slotticker.SlotTicker {
			return slotticker.New(logger, slotticker.Config{
				SlotDuration: networkConfig.SlotDuration(),
				GenesisTime:  networkConfig.GenesisTime(),
			})
		}

		operatorNode = operator.New(cfg.SSVOptions, slotTickerProvider, storageMap)
=======
		operatorNode := operator.New(logger, cfg.SSVOptions, slotTickerProvider, storageMap)
>>>>>>> bfec50e9

		if cfg.MetricsAPIPort > 0 {
			go startMetricsHandler(logger, db, cfg.MetricsAPIPort, cfg.EnableProfile, operatorNode)
		}

		nodeProber := nodeprobe.NewProber(
			logger,
			func() {
				logger.Fatal("ethereum node(s) are either out of sync or down. Ensure the nodes are healthy to resume.")
			},
			map[string]nodeprobe.Node{
				"execution client": executionClient,

				// Underlying options.Beacon's value implements nodeprobe.StatusChecker.
				// However, as it uses spec's specssv.BeaconNode interface, avoiding type assertion requires modifications in spec.
				// If options.Beacon doesn't implement nodeprobe.StatusChecker due to a mistake, this would panic early.
				"consensus client": consensusClient,
			},
		)

		nodeProber.Start(cmd.Context())
		nodeProber.Wait()
		logger.Info("ethereum node(s) are healthy")

		eventSyncer := syncContractEvents(
			cmd.Context(),
			logger,
			executionClient,
			validatorCtrl,
			networkConfig,
			nodeStorage,
			operatorDataStore,
			operatorPrivKey,
			keyManager,
		)
		if len(cfg.LocalEventsPath) == 0 {
			nodeProber.AddNode("event syncer", eventSyncer)
		}

		if _, err := metadataSyncer.SyncOnStartup(cmd.Context()); err != nil {
			logger.Fatal("failed to sync metadata on startup", zap.Error(err))
		}

		// Increase MaxPeers if the operator is subscribed to many subnets.
		// TODO: use OperatorCommittees when it's fixed.
		if cfg.P2pNetworkConfig.DynamicMaxPeers {
			var (
				baseMaxPeers        = 60
				maxPeersLimit       = cfg.P2pNetworkConfig.DynamicMaxPeersLimit
				idealPeersPerSubnet = 3
			)
			start := time.Now()
			myValidators := nodeStorage.ValidatorStore().OperatorValidators(operatorData.ID)
			mySubnets := make(records.Subnets, networkcommons.SubnetsCount)
			myActiveSubnets := 0
			for _, v := range myValidators {
				subnet := networkcommons.CommitteeSubnet(v.CommitteeID())
				if mySubnets[subnet] == 0 {
					mySubnets[subnet] = 1
					myActiveSubnets++
				}
			}
			idealMaxPeers := min(baseMaxPeers+idealPeersPerSubnet*myActiveSubnets, maxPeersLimit)
			if cfg.P2pNetworkConfig.MaxPeers < idealMaxPeers {
				logger.Warn("increasing MaxPeers to match the operator's subscribed subnets",
					zap.Int("old_max_peers", cfg.P2pNetworkConfig.MaxPeers),
					zap.Int("new_max_peers", idealMaxPeers),
					zap.Int("subscribed_subnets", myActiveSubnets),
					zap.Duration("took", time.Since(start)),
				)
				cfg.P2pNetworkConfig.MaxPeers = idealMaxPeers
			}

			cfg.P2pNetworkConfig.GetValidatorStats = func() (uint64, uint64, uint64, error) {
				return validatorCtrl.GetValidatorStats()
			}
			if err := p2pNetwork.Setup(logger); err != nil {
				logger.Fatal("failed to setup network", zap.Error(err))
			}
			if err := p2pNetwork.Start(logger); err != nil {
				logger.Fatal("failed to start network", zap.Error(err))
			}
		}

		if cfg.SSVAPIPort > 0 {
			apiServer := apiserver.New(
				logger,
				fmt.Sprintf(":%d", cfg.SSVAPIPort),
				&handlers.Node{
					// TODO: replace with narrower interface! (instead of accessing the entire PeersIndex)
					ListenAddresses: []string{fmt.Sprintf("tcp://%s:%d", cfg.P2pNetworkConfig.HostAddress, cfg.P2pNetworkConfig.TCPPort), fmt.Sprintf("udp://%s:%d", cfg.P2pNetworkConfig.HostAddress, cfg.P2pNetworkConfig.UDPPort)},
					PeersIndex:      p2pNetwork.(p2pv1.PeersIndexProvider).PeersIndex(),
					Network:         p2pNetwork.(p2pv1.HostProvider).Host().Network(),
					TopicIndex:      p2pNetwork.(handlers.TopicIndex),
					NodeProber:      nodeProber,
				},
				&handlers.Validators{
					Shares: nodeStorage.Shares(),
				},
				&handlers.Exporter{
<<<<<<< HEAD
					DomainType: ssvNetworkConfig.AlanDomainType,
=======
					DomainType: networkConfig.DomainType,
>>>>>>> bfec50e9
					QBFTStores: storageMap,
				},
			)
			go func() {
				err := apiServer.Run()
				if err != nil {
					logger.Fatal("failed to start API server", zap.Error(err))
				}
			}()
		}
		if err := operatorNode.Start(logger); err != nil {
			logger.Fatal("failed to start SSV node", zap.Error(err))
		}
	},
}

func validateConfig(nodeStorage operatorstorage.Storage, networkName string, usingLocalEvents bool) error {
	storedConfig, foundConfig, err := nodeStorage.GetConfig(nil)
	if err != nil {
		return fmt.Errorf("failed to get stored config: %w", err)
	}

	currentConfig := &operatorstorage.ConfigLock{
		NetworkName:      networkName,
		UsingLocalEvents: usingLocalEvents,
	}

	if foundConfig {
		if err := storedConfig.ValidateCompatibility(currentConfig); err != nil {
			return fmt.Errorf("incompatible config change: %w", err)
		}
	} else {

		if err := nodeStorage.SaveConfig(nil, currentConfig); err != nil {
			return fmt.Errorf("failed to store config: %w", err)
		}
	}

	return nil
}

func init() {
	global_config.ProcessArgs(&cfg, &globalArgs, StartNodeCmd)
}

func setupGlobal() (*zap.Logger, error) {
	if globalArgs.ConfigPath != "" {
		if err := cleanenv.ReadConfig(globalArgs.ConfigPath, &cfg); err != nil {
			return nil, fmt.Errorf("could not read config: %w", err)
		}
	}
	if globalArgs.ShareConfigPath != "" {
		if err := cleanenv.ReadConfig(globalArgs.ShareConfigPath, &cfg); err != nil {
			return nil, fmt.Errorf("could not read share config: %w", err)
		}
	}

	err := logging.SetGlobalLogger(
		cfg.LogLevel,
		cfg.LogLevelFormat,
		cfg.LogFormat,
		&logging.LogFileOptions{
			FileName:   cfg.LogFilePath,
			MaxSize:    cfg.LogFileSize,
			MaxBackups: cfg.LogFileBackups,
		},
	)
	if err != nil {
		return nil, fmt.Errorf("logging.SetGlobalLogger: %w", err)
	}

	return zap.L(), nil
}

func setupDB(logger *zap.Logger, networkConfig networkconfig.NetworkConfig) (*kv.BadgerDB, error) {
	db, err := kv.New(logger, cfg.DBOptions)
	if err != nil {
		return nil, errors.Wrap(err, "failed to open db")
	}
	reopenDb := func() error {
		if err := db.Close(); err != nil {
			return errors.Wrap(err, "failed to close db")
		}
		db, err = kv.New(logger, cfg.DBOptions)
		return errors.Wrap(err, "failed to reopen db")
	}

	migrationOpts := migrations.Options{
		Db:            db,
		DbPath:        cfg.DBOptions.Path,
		NetworkConfig: networkConfig,
	}
	applied, err := migrations.Run(cfg.DBOptions.Ctx, logger, migrationOpts)
	if err != nil {
		return nil, errors.Wrap(err, "failed to run migrations")
	}
	if applied == 0 {
		return db, nil
	}

	// If migrations were applied, we run a full garbage collection cycle
	// to reclaim any space that may have been freed up.
	// Close & reopen the database to trigger any unknown internal
	// startup/shutdown procedures that the storage engine may have.
	start := time.Now()
	if err := reopenDb(); err != nil {
		return nil, err
	}

	// Run a long garbage collection cycle with a timeout.
	ctx, cancel := context.WithTimeout(context.Background(), 6*time.Minute)
	defer cancel()
	if err := db.FullGC(ctx); err != nil {
		return nil, errors.Wrap(err, "failed to collect garbage")
	}

	// Close & reopen again.
	if err := reopenDb(); err != nil {
		return nil, err
	}
	logger.Debug("post-migrations garbage collection completed", fields.Duration(start))

	return db, nil
}

func setupOperatorStorage(logger *zap.Logger, db basedb.Database, configPrivKey keys.OperatorPrivateKey, configPrivKeyText string) (operatorstorage.Storage, *registrystorage.OperatorData) {
	nodeStorage, err := operatorstorage.NewNodeStorage(logger, db)
	if err != nil {
		logger.Fatal("failed to create node storage", zap.Error(err))
	}

	storedPrivKeyHash, found, err := nodeStorage.GetPrivateKeyHash()
	if err != nil {
		logger.Fatal("could not get hashed private key", zap.Error(err))
	}

	configStoragePrivKeyHash, err := configPrivKey.StorageHash()
	if err != nil {
		logger.Fatal("could not hash private key", zap.Error(err))
	}

	// Backwards compatibility for the old hashing method,
	// which was hashing the text from the configuration directly,
	// whereas StorageHash re-encodes with PEM format.
	cliPrivKeyDecoded, err := base64.StdEncoding.DecodeString(configPrivKeyText)
	if err != nil {
		logger.Fatal("could not decode private key", zap.Error(err))
	}
	configStoragePrivKeyLegacyHash, err := rsaencryption.HashRsaKey(cliPrivKeyDecoded)
	if err != nil {
		logger.Fatal("could not hash private key", zap.Error(err))
	}

	if !found {
		if err := nodeStorage.SavePrivateKeyHash(configStoragePrivKeyHash); err != nil {
			logger.Fatal("could not save hashed private key", zap.Error(err))
		}
	} else if configStoragePrivKeyHash != storedPrivKeyHash &&
		configStoragePrivKeyLegacyHash != storedPrivKeyHash {
		logger.Fatal("operator private key is not matching the one encrypted the storage")
	}

	encodedPubKey, err := configPrivKey.Public().Base64()
	if err != nil {
		logger.Fatal("could not encode public key", zap.Error(err))
	}

	logger.Info("successfully loaded operator keys", zap.String("pubkey", string(encodedPubKey)))

	operatorData, found, err := nodeStorage.GetOperatorDataByPubKey(nil, encodedPubKey)
	if err != nil {
		logger.Fatal("could not get operator data by public key", zap.Error(err))
	}
	if !found {
		operatorData = &registrystorage.OperatorData{
			PublicKey: encodedPubKey,
		}
	}
	if operatorData == nil {
		logger.Fatal("invalid operator data in database: nil")
	}

	return nodeStorage, operatorData
}

func setupSSVNetwork(logger *zap.Logger) (networkconfig.SSV, error) {
	var ssvConfig networkconfig.SSV

	if cfg.SSVOptions.CustomNetwork != nil {
		ssvConfig = *cfg.SSVOptions.CustomNetwork
		logger.Info("using custom network config")
	} else if cfg.SSVOptions.NetworkName != "" {
		snc, err := networkconfig.GetSSVConfigByName(cfg.SSVOptions.NetworkName)
		if err != nil {
			return ssvConfig, err
		}

		ssvConfig = snc
		logger.Info("found network config by name",
			zap.String("name", cfg.SSVOptions.NetworkName),
		)
	}

	if cfg.SSVOptions.CustomDomainType != "" {
		if !strings.HasPrefix(cfg.SSVOptions.CustomDomainType, "0x") {
			return networkconfig.SSV{}, errors.New("custom domain type must be a hex string")
		}
		domainBytes, err := hex.DecodeString(cfg.SSVOptions.CustomDomainType[2:])
		if err != nil {
			return networkconfig.SSV{}, errors.Wrap(err, "failed to decode custom domain type")
		}
<<<<<<< HEAD
		if len(byts) != 4 {
			return networkconfig.SSV{}, errors.New("custom domain type must be 4 bytes")
		}

		// Assign domain type as-is for Genesis.
		ssvConfig.GenesisDomainType = spectypes.DomainType(byts)

		// Assign domain type incremented by 1 for Alan.
		alanDomainType := binary.BigEndian.Uint32(byts) + 1
		binary.BigEndian.PutUint32(ssvConfig.AlanDomainType[:], alanDomainType)

		logger.Info("running with custom domain type",
			zap.Stringer("genesis", format.DomainType(ssvConfig.GenesisDomainType)),
			zap.Stringer("alan", format.DomainType(ssvConfig.AlanDomainType)),
		)
	}

	genesisssvtypes.SetDefaultDomain(genesisspectypes.DomainType(ssvConfig.GenesisDomainType))

=======
		if len(domainBytes) != 4 {
			return networkconfig.NetworkConfig{}, errors.New("custom domain type must be 4 bytes")
		}

		// https://github.com/ssvlabs/ssv/pull/1808 incremented the post-fork domain type by 1, so we have to maintain the compatibility.
		postForkDomain := binary.BigEndian.Uint32(domainBytes) + 1
		binary.BigEndian.PutUint32(networkConfig.DomainType[:], postForkDomain)

		logger.Info("running with custom domain type",
			fields.Domain(networkConfig.DomainType),
		)
	}

>>>>>>> bfec50e9
	nodeType := "light"
	if cfg.SSVOptions.ValidatorOptions.FullNode {
		nodeType = "full"
	}

	logger.Info("setting ssv network",
<<<<<<< HEAD
		fields.Config(ssvConfig),
		zap.String("node_type", nodeType),
=======
		fields.Network(networkConfig.Name),
		fields.Domain(networkConfig.DomainType),
		zap.String("nodeType", nodeType),
		zap.Any("beaconNetwork", networkConfig.Beacon.GetNetwork().BeaconNetwork),
		zap.Uint64("genesisEpoch", uint64(networkConfig.GenesisEpoch)),
		zap.String("registryContract", networkConfig.RegistryContractAddr),
>>>>>>> bfec50e9
	)

	return ssvConfig, nil
}

func setupP2P(logger *zap.Logger, db basedb.Database) network.P2PNetwork {
	istore := ssv_identity.NewIdentityStore(db)
	netPrivKey, err := istore.SetupNetworkKey(logger, cfg.NetworkPrivateKey)
	if err != nil {
		logger.Fatal("failed to setup network private key", zap.Error(err))
	}
	cfg.P2pNetworkConfig.NetworkPrivateKey = netPrivKey

	n, err := p2pv1.New(logger, &cfg.P2pNetworkConfig)
	if err != nil {
		logger.Fatal("failed to setup p2p network", zap.Error(err))
	}
	return n
}

<<<<<<< HEAD
func setupEventHandling(
=======
func setupConsensusClient(
	logger *zap.Logger,
	operatorDataStore operatordatastore.OperatorDataStore,
	slotTickerProvider slotticker.Provider,
) *goclient.GoClient {
	cl, err := goclient.New(logger, cfg.ConsensusClient, operatorDataStore, slotTickerProvider)
	if err != nil {
		logger.Fatal("failed to create beacon go-client", zap.Error(err),
			fields.Address(cfg.ConsensusClient.BeaconNodeAddr))
	}

	return cl
}

// syncContractEvents blocks until historical events are synced and then spawns a goroutine syncing ongoing events.
func syncContractEvents(
>>>>>>> bfec50e9
	ctx context.Context,
	logger *zap.Logger,
	executionClient *executionclient.ExecutionClient,
	validatorCtrl validator.Controller,
	networkConfig networkconfig.NetworkConfig,
	nodeStorage operatorstorage.Storage,
	operatorDataStore operatordatastore.OperatorDataStore,
	operatorDecrypter keys.OperatorDecrypter,
	keyManager ekm.KeyManager,
) *eventsyncer.EventSyncer {
	eventFilterer, err := executionClient.Filterer()
	if err != nil {
		logger.Fatal("failed to set up event filterer", zap.Error(err))
	}

	eventParser := eventparser.New(eventFilterer)

	eventHandler, err := eventhandler.New(
		nodeStorage,
		eventParser,
		validatorCtrl,
		networkConfig,
		operatorDataStore,
		operatorDecrypter,
		keyManager,
		eventhandler.WithFullNode(),
		eventhandler.WithLogger(logger),
	)
	if err != nil {
		logger.Fatal("failed to setup event data handler", zap.Error(err))
	}

	eventSyncer := eventsyncer.New(
		nodeStorage,
		executionClient,
		eventHandler,
		eventsyncer.WithLogger(logger),
	)

	fromBlock, found, err := nodeStorage.GetLastProcessedBlock(nil)
	if err != nil {
		logger.Fatal("syncing registry contract events failed, could not get last processed block", zap.Error(err))
	}
	if !found {
		fromBlock = networkConfig.RegistrySyncOffset
	} else if fromBlock == nil {
		logger.Fatal("syncing registry contract events failed, last processed block is nil")
	} else {
		// Start syncing from the next block.
		fromBlock = new(big.Int).SetUint64(fromBlock.Uint64() + 1)
	}

	// load & parse local events yaml if exists, otherwise sync from contract
	if len(cfg.LocalEventsPath) != 0 {
		localEvents, err := localevents.Load(cfg.LocalEventsPath)
		if err != nil {
			logger.Fatal("failed to load local events", zap.Error(err))
		}

		if err := eventHandler.HandleLocalEvents(localEvents); err != nil {
			logger.Fatal("error occurred while running event data handler", zap.Error(err))
		}
	} else {
		// Sync historical registry events.
		logger.Debug("syncing historical registry events", zap.Uint64("fromBlock", fromBlock.Uint64()))
		lastProcessedBlock, err := eventSyncer.SyncHistory(ctx, fromBlock.Uint64())
		switch {
		case errors.Is(err, executionclient.ErrNothingToSync):
			// Nothing was synced, keep fromBlock as is.
		case err == nil:
			// Advance fromBlock to the block after lastProcessedBlock.
			fromBlock = new(big.Int).SetUint64(lastProcessedBlock + 1)
		default:
			logger.Fatal("failed to sync historical registry events", zap.Error(err))
		}

		// Print registry stats.
		shares := nodeStorage.Shares().List(nil)
		operators, err := nodeStorage.ListOperators(nil, 0, 0)
		if err != nil {
			logger.Error("failed to get operators", zap.Error(err))
		}

		operatorValidators := 0
		liquidatedValidators := 0
		operatorID := operatorDataStore.GetOperatorID()
		if operatorDataStore.OperatorIDReady() {
			for _, share := range shares {
				if share.BelongsToOperator(operatorID) {
					operatorValidators++
				}
				if share.Liquidated {
					liquidatedValidators++
				}
			}
		}
		logger.Info("historical registry sync stats",
			zap.Uint64("my_operator_id", operatorID),
			zap.Int("operators", len(operators)),
			zap.Int("validators", len(shares)),
			zap.Int("liquidated_validators", liquidatedValidators),
			zap.Int("my_validators", operatorValidators),
		)

		// Sync ongoing registry events in the background.
		go func() {
			err = eventSyncer.SyncOngoing(ctx, fromBlock.Uint64())

			// Crash if ongoing sync has stopped, regardless of the reason.
			logger.Fatal("failed syncing ongoing registry events",
				zap.Uint64("last_processed_block", lastProcessedBlock),
				zap.Error(err))
		}()
	}

	return eventSyncer
}

func startMetricsHandler(logger *zap.Logger, db basedb.Database, port int, enableProf bool, opNode *operator.Node) {
	logger = logger.Named(logging.NameMetricsHandler)
	// init and start HTTP handler
	metricsHandler := metrics.NewHandler(db, enableProf, opNode)
	addr := fmt.Sprintf(":%d", port)
	if err := metricsHandler.Start(logger, http.NewServeMux(), addr); err != nil {
		logger.Panic("failed to serve metrics", zap.Error(err))
	}
}<|MERGE_RESOLUTION|>--- conflicted
+++ resolved
@@ -57,11 +57,6 @@
 	"github.com/ssvlabs/ssv/operator/validator"
 	"github.com/ssvlabs/ssv/operator/validator/metadata"
 	"github.com/ssvlabs/ssv/operator/validators"
-<<<<<<< HEAD
-	genesisssvtypes "github.com/ssvlabs/ssv/protocol/genesis/types"
-=======
-	beaconprotocol "github.com/ssvlabs/ssv/protocol/v2/blockchain/beacon"
->>>>>>> bfec50e9
 	"github.com/ssvlabs/ssv/protocol/v2/types"
 	registrystorage "github.com/ssvlabs/ssv/registry/storage"
 	"github.com/ssvlabs/ssv/storage/basedb"
@@ -135,7 +130,6 @@
 		}
 
 		cfg.ConsensusClient.Context = cmd.Context()
-		cfg.ConsensusClient.GasLimit = spectypes.DefaultGasLimit
 
 		consensusClient, err := goclient.New(logger, cfg.ConsensusClient)
 		if err != nil {
@@ -148,11 +142,11 @@
 			cfg.ExecutionClient.Addr,
 			ssvNetworkConfig.RegistryContractAddr,
 			executionclient.WithLogger(logger),
-			executionclient.WithMetrics(metricsReporter),
 			executionclient.WithFollowDistance(executionclient.DefaultFollowDistance),
 			executionclient.WithConnectionTimeout(cfg.ExecutionClient.ConnectionTimeout),
 			executionclient.WithReconnectionInitialInterval(executionclient.DefaultReconnectionInitialInterval),
 			executionclient.WithReconnectionMaxInterval(executionclient.DefaultReconnectionMaxInterval),
+			executionclient.WithSyncDistanceTolerance(cfg.ExecutionClient.SyncDistanceTolerance),
 		)
 		if err != nil {
 			logger.Fatal("could not connect to execution client", zap.Error(err))
@@ -210,11 +204,7 @@
 
 		usingLocalEvents := len(cfg.LocalEventsPath) != 0
 
-<<<<<<< HEAD
-		if err := validateConfig(nodeStorage, ssvNetworkConfig.AlanForkNetworkName(), usingLocalEvents); err != nil {
-=======
-		if err := validateConfig(nodeStorage, networkConfig.NetworkName(), usingLocalEvents); err != nil {
->>>>>>> bfec50e9
+		if err := validateConfig(nodeStorage, ssvNetworkConfig.NetworkName(), usingLocalEvents); err != nil {
 			logger.Fatal("failed to validate config", zap.Error(err))
 		}
 
@@ -229,38 +219,8 @@
 		}
 
 		cfg.P2pNetworkConfig.Ctx = cmd.Context()
-<<<<<<< HEAD
-=======
-
-		slotTickerProvider := func() slotticker.SlotTicker {
-			return slotticker.New(logger, slotticker.Config{
-				SlotDuration: networkConfig.SlotDurationSec(),
-				GenesisTime:  networkConfig.GetGenesisTime(),
-			})
-		}
-
-		cfg.ConsensusClient.Context = cmd.Context()
-		cfg.ConsensusClient.GasLimit = spectypes.DefaultGasLimit
-		cfg.ConsensusClient.Network = networkConfig.Beacon.GetNetwork()
-
-		consensusClient := setupConsensusClient(logger, operatorDataStore, slotTickerProvider)
-
-		executionClient, err := executionclient.New(
-			cmd.Context(),
-			cfg.ExecutionClient.Addr,
-			ethcommon.HexToAddress(networkConfig.RegistryContractAddr),
-			executionclient.WithLogger(logger),
-			executionclient.WithFollowDistance(executionclient.DefaultFollowDistance),
-			executionclient.WithConnectionTimeout(cfg.ExecutionClient.ConnectionTimeout),
-			executionclient.WithReconnectionInitialInterval(executionclient.DefaultReconnectionInitialInterval),
-			executionclient.WithReconnectionMaxInterval(executionclient.DefaultReconnectionMaxInterval),
-			executionclient.WithSyncDistanceTolerance(cfg.ExecutionClient.SyncDistanceTolerance),
-		)
-		if err != nil {
-			logger.Fatal("could not connect to execution client", zap.Error(err))
-		}
-
->>>>>>> bfec50e9
+
+		// TODO: add executionclient.WithSyncDistanceTolerance and delete executionclient.WithMetrics when setting up execution client
 		cfg.P2pNetworkConfig.NodeStorage = nodeStorage
 		cfg.P2pNetworkConfig.OperatorPubKeyHash = format.OperatorID(operatorData.PublicKey)
 		cfg.P2pNetworkConfig.OperatorDataStore = operatorDataStore
@@ -352,7 +312,6 @@
 		cfg.SSVOptions.ValidatorController = validatorCtrl
 		cfg.SSVOptions.ValidatorStore = nodeStorage.ValidatorStore()
 
-<<<<<<< HEAD
 		slotTickerProvider := func() slotticker.SlotTicker {
 			return slotticker.New(logger, slotticker.Config{
 				SlotDuration: networkConfig.SlotDuration(),
@@ -360,10 +319,7 @@
 			})
 		}
 
-		operatorNode = operator.New(cfg.SSVOptions, slotTickerProvider, storageMap)
-=======
-		operatorNode := operator.New(logger, cfg.SSVOptions, slotTickerProvider, storageMap)
->>>>>>> bfec50e9
+		operatorNode := operator.New(cfg.SSVOptions, slotTickerProvider, storageMap)
 
 		if cfg.MetricsAPIPort > 0 {
 			go startMetricsHandler(logger, db, cfg.MetricsAPIPort, cfg.EnableProfile, operatorNode)
@@ -464,11 +420,7 @@
 					Shares: nodeStorage.Shares(),
 				},
 				&handlers.Exporter{
-<<<<<<< HEAD
-					DomainType: ssvNetworkConfig.AlanDomainType,
-=======
-					DomainType: networkConfig.DomainType,
->>>>>>> bfec50e9
+					DomainType: ssvNetworkConfig.DomainType,
 					QBFTStores: storageMap,
 				},
 			)
@@ -680,58 +632,27 @@
 		if err != nil {
 			return networkconfig.SSV{}, errors.Wrap(err, "failed to decode custom domain type")
 		}
-<<<<<<< HEAD
-		if len(byts) != 4 {
+		if len(domainBytes) != 4 {
 			return networkconfig.SSV{}, errors.New("custom domain type must be 4 bytes")
-		}
-
-		// Assign domain type as-is for Genesis.
-		ssvConfig.GenesisDomainType = spectypes.DomainType(byts)
-
-		// Assign domain type incremented by 1 for Alan.
-		alanDomainType := binary.BigEndian.Uint32(byts) + 1
-		binary.BigEndian.PutUint32(ssvConfig.AlanDomainType[:], alanDomainType)
-
-		logger.Info("running with custom domain type",
-			zap.Stringer("genesis", format.DomainType(ssvConfig.GenesisDomainType)),
-			zap.Stringer("alan", format.DomainType(ssvConfig.AlanDomainType)),
-		)
-	}
-
-	genesisssvtypes.SetDefaultDomain(genesisspectypes.DomainType(ssvConfig.GenesisDomainType))
-
-=======
-		if len(domainBytes) != 4 {
-			return networkconfig.NetworkConfig{}, errors.New("custom domain type must be 4 bytes")
 		}
 
 		// https://github.com/ssvlabs/ssv/pull/1808 incremented the post-fork domain type by 1, so we have to maintain the compatibility.
 		postForkDomain := binary.BigEndian.Uint32(domainBytes) + 1
-		binary.BigEndian.PutUint32(networkConfig.DomainType[:], postForkDomain)
+		binary.BigEndian.PutUint32(ssvConfig.DomainType[:], postForkDomain)
 
 		logger.Info("running with custom domain type",
-			fields.Domain(networkConfig.DomainType),
+			fields.Domain(ssvConfig.DomainType),
 		)
 	}
 
->>>>>>> bfec50e9
 	nodeType := "light"
 	if cfg.SSVOptions.ValidatorOptions.FullNode {
 		nodeType = "full"
 	}
 
 	logger.Info("setting ssv network",
-<<<<<<< HEAD
 		fields.Config(ssvConfig),
 		zap.String("node_type", nodeType),
-=======
-		fields.Network(networkConfig.Name),
-		fields.Domain(networkConfig.DomainType),
-		zap.String("nodeType", nodeType),
-		zap.Any("beaconNetwork", networkConfig.Beacon.GetNetwork().BeaconNetwork),
-		zap.Uint64("genesisEpoch", uint64(networkConfig.GenesisEpoch)),
-		zap.String("registryContract", networkConfig.RegistryContractAddr),
->>>>>>> bfec50e9
 	)
 
 	return ssvConfig, nil
@@ -752,26 +673,8 @@
 	return n
 }
 
-<<<<<<< HEAD
-func setupEventHandling(
-=======
-func setupConsensusClient(
-	logger *zap.Logger,
-	operatorDataStore operatordatastore.OperatorDataStore,
-	slotTickerProvider slotticker.Provider,
-) *goclient.GoClient {
-	cl, err := goclient.New(logger, cfg.ConsensusClient, operatorDataStore, slotTickerProvider)
-	if err != nil {
-		logger.Fatal("failed to create beacon go-client", zap.Error(err),
-			fields.Address(cfg.ConsensusClient.BeaconNodeAddr))
-	}
-
-	return cl
-}
-
 // syncContractEvents blocks until historical events are synced and then spawns a goroutine syncing ongoing events.
 func syncContractEvents(
->>>>>>> bfec50e9
 	ctx context.Context,
 	logger *zap.Logger,
 	executionClient *executionclient.ExecutionClient,
