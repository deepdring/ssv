--- conflicted
+++ resolved
@@ -14,11 +14,7 @@
 	"sync"
 	"time"
 
-<<<<<<< HEAD
-=======
 	"github.com/attestantio/go-eth2-client/spec/phase0"
-	ethcommon "github.com/ethereum/go-ethereum/common"
->>>>>>> c57d7f5c
 	"github.com/ilyakaznacheev/cleanenv"
 	"github.com/pkg/errors"
 	"github.com/spf13/cobra"
@@ -62,11 +58,7 @@
 	"github.com/ssvlabs/ssv/operator/validator"
 	"github.com/ssvlabs/ssv/operator/validator/metadata"
 	"github.com/ssvlabs/ssv/operator/validators"
-<<<<<<< HEAD
-=======
-	beaconprotocol "github.com/ssvlabs/ssv/protocol/v2/blockchain/beacon"
 	qbftstorage "github.com/ssvlabs/ssv/protocol/v2/qbft/storage"
->>>>>>> c57d7f5c
 	"github.com/ssvlabs/ssv/protocol/v2/types"
 	registrystorage "github.com/ssvlabs/ssv/registry/storage"
 	"github.com/ssvlabs/ssv/storage/basedb"
@@ -435,13 +427,8 @@
 					Shares: nodeStorage.Shares(),
 				},
 				&handlers.Exporter{
-<<<<<<< HEAD
-					DomainType: ssvNetworkConfig.DomainType,
-					QBFTStores: storageMap,
-=======
-					NetworkConfig:     networkConfig,
+					DomainType:        ssvNetworkConfig.DomainType,
 					ParticipantStores: storageMap,
->>>>>>> c57d7f5c
 				},
 			)
 			go func() {
