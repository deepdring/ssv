package operator

import (
	"context"
	"encoding/base64"
	"encoding/binary"
	"encoding/hex"
	"fmt"
	"log"
	"math/big"
	"net/http"
	"os"
	"strings"
	"sync"
	"time"

	"github.com/attestantio/go-eth2-client/spec/phase0"
	ethcommon "github.com/ethereum/go-ethereum/common"
	"github.com/ilyakaznacheev/cleanenv"
	"github.com/pkg/errors"
	"github.com/spf13/cobra"
	spectypes "github.com/ssvlabs/ssv-spec/types"
	"go.uber.org/zap"

	"github.com/ssvlabs/ssv/api/handlers"
	apiserver "github.com/ssvlabs/ssv/api/server"
	"github.com/ssvlabs/ssv/beacon/goclient"
	global_config "github.com/ssvlabs/ssv/cli/config"
	"github.com/ssvlabs/ssv/doppelganger"
	"github.com/ssvlabs/ssv/ekm"
	"github.com/ssvlabs/ssv/eth/eventhandler"
	"github.com/ssvlabs/ssv/eth/eventparser"
	"github.com/ssvlabs/ssv/eth/eventsyncer"
	"github.com/ssvlabs/ssv/eth/executionclient"
	"github.com/ssvlabs/ssv/eth/localevents"
	exporterapi "github.com/ssvlabs/ssv/exporter/api"
	"github.com/ssvlabs/ssv/exporter/api/decided"
	ibftstorage "github.com/ssvlabs/ssv/ibft/storage"
	ssv_identity "github.com/ssvlabs/ssv/identity"
	"github.com/ssvlabs/ssv/logging"
	"github.com/ssvlabs/ssv/logging/fields"
	"github.com/ssvlabs/ssv/message/signatureverifier"
	"github.com/ssvlabs/ssv/message/validation"
	"github.com/ssvlabs/ssv/migrations"
	"github.com/ssvlabs/ssv/monitoring/metrics"
	"github.com/ssvlabs/ssv/network"
	networkcommons "github.com/ssvlabs/ssv/network/commons"
	p2pv1 "github.com/ssvlabs/ssv/network/p2p"
	"github.com/ssvlabs/ssv/networkconfig"
	"github.com/ssvlabs/ssv/nodeprobe"
	"github.com/ssvlabs/ssv/observability"
	"github.com/ssvlabs/ssv/operator"
	operatordatastore "github.com/ssvlabs/ssv/operator/datastore"
	"github.com/ssvlabs/ssv/operator/duties/dutystore"
	"github.com/ssvlabs/ssv/operator/keys"
	"github.com/ssvlabs/ssv/operator/keystore"
	"github.com/ssvlabs/ssv/operator/slotticker"
	operatorstorage "github.com/ssvlabs/ssv/operator/storage"
	"github.com/ssvlabs/ssv/operator/validator"
	"github.com/ssvlabs/ssv/operator/validator/metadata"
	"github.com/ssvlabs/ssv/operator/validators"
	beaconprotocol "github.com/ssvlabs/ssv/protocol/v2/blockchain/beacon"
	qbftstorage "github.com/ssvlabs/ssv/protocol/v2/qbft/storage"
	"github.com/ssvlabs/ssv/protocol/v2/types"
	registrystorage "github.com/ssvlabs/ssv/registry/storage"
	"github.com/ssvlabs/ssv/ssvsigner"
	"github.com/ssvlabs/ssv/storage/basedb"
	"github.com/ssvlabs/ssv/storage/kv"
	"github.com/ssvlabs/ssv/utils/commons"
	"github.com/ssvlabs/ssv/utils/format"
	"github.com/ssvlabs/ssv/utils/rsaencryption"
)

type KeyStore struct {
	PrivateKeyFile string `yaml:"PrivateKeyFile" env:"PRIVATE_KEY_FILE" env-description:"Path to operator private key file"`
	PasswordFile   string `yaml:"PasswordFile" env:"PASSWORD_FILE" env-description:"Path to password file for private key decryption"`
}

type config struct {
	global_config.GlobalConfig   `yaml:"global"`
<<<<<<< HEAD
	DBOptions                    basedb.Options                   `yaml:"db"`
	SSVOptions                   operator.Options                 `yaml:"ssv"`
	ExecutionClient              executionclient.ExecutionOptions `yaml:"eth1"` // TODO: execution_client in yaml
	ConsensusClient              beaconprotocol.Options           `yaml:"eth2"` // TODO: consensus_client in yaml
	P2pNetworkConfig             p2pv1.Config                     `yaml:"p2p"`
	KeyStore                     KeyStore                         `yaml:"KeyStore"`
	SSVSignerEndpoint            string                           `yaml:"SSVSignerEndpoint" env:"SSV_SIGNER_ENDPOINT" env-description:"Endpoint of ssv-signer"`
	Graffiti                     string                           `yaml:"Graffiti" env:"GRAFFITI" env-description:"Custom graffiti for block proposals." env-default:"ssv.network" `
	OperatorPrivateKey           string                           `yaml:"OperatorPrivateKey" env:"OPERATOR_KEY" env-description:"Operator private key, used to decrypt contract events"`
	MetricsAPIPort               int                              `yaml:"MetricsAPIPort" env:"METRICS_API_PORT" env-description:"Port to listen on for the metrics API."`
	EnableProfile                bool                             `yaml:"EnableProfile" env:"ENABLE_PROFILE" env-description:"flag that indicates whether go profiling tools are enabled"`
	NetworkPrivateKey            string                           `yaml:"NetworkPrivateKey" env:"NETWORK_PRIVATE_KEY" env-description:"private key for network identity"`
	WsAPIPort                    int                              `yaml:"WebSocketAPIPort" env:"WS_API_PORT" env-description:"Port to listen on for the websocket API."`
	WithPing                     bool                             `yaml:"WithPing" env:"WITH_PING" env-description:"Whether to send websocket ping messages'"`
	SSVAPIPort                   int                              `yaml:"SSVAPIPort" env:"SSV_API_PORT" env-description:"Port to listen on for the SSV API."`
	LocalEventsPath              string                           `yaml:"LocalEventsPath" env:"EVENTS_PATH" env-description:"path to local events"`
	EnableDoppelgangerProtection bool                             `yaml:"EnableDoppelgangerProtection" env:"ENABLE_DOPPELGANGER_PROTECTION" env-description:"Flag to enable Doppelganger protection for validators."`
=======
	DBOptions                    basedb.Options          `yaml:"db"`
	SSVOptions                   operator.Options        `yaml:"ssv"`
	ExecutionClient              executionclient.Options `yaml:"eth1"` // TODO: execution_client in yaml
	ConsensusClient              beaconprotocol.Options  `yaml:"eth2"` // TODO: consensus_client in yaml
	P2pNetworkConfig             p2pv1.Config            `yaml:"p2p"`
	KeyStore                     KeyStore                `yaml:"KeyStore"`
	Graffiti                     string                  `yaml:"Graffiti" env:"GRAFFITI" env-description:"Custom graffiti for block proposals" env-default:"ssv.network" `
	OperatorPrivateKey           string                  `yaml:"OperatorPrivateKey" env:"OPERATOR_KEY" env-description:"Operator private key for contract event decryption"`
	MetricsAPIPort               int                     `yaml:"MetricsAPIPort" env:"METRICS_API_PORT" env-description:"Port for metrics API server"`
	EnableProfile                bool                    `yaml:"EnableProfile" env:"ENABLE_PROFILE" env-description:"Enable Go profiling tools"`
	NetworkPrivateKey            string                  `yaml:"NetworkPrivateKey" env:"NETWORK_PRIVATE_KEY" env-description:"Private key for P2P network identity"`
	WsAPIPort                    int                     `yaml:"WebSocketAPIPort" env:"WS_API_PORT" env-description:"Port for WebSocket API server"`
	WithPing                     bool                    `yaml:"WithPing" env:"WITH_PING" env-description:"Enable WebSocket ping messages"`
	SSVAPIPort                   int                     `yaml:"SSVAPIPort" env:"SSV_API_PORT" env-description:"Port for SSV API server"`
	LocalEventsPath              string                  `yaml:"LocalEventsPath" env:"EVENTS_PATH" env-description:"Path to local events file"`
	EnableDoppelgangerProtection bool                    `yaml:"EnableDoppelgangerProtection" env:"ENABLE_DOPPELGANGER_PROTECTION" env-description:"Enable doppelganger protection for validators"`
>>>>>>> fab07489
}

var cfg config

var globalArgs global_config.Args

// StartNodeCmd is the command to start SSV node
var StartNodeCmd = &cobra.Command{
	Use:   "start-node",
	Short: "Starts an instance of SSV node",
	Run: func(cmd *cobra.Command, args []string) {
		commons.SetBuildData(cmd.Parent().Short, cmd.Parent().Version)

		logger, err := setupGlobal()
		if err != nil {
			log.Fatal("could not create logger ", err)
		}

		defer logging.CapturePanic(logger)

		logger.Info(fmt.Sprintf("starting %v", commons.GetBuildData()))

		observabilityShutdown, err := observability.Initialize(
			cmd.Parent().Short,
			cmd.Parent().Version,
			observability.WithMetrics())
		if err != nil {
			logger.Fatal("could not initialize observability configuration", zap.Error(err))
		}

		defer func() {
			if err = observabilityShutdown(cmd.Context()); err != nil {
				logger.Error("could not shutdown observability object", zap.Error(err))
			}
		}()

		networkConfig, err := setupSSVNetwork(logger)
		if err != nil {
			logger.Fatal("could not setup network", zap.Error(err))
		}
		cfg.DBOptions.Ctx = cmd.Context()
		db, err := setupDB(logger, networkConfig.Beacon.GetNetwork())
		if err != nil {
			logger.Fatal("could not setup db", zap.Error(err))
		}

		usingSSVSigner, usingKeystore, usingPrivKey := assertSigningConfig(logger)

		nodeStorage, err := operatorstorage.NewNodeStorage(logger, db)
		if err != nil {
			logger.Fatal("failed to create node storage", zap.Error(err))
		}

		var operatorPrivKey keys.OperatorPrivateKey
		var ssvSignerClient *ssvsigner.Client
		var operatorPubKeyBase64 string

		if usingSSVSigner {
			logger := logger.With(zap.String("ssv_signer_endpoint", cfg.SSVSignerEndpoint))
			logger.Info("using ssv-signer for signing")

			ssvSignerClient = ssvsigner.NewClient(cfg.SSVSignerEndpoint, ssvsigner.WithLogger(logger))
			operatorPubKeyString, err := ssvSignerClient.OperatorIdentity(cmd.Context())
			if err != nil {
				logger.Fatal("ssv-signer unavailable", zap.Error(err))
			}

			logger = logger.With(zap.String("pubkey", operatorPubKeyString))
			logger.Info("ssv-signer operator identity")

			operatorPubKey, err := keys.PublicKeyFromString(operatorPubKeyString)
			if err != nil {
				logger.Fatal("could not extract operator private key from file", zap.Error(err))
			}

			operatorPubKeyBase64, err = operatorPubKey.Base64()
			if err != nil {
				logger.Fatal("could not get operator public key base64", zap.Error(err))
			}

			if err := saveOperatorPubKeyBase64(nodeStorage, operatorPubKeyBase64); err != nil {
				logger.Fatal("could not save base64-encoded operator public key", zap.Error(err))
			}
		} else {
			if usingKeystore {
				logger.Info("getting operator private key from keystore")

				var decryptedKeystore []byte
				operatorPrivKey, decryptedKeystore, err = privateKeyFromKeystore(cfg.KeyStore.PrivateKeyFile, cfg.KeyStore.PasswordFile)
				if err != nil {
					logger.Fatal("could not extract private key from keystore", zap.Error(err))
				}

				operatorPrivKeyPEM := base64.StdEncoding.EncodeToString(decryptedKeystore)
				if err := saveOperatorPrivKey(nodeStorage, operatorPrivKey, operatorPrivKeyPEM); err != nil {
					logger.Fatal("could not save operator private key", zap.Error(err))
				}

			} else if usingPrivKey {
				logger.Info("getting operator private key from args")

				operatorPrivKey, err = keys.PrivateKeyFromString(cfg.OperatorPrivateKey)
				if err != nil {
					logger.Fatal("could not decode operator private key", zap.Error(err))
				}

				if err := saveOperatorPrivKey(nodeStorage, operatorPrivKey, cfg.OperatorPrivateKey); err != nil {
					logger.Fatal("could not save operator private key", zap.Error(err))
				}
			}

			operatorPubKeyBase64, err = operatorPrivKey.Public().Base64()
			if err != nil {
				logger.Fatal("could not get operator public key base64", zap.Error(err))
			}
		}

		logger.Info("successfully loaded operator keys", zap.String("pubkey", operatorPubKeyBase64))

		usingLocalEvents := len(cfg.LocalEventsPath) != 0

		if err := validateConfig(nodeStorage, networkConfig.NetworkName(), usingLocalEvents, usingSSVSigner); err != nil {
			logger.Fatal("failed to validate config", zap.Error(err))
		}

		cfg.P2pNetworkConfig.Ctx = cmd.Context()

		slotTickerProvider := func() slotticker.SlotTicker {
			return slotticker.New(logger, slotticker.Config{
				SlotDuration: networkConfig.SlotDurationSec(),
				GenesisTime:  networkConfig.GetGenesisTime(),
			})
		}

		cfg.ConsensusClient.Context = cmd.Context()
		cfg.ConsensusClient.Network = networkConfig.Beacon.GetNetwork()
		operatorDataStore := setupOperatorDataStore(logger, nodeStorage, operatorPubKeyBase64)
		consensusClient := setupConsensusClient(logger, operatorDataStore, slotTickerProvider)

		executionAddrList := strings.Split(cfg.ExecutionClient.Addr, ";") // TODO: Decide what symbol to use as a separator. Bootnodes are currently separated by ";". Deployment bot currently uses ",".
		if len(executionAddrList) == 0 {
			logger.Fatal("no execution node address provided")
		}

		var executionClient executionclient.Provider

		if len(executionAddrList) == 1 {
			ec, err := executionclient.New(
				cmd.Context(),
				executionAddrList[0],
				ethcommon.HexToAddress(networkConfig.RegistryContractAddr),
				executionclient.WithLogger(logger),
				executionclient.WithFollowDistance(executionclient.DefaultFollowDistance),
				executionclient.WithConnectionTimeout(cfg.ExecutionClient.ConnectionTimeout),
				executionclient.WithReconnectionInitialInterval(executionclient.DefaultReconnectionInitialInterval),
				executionclient.WithReconnectionMaxInterval(executionclient.DefaultReconnectionMaxInterval),
				executionclient.WithHealthInvalidationInterval(executionclient.DefaultHealthInvalidationInterval),
				executionclient.WithSyncDistanceTolerance(cfg.ExecutionClient.SyncDistanceTolerance),
			)
			if err != nil {
				logger.Fatal("could not connect to execution client", zap.Error(err))
			}

			executionClient = ec
		} else {
			ec, err := executionclient.NewMulti(
				cmd.Context(),
				executionAddrList,
				ethcommon.HexToAddress(networkConfig.RegistryContractAddr),
				executionclient.WithLoggerMulti(logger),
				executionclient.WithFollowDistanceMulti(executionclient.DefaultFollowDistance),
				executionclient.WithConnectionTimeoutMulti(cfg.ExecutionClient.ConnectionTimeout),
				executionclient.WithReconnectionInitialIntervalMulti(executionclient.DefaultReconnectionInitialInterval),
				executionclient.WithReconnectionMaxIntervalMulti(executionclient.DefaultReconnectionMaxInterval),
				executionclient.WithHealthInvalidationIntervalMulti(executionclient.DefaultHealthInvalidationInterval),
				executionclient.WithSyncDistanceToleranceMulti(cfg.ExecutionClient.SyncDistanceTolerance),
			)
			if err != nil {
				logger.Fatal("could not connect to execution client", zap.Error(err))
			}

			executionClient = ec
		}

		var keyManager ekm.KeyManager

		if usingSSVSigner {
			remoteKeyManager, err := ekm.NewRemoteKeyManager(
				logger,
				networkConfig,
				ssvSignerClient,
				consensusClient,
				db,
				networkConfig,
				operatorDataStore.GetOperatorID,
			)
			if err != nil {
				logger.Fatal("could not create remote key manager", zap.Error(err))
			}

			keyManager = remoteKeyManager
			cfg.P2pNetworkConfig.OperatorSigner = remoteKeyManager
			cfg.SSVOptions.ValidatorOptions.OperatorSigner = remoteKeyManager
		} else {
			localKeyManager, err := ekm.NewLocalKeyManager(logger, db, networkConfig, operatorPrivKey)
			if err != nil {
				logger.Fatal("could not create new eth-key-manager signer", zap.Error(err))
			}

			keyManager = localKeyManager
			cfg.P2pNetworkConfig.OperatorSigner = operatorPrivKey
			cfg.SSVOptions.ValidatorOptions.OperatorSigner = types.NewSsvOperatorSigner(operatorPrivKey, operatorDataStore.GetOperatorID)
		}

		cfg.P2pNetworkConfig.NodeStorage = nodeStorage
		cfg.P2pNetworkConfig.OperatorPubKeyHash = format.OperatorID(operatorDataStore.GetOperatorData().PublicKey)
		cfg.P2pNetworkConfig.OperatorDataStore = operatorDataStore
		cfg.P2pNetworkConfig.FullNode = cfg.SSVOptions.ValidatorOptions.FullNode
		cfg.P2pNetworkConfig.Network = networkConfig

		validatorsMap := validators.New(cmd.Context())

		dutyStore := dutystore.New()
		cfg.SSVOptions.DutyStore = dutyStore

		signatureVerifier := signatureverifier.NewSignatureVerifier(nodeStorage)

		messageValidator := validation.New(
			networkConfig,
			nodeStorage.ValidatorStore(),
			dutyStore,
			signatureVerifier,
			consensusClient.ForkEpochElectra,
			validation.WithLogger(logger),
		)

		cfg.P2pNetworkConfig.MessageValidator = messageValidator
		cfg.SSVOptions.ValidatorOptions.MessageValidator = messageValidator

		p2pNetwork := setupP2P(logger, db)

		cfg.SSVOptions.Context = cmd.Context()
		cfg.SSVOptions.DB = db
		cfg.SSVOptions.BeaconNode = consensusClient
		cfg.SSVOptions.ExecutionClient = executionClient
		cfg.SSVOptions.Network = networkConfig
		cfg.SSVOptions.P2PNetwork = p2pNetwork
		cfg.SSVOptions.ValidatorOptions.NetworkConfig = networkConfig
		cfg.SSVOptions.ValidatorOptions.Context = cmd.Context()
		cfg.SSVOptions.ValidatorOptions.DB = db
		cfg.SSVOptions.ValidatorOptions.Network = p2pNetwork
		cfg.SSVOptions.ValidatorOptions.Beacon = consensusClient
		cfg.SSVOptions.ValidatorOptions.BeaconSigner = keyManager
		cfg.SSVOptions.ValidatorOptions.ValidatorsMap = validatorsMap

		cfg.SSVOptions.ValidatorOptions.OperatorDataStore = operatorDataStore
		cfg.SSVOptions.ValidatorOptions.RegistryStorage = nodeStorage
		cfg.SSVOptions.ValidatorOptions.RecipientsStorage = nodeStorage

		if cfg.WsAPIPort != 0 {
			ws := exporterapi.NewWsServer(cmd.Context(), nil, http.NewServeMux(), cfg.WithPing)
			cfg.SSVOptions.WS = ws
			cfg.SSVOptions.WsAPIPort = cfg.WsAPIPort
			cfg.SSVOptions.ValidatorOptions.NewDecidedHandler = decided.NewStreamPublisher(networkConfig, logger, ws)
		}

		cfg.SSVOptions.ValidatorOptions.DutyRoles = []spectypes.BeaconRole{spectypes.BNRoleAttester} // TODO could be better to set in other place

		storageRoles := []spectypes.BeaconRole{
			spectypes.BNRoleAttester,
			spectypes.BNRoleProposer,
			spectypes.BNRoleSyncCommittee,
			spectypes.BNRoleAggregator,
			spectypes.BNRoleSyncCommitteeContribution,
			spectypes.BNRoleValidatorRegistration,
			spectypes.BNRoleVoluntaryExit,
		}

		storageMap := ibftstorage.NewStores()

		for _, storageRole := range storageRoles {
			s := ibftstorage.New(cfg.SSVOptions.ValidatorOptions.DB, storageRole)
			storageMap.Add(storageRole, s)
		}

		if cfg.SSVOptions.ValidatorOptions.Exporter {
			retain := cfg.SSVOptions.ValidatorOptions.ExporterRetainSlots
			threshold := cfg.SSVOptions.Network.Beacon.EstimatedCurrentSlot()
			initSlotPruning(cmd.Context(), logger, storageMap, slotTickerProvider, threshold, retain)
		}

		cfg.SSVOptions.ValidatorOptions.StorageMap = storageMap
		cfg.SSVOptions.ValidatorOptions.Graffiti = []byte(cfg.Graffiti)
		cfg.SSVOptions.ValidatorOptions.ValidatorStore = nodeStorage.ValidatorStore()

		fixedSubnets, err := networkcommons.FromString(cfg.P2pNetworkConfig.Subnets)
		if err != nil {
			logger.Fatal("failed to parse fixed subnets", zap.Error(err))
		}
		if cfg.SSVOptions.ValidatorOptions.Exporter {
			fixedSubnets, err = networkcommons.FromString(networkcommons.AllSubnets)
			if err != nil {
				logger.Fatal("failed to parse all fixed subnets", zap.Error(err))
			}
		}

		metadataSyncer := metadata.NewSyncer(
			logger,
			nodeStorage.Shares(),
			nodeStorage.ValidatorStore().WithOperatorID(operatorDataStore.GetOperatorID),
			networkConfig.Beacon,
			consensusClient,
			fixedSubnets,
			metadata.WithSyncInterval(cfg.SSVOptions.ValidatorOptions.MetadataUpdateInterval),
		)
		cfg.SSVOptions.ValidatorOptions.ValidatorSyncer = metadataSyncer

		var doppelgangerHandler doppelganger.Provider
		if cfg.EnableDoppelgangerProtection {
			doppelgangerHandler = doppelganger.NewHandler(&doppelganger.Options{
				Network:            networkConfig,
				BeaconNode:         consensusClient,
				ValidatorProvider:  nodeStorage.ValidatorStore().WithOperatorID(operatorDataStore.GetOperatorID),
				SlotTickerProvider: slotTickerProvider,
				Logger:             logger,
			})
			logger.Info("Doppelganger protection enabled.")
		} else {
			doppelgangerHandler = doppelganger.NoOpHandler{}
			logger.Info("Doppelganger protection disabled.")
		}
		cfg.SSVOptions.ValidatorOptions.DoppelgangerHandler = doppelgangerHandler

		validatorCtrl := validator.NewController(logger, cfg.SSVOptions.ValidatorOptions)
		cfg.SSVOptions.ValidatorController = validatorCtrl
		cfg.SSVOptions.ValidatorStore = nodeStorage.ValidatorStore()

		operatorNode := operator.New(logger, cfg.SSVOptions, slotTickerProvider, storageMap)

		if cfg.MetricsAPIPort > 0 {
			go startMetricsHandler(logger, db, cfg.MetricsAPIPort, cfg.EnableProfile, operatorNode)
		}

		nodeProber := nodeprobe.NewProber(
			logger,
			func() {
				logger.Fatal("ethereum node(s) are either out of sync or down. Ensure the nodes are healthy to resume.")
			},
			map[string]nodeprobe.Node{
				"execution client": executionClient,

				// Underlying options.Beacon's value implements nodeprobe.StatusChecker.
				// However, as it uses spec's specssv.BeaconNode interface, avoiding type assertion requires modifications in spec.
				// If options.Beacon doesn't implement nodeprobe.StatusChecker due to a mistake, this would panic early.
				"consensus client": consensusClient,
			},
		)

		nodeProber.Start(cmd.Context())
		nodeProber.Wait()
		logger.Info("ethereum node(s) are healthy")

		eventSyncer := syncContractEvents(
			cmd.Context(),
			logger,
			executionClient,
			validatorCtrl,
			networkConfig,
			nodeStorage,
			operatorDataStore,
			operatorPrivKey,
			keyManager,
			doppelgangerHandler,
		)
		if len(cfg.LocalEventsPath) == 0 {
			nodeProber.AddNode("event syncer", eventSyncer)
		}

		if _, err := metadataSyncer.SyncOnStartup(cmd.Context()); err != nil {
			logger.Fatal("failed to sync metadata on startup", zap.Error(err))
		}

		if usingSSVSigner {
			ensureNoMissingKeys(cmd.Context(), logger, nodeStorage, operatorDataStore, ssvSignerClient)
		}

		// Increase MaxPeers if the operator is subscribed to many subnets.
		// TODO: use OperatorCommittees when it's fixed.
		if cfg.P2pNetworkConfig.DynamicMaxPeers {
			var (
				baseMaxPeers        = 60
				maxPeersLimit       = cfg.P2pNetworkConfig.DynamicMaxPeersLimit
				idealPeersPerSubnet = 3
			)
			start := time.Now()
			myValidators := nodeStorage.ValidatorStore().OperatorValidators(operatorDataStore.GetOperatorID())
			mySubnets := make(networkcommons.Subnets, networkcommons.SubnetsCount)
			myActiveSubnets := 0
			for _, v := range myValidators {
				subnet := networkcommons.CommitteeSubnet(v.CommitteeID())
				if mySubnets[subnet] == 0 {
					mySubnets[subnet] = 1
					myActiveSubnets++
				}
			}
			idealMaxPeers := min(baseMaxPeers+idealPeersPerSubnet*myActiveSubnets, maxPeersLimit)
			if cfg.P2pNetworkConfig.MaxPeers < idealMaxPeers {
				logger.Warn("increasing MaxPeers to match the operator's subscribed subnets",
					zap.Int("old_max_peers", cfg.P2pNetworkConfig.MaxPeers),
					zap.Int("new_max_peers", idealMaxPeers),
					zap.Int("subscribed_subnets", myActiveSubnets),
					zap.Duration("took", time.Since(start)),
				)
				cfg.P2pNetworkConfig.MaxPeers = idealMaxPeers
			}

			cfg.P2pNetworkConfig.GetValidatorStats = func() (uint64, uint64, uint64, error) {
				return validatorCtrl.GetValidatorStats()
			}
			if err := p2pNetwork.Setup(logger); err != nil {
				logger.Fatal("failed to setup network", zap.Error(err))
			}
			if err := p2pNetwork.Start(logger); err != nil {
				logger.Fatal("failed to start network", zap.Error(err))
			}
		}

		if cfg.SSVAPIPort > 0 {
			apiServer := apiserver.New(
				logger,
				fmt.Sprintf(":%d", cfg.SSVAPIPort),
				&handlers.Node{
					// TODO: replace with narrower interface! (instead of accessing the entire PeersIndex)
					ListenAddresses: []string{fmt.Sprintf("tcp://%s:%d", cfg.P2pNetworkConfig.HostAddress, cfg.P2pNetworkConfig.TCPPort), fmt.Sprintf("udp://%s:%d", cfg.P2pNetworkConfig.HostAddress, cfg.P2pNetworkConfig.UDPPort)},
					PeersIndex:      p2pNetwork.(p2pv1.PeersIndexProvider).PeersIndex(),
					Network:         p2pNetwork.(p2pv1.HostProvider).Host().Network(),
					TopicIndex:      p2pNetwork.(handlers.TopicIndex),
					NodeProber:      nodeProber,
				},
				&handlers.Validators{
					Shares: nodeStorage.Shares(),
				},
				&handlers.Exporter{
					NetworkConfig:     networkConfig,
					ParticipantStores: storageMap,
				},
			)
			go func() {
				err := apiServer.Run()
				if err != nil {
					logger.Fatal("failed to start API server", zap.Error(err))
				}
			}()
		}
		if err := operatorNode.Start(logger); err != nil {
			logger.Fatal("failed to start SSV node", zap.Error(err))
		}
	},
}

func ensureNoMissingKeys(
	ctx context.Context,
	logger *zap.Logger,
	nodeStorage operatorstorage.Storage,
	operatorDataStore operatordatastore.OperatorDataStore,
	ssvSignerClient *ssvsigner.Client,
) {
	if operatorDataStore.GetOperatorID() == 0 {
		logger.Fatal("operator ID is not ready")
	}

	shares := nodeStorage.Shares().List(
		nil,
		registrystorage.ByNotLiquidated(),
		registrystorage.ByOperatorID(operatorDataStore.GetOperatorID()),
	)
	if len(shares) == 0 {
		return
	}

	var localKeys []phase0.BLSPubKey
	for _, share := range shares {
		localKeys = append(localKeys, phase0.BLSPubKey(share.SharePubKey))
	}

	missingKeys, err := ssvSignerClient.MissingKeys(ctx, localKeys)
	if err != nil {
		logger.Fatal("failed to check for missing keys", zap.Error(err))
	}

	if len(missingKeys) > 0 {
		if len(missingKeys) > 50 {
			logger = logger.With(zap.Int("count", len(missingKeys)))
		} else {
			logger = logger.With(zap.Stringers("keys", missingKeys))
		}

		logger.Fatal("remote signer misses keys")
	}
}

func privateKeyFromKeystore(privKeyFile, passwordFile string) (keys.OperatorPrivateKey, []byte, error) {
	// nolint: gosec
	encryptedJSON, err := os.ReadFile(privKeyFile)
	if err != nil {
		return nil, nil, fmt.Errorf("could not read PEM file: %w", err)
	}

	// nolint: gosec
	keyStorePassword, err := os.ReadFile(passwordFile)
	if err != nil {
		return nil, nil, fmt.Errorf("could not read password file: %w", err)
	}

	decryptedKeystore, err := keystore.DecryptKeystore(encryptedJSON, string(keyStorePassword))
	if err != nil {
		return nil, nil, fmt.Errorf("could not decrypt operator private key keystore: %w", err)
	}

	operatorPrivKey, err := keys.PrivateKeyFromBytes(decryptedKeystore)
	if err != nil {
		return nil, nil, fmt.Errorf("could not extract operator private key from file: %w", err)
	}

	return operatorPrivKey, decryptedKeystore, nil
}

func assertSigningConfig(logger *zap.Logger) (usingSSVSigner, usingKeystore, usingPrivKey bool) {
	if cfg.SSVSignerEndpoint != "" {
		usingSSVSigner = true
	}
	if cfg.KeyStore.PrivateKeyFile != "" || cfg.KeyStore.PasswordFile != "" {
		if cfg.KeyStore.PrivateKeyFile == "" || cfg.KeyStore.PasswordFile == "" {
			logger.Fatal("both keystore and password files must be provided if using keystore")
		}
		usingKeystore = true
	}
	if cfg.OperatorPrivateKey != "" {
		usingPrivKey = true
	}

	var errorMsg string
	if usingSSVSigner && (usingKeystore || usingPrivKey) {
		errorMsg = "cannot enable both remote signing (SSVSignerEndpoint) and local signing (PrivateKeyFile/OperatorPrivateKey)"
	} else if usingKeystore && usingPrivKey {
		errorMsg = "cannot enable both OperatorPrivateKey and PrivateKeyFile"
	}

	if errorMsg != "" {
		logger.Fatal(errorMsg,
			zap.String("ssv_signer_endpoint", cfg.SSVSignerEndpoint),
			zap.String("private_key_file", cfg.KeyStore.PrivateKeyFile),
			zap.String("password_file", cfg.KeyStore.PasswordFile),
			zap.Int("operator_private_key_len", len(cfg.OperatorPrivateKey)), // not exposing the private key
		)
	}

	return usingSSVSigner, usingKeystore, usingPrivKey
}

func validateConfig(nodeStorage operatorstorage.Storage, networkName string, usingLocalEvents, usingRemoteSigner bool) error {
	storedConfig, foundConfig, err := nodeStorage.GetConfig(nil)
	if err != nil {
		return fmt.Errorf("failed to get stored config: %w", err)
	}

	currentConfig := &operatorstorage.ConfigLock{
		NetworkName:      networkName,
		UsingLocalEvents: usingLocalEvents,
		UsingSSVSigner:   usingRemoteSigner,
	}

	if foundConfig {
		if err := storedConfig.ValidateCompatibility(currentConfig); err != nil {
			return fmt.Errorf("incompatible config change: %w", err)
		}
	} else {

		if err := nodeStorage.SaveConfig(nil, currentConfig); err != nil {
			return fmt.Errorf("failed to store config: %w", err)
		}
	}

	return nil
}

func init() {
	global_config.ProcessArgs(&cfg, &globalArgs, StartNodeCmd)
}

func setupGlobal() (*zap.Logger, error) {
	if globalArgs.ConfigPath != "" {
		if err := cleanenv.ReadConfig(globalArgs.ConfigPath, &cfg); err != nil {
			return nil, fmt.Errorf("could not read config: %w", err)
		}
	}
	if globalArgs.ShareConfigPath != "" {
		if err := cleanenv.ReadConfig(globalArgs.ShareConfigPath, &cfg); err != nil {
			return nil, fmt.Errorf("could not read share config: %w", err)
		}
	}

	err := logging.SetGlobalLogger(
		cfg.LogLevel,
		cfg.LogLevelFormat,
		cfg.LogFormat,
		&logging.LogFileOptions{
			FilePath:   cfg.LogFilePath,
			MaxSize:    cfg.LogFileSize,
			MaxBackups: cfg.LogFileBackups,
		},
	)
	if err != nil {
		return nil, fmt.Errorf("logging.SetGlobalLogger: %w", err)
	}

	return zap.L(), nil
}

func setupDB(logger *zap.Logger, eth2Network beaconprotocol.Network) (*kv.BadgerDB, error) {
	db, err := kv.New(logger, cfg.DBOptions)
	if err != nil {
		return nil, errors.Wrap(err, "failed to open db")
	}
	reopenDb := func() error {
		if err := db.Close(); err != nil {
			return errors.Wrap(err, "failed to close db")
		}
		db, err = kv.New(logger, cfg.DBOptions)
		return errors.Wrap(err, "failed to reopen db")
	}

	migrationOpts := migrations.Options{
		Db:      db,
		DbPath:  cfg.DBOptions.Path,
		Network: eth2Network,
	}
	applied, err := migrations.Run(cfg.DBOptions.Ctx, logger, migrationOpts)
	if err != nil {
		return nil, errors.Wrap(err, "failed to run migrations")
	}
	if applied == 0 {
		return db, nil
	}

	// If migrations were applied, we run a full garbage collection cycle
	// to reclaim any space that may have been freed up.
	// Close & reopen the database to trigger any unknown internal
	// startup/shutdown procedures that the storage engine may have.
	start := time.Now()
	if err := reopenDb(); err != nil {
		return nil, err
	}

	// Run a long garbage collection cycle with a timeout.
	ctx, cancel := context.WithTimeout(context.Background(), 6*time.Minute)
	defer cancel()
	if err := db.FullGC(ctx); err != nil {
		return nil, errors.Wrap(err, "failed to collect garbage")
	}

	// Close & reopen again.
	if err := reopenDb(); err != nil {
		return nil, err
	}
	logger.Debug("post-migrations garbage collection completed", fields.Duration(start))

	return db, nil
}

func setupOperatorDataStore(
	logger *zap.Logger,
	nodeStorage operatorstorage.Storage,
	pubKey string,
) operatordatastore.OperatorDataStore {
	operatorData, found, err := nodeStorage.GetOperatorDataByPubKey(nil, []byte(pubKey))
	if err != nil {
		logger.Fatal("could not get operator data by public key", zap.Error(err))
	}
	if !found {
		operatorData = &registrystorage.OperatorData{
			PublicKey: []byte(pubKey),
		}
	}
	if operatorData == nil {
		logger.Fatal("invalid operator data in database: nil")
	}

	return operatordatastore.New(operatorData)
}

func saveOperatorPrivKey(
	nodeStorage operatorstorage.Storage,
	operatorPrivKey keys.OperatorPrivateKey,
	operatorPrivKeyPEM string,
) error {
	storedPrivKeyHash, found, err := nodeStorage.GetPrivateKeyHash()
	if err != nil {
		return fmt.Errorf("could not get hashed private key: %w", err)
	}

	configStoragePrivKeyHash, err := operatorPrivKey.StorageHash()
	if err != nil {
		return fmt.Errorf("could not hash private key: %w", err)
	}

	// Backwards compatibility for the old hashing method,
	// which was hashing the text from the configuration directly,
	// whereas StorageHash re-encodes with PEM format.
	cliPrivKeyDecoded, err := base64.StdEncoding.DecodeString(operatorPrivKeyPEM)
	if err != nil {
		return fmt.Errorf("could not decode private key: %w", err)
	}
	configStoragePrivKeyLegacyHash, err := rsaencryption.HashRsaKey(cliPrivKeyDecoded)
	if err != nil {
		return fmt.Errorf("could not hash private key: %w", err)
	}

	if !found {
		if err := nodeStorage.SavePrivateKeyHash(configStoragePrivKeyHash); err != nil {
			return fmt.Errorf("could not save hashed private key: %w", err)
		}
	} else if configStoragePrivKeyHash != storedPrivKeyHash &&
		configStoragePrivKeyLegacyHash != storedPrivKeyHash {
		// Prevent the node from running with a different key.
		return fmt.Errorf("operator private key is not matching the one encrypted the storage")
	}

	return nil
}

func saveOperatorPubKeyBase64(nodeStorage operatorstorage.Storage, operatorPubKeyBase64 string) error {
	storedPubKey, found, err := nodeStorage.GetPublicKey()
	if err != nil {
		return fmt.Errorf("could not get public key: %w", err)
	}

	if !found {
		if err := nodeStorage.SavePublicKey(operatorPubKeyBase64); err != nil {
			return fmt.Errorf("could not save public key: %w", err)
		}
	} else if storedPubKey != operatorPubKeyBase64 {
		// Prevent the node from running with a different key.
		return fmt.Errorf("operator public key is not matching the one in the storage")
	}

	return nil
}

func setupSSVNetwork(logger *zap.Logger) (networkconfig.NetworkConfig, error) {
	networkConfig, err := networkconfig.GetNetworkConfigByName(cfg.SSVOptions.NetworkName)
	if err != nil {
		return networkconfig.NetworkConfig{}, err
	}

	if cfg.SSVOptions.CustomDomainType != "" {
		if !strings.HasPrefix(cfg.SSVOptions.CustomDomainType, "0x") {
			return networkconfig.NetworkConfig{}, errors.New("custom domain type must be a hex string")
		}
		domainBytes, err := hex.DecodeString(cfg.SSVOptions.CustomDomainType[2:])
		if err != nil {
			return networkconfig.NetworkConfig{}, errors.Wrap(err, "failed to decode custom domain type")
		}
		if len(domainBytes) != 4 {
			return networkconfig.NetworkConfig{}, errors.New("custom domain type must be 4 bytes")
		}

		// https://github.com/ssvlabs/ssv/pull/1808 incremented the post-fork domain type by 1, so we have to maintain the compatibility.
		postForkDomain := binary.BigEndian.Uint32(domainBytes) + 1
		binary.BigEndian.PutUint32(networkConfig.DomainType[:], postForkDomain)

		logger.Info("running with custom domain type",
			fields.Domain(networkConfig.DomainType),
		)
	}

	nodeType := "light"
	if cfg.SSVOptions.ValidatorOptions.FullNode {
		nodeType = "full"
	}

	logger.Info("setting ssv network",
		fields.Network(networkConfig.Name),
		fields.Domain(networkConfig.DomainType),
		zap.String("nodeType", nodeType),
		zap.Any("beaconNetwork", networkConfig.Beacon.GetNetwork().BeaconNetwork),
		zap.Uint64("genesisEpoch", uint64(networkConfig.GenesisEpoch)),
		zap.String("registryContract", networkConfig.RegistryContractAddr),
	)

	return networkConfig, nil
}

func setupP2P(logger *zap.Logger, db basedb.Database) network.P2PNetwork {
	istore := ssv_identity.NewIdentityStore(db)
	netPrivKey, err := istore.SetupNetworkKey(logger, cfg.NetworkPrivateKey)
	if err != nil {
		logger.Fatal("failed to setup network private key", zap.Error(err))
	}
	cfg.P2pNetworkConfig.NetworkPrivateKey = netPrivKey

	n, err := p2pv1.New(logger, &cfg.P2pNetworkConfig)
	if err != nil {
		logger.Fatal("failed to setup p2p network", zap.Error(err))
	}
	return n
}

func setupConsensusClient(
	logger *zap.Logger,
	operatorDataStore operatordatastore.OperatorDataStore,
	slotTickerProvider slotticker.Provider,
) *goclient.GoClient {
	cl, err := goclient.New(logger, cfg.ConsensusClient, operatorDataStore, slotTickerProvider)
	if err != nil {
		logger.Fatal("failed to create beacon go-client", zap.Error(err),
			fields.Address(cfg.ConsensusClient.BeaconNodeAddr))
	}

	return cl
}

// syncContractEvents blocks until historical events are synced and then spawns a goroutine syncing ongoing events.
func syncContractEvents(
	ctx context.Context,
	logger *zap.Logger,
	executionClient executionclient.Provider,
	validatorCtrl validator.Controller,
	networkConfig networkconfig.NetworkConfig,
	nodeStorage operatorstorage.Storage,
	operatorDataStore operatordatastore.OperatorDataStore,
	operatorDecrypter keys.OperatorDecrypter,
	keyManager ekm.KeyManager,
	doppelgangerHandler eventhandler.DoppelgangerProvider,
) *eventsyncer.EventSyncer {
	eventFilterer, err := executionClient.Filterer()
	if err != nil {
		logger.Fatal("failed to set up event filterer", zap.Error(err))
	}

	eventParser := eventparser.New(eventFilterer)

	eventHandler, err := eventhandler.New(
		nodeStorage,
		eventParser,
		validatorCtrl,
		networkConfig,
		operatorDataStore,
		operatorDecrypter,
		keyManager,
		cfg.SSVOptions.ValidatorOptions.Beacon,
		doppelgangerHandler,
		eventhandler.WithFullNode(),
		eventhandler.WithLogger(logger),
	)
	if err != nil {
		logger.Fatal("failed to setup event data handler", zap.Error(err))
	}

	eventSyncer := eventsyncer.New(
		nodeStorage,
		executionClient,
		eventHandler,
		eventsyncer.WithLogger(logger),
	)

	fromBlock, found, err := nodeStorage.GetLastProcessedBlock(nil)
	if err != nil {
		logger.Fatal("syncing registry contract events failed, could not get last processed block", zap.Error(err))
	}
	if !found {
		fromBlock = networkConfig.RegistrySyncOffset
	} else if fromBlock == nil {
		logger.Fatal("syncing registry contract events failed, last processed block is nil")
	} else {
		// Start syncing from the next block.
		fromBlock = new(big.Int).SetUint64(fromBlock.Uint64() + 1)
	}

	// load & parse local events yaml if exists, otherwise sync from contract
	if len(cfg.LocalEventsPath) != 0 {
		localEvents, err := localevents.Load(cfg.LocalEventsPath)
		if err != nil {
			logger.Fatal("failed to load local events", zap.Error(err))
		}

		if err := eventHandler.HandleLocalEvents(ctx, localEvents); err != nil {
			logger.Fatal("error occurred while running event data handler", zap.Error(err))
		}
	} else {
		// Sync historical registry events.
		logger.Debug("syncing historical registry events", zap.Uint64("fromBlock", fromBlock.Uint64()))
		lastProcessedBlock, err := eventSyncer.SyncHistory(ctx, fromBlock.Uint64())
		switch {
		case errors.Is(err, executionclient.ErrNothingToSync):
			// Nothing was synced, keep fromBlock as is.
		case err == nil:
			// Advance fromBlock to the block after lastProcessedBlock.
			fromBlock = new(big.Int).SetUint64(lastProcessedBlock + 1)
		default:
			logger.Fatal("failed to sync historical registry events", zap.Error(err))
		}

		// Print registry stats.
		shares := nodeStorage.Shares().List(nil)
		operators, err := nodeStorage.ListOperators(nil, 0, 0)
		if err != nil {
			logger.Error("failed to get operators", zap.Error(err))
		}

		operatorValidators := 0
		liquidatedValidators := 0
		operatorID := operatorDataStore.GetOperatorID()
		if operatorDataStore.OperatorIDReady() {
			for _, share := range shares {
				if share.BelongsToOperator(operatorID) {
					operatorValidators++
				}
				if share.Liquidated {
					liquidatedValidators++
				}
			}
		}
		logger.Info("historical registry sync stats",
			zap.Uint64("my_operator_id", operatorID),
			zap.Int("operators", len(operators)),
			zap.Int("validators", len(shares)),
			zap.Int("liquidated_validators", liquidatedValidators),
			zap.Int("my_validators", operatorValidators),
		)

		// Sync ongoing registry events in the background.
		go func() {
			err = eventSyncer.SyncOngoing(ctx, fromBlock.Uint64())

			// Crash if ongoing sync has stopped, regardless of the reason.
			logger.Fatal("failed syncing ongoing registry events",
				zap.Uint64("last_processed_block", lastProcessedBlock),
				zap.Error(err))
		}()
	}

	return eventSyncer
}

func startMetricsHandler(logger *zap.Logger, db basedb.Database, port int, enableProf bool, opNode *operator.Node) {
	logger = logger.Named(logging.NameMetricsHandler)
	// init and start HTTP handler
	metricsHandler := metrics.NewHandler(db, enableProf, opNode)
	addr := fmt.Sprintf(":%d", port)
	if err := metricsHandler.Start(logger, http.NewServeMux(), addr); err != nil {
		logger.Panic("failed to serve metrics", zap.Error(err))
	}
}

func initSlotPruning(ctx context.Context, logger *zap.Logger, stores *ibftstorage.ParticipantStores, slotTickerProvider slotticker.Provider, slot phase0.Slot, retain uint64) {
	var wg sync.WaitGroup

	threshold := slot - phase0.Slot(retain)

	// async perform initial slot gc
	_ = stores.Each(func(_ spectypes.BeaconRole, store qbftstorage.ParticipantStore) error {
		wg.Add(1)
		go func() {
			defer wg.Done()
			store.Prune(ctx, logger, threshold)
		}()
		return nil
	})

	wg.Wait()

	// start background job for removing old slots on every tick
	_ = stores.Each(func(_ spectypes.BeaconRole, store qbftstorage.ParticipantStore) error {
		go store.PruneContinously(ctx, logger, slotTickerProvider, phase0.Slot(retain))
		return nil
	})
}<|MERGE_RESOLUTION|>--- conflicted
+++ resolved
@@ -78,31 +78,13 @@
 
 type config struct {
 	global_config.GlobalConfig   `yaml:"global"`
-<<<<<<< HEAD
-	DBOptions                    basedb.Options                   `yaml:"db"`
-	SSVOptions                   operator.Options                 `yaml:"ssv"`
-	ExecutionClient              executionclient.ExecutionOptions `yaml:"eth1"` // TODO: execution_client in yaml
-	ConsensusClient              beaconprotocol.Options           `yaml:"eth2"` // TODO: consensus_client in yaml
-	P2pNetworkConfig             p2pv1.Config                     `yaml:"p2p"`
-	KeyStore                     KeyStore                         `yaml:"KeyStore"`
-	SSVSignerEndpoint            string                           `yaml:"SSVSignerEndpoint" env:"SSV_SIGNER_ENDPOINT" env-description:"Endpoint of ssv-signer"`
-	Graffiti                     string                           `yaml:"Graffiti" env:"GRAFFITI" env-description:"Custom graffiti for block proposals." env-default:"ssv.network" `
-	OperatorPrivateKey           string                           `yaml:"OperatorPrivateKey" env:"OPERATOR_KEY" env-description:"Operator private key, used to decrypt contract events"`
-	MetricsAPIPort               int                              `yaml:"MetricsAPIPort" env:"METRICS_API_PORT" env-description:"Port to listen on for the metrics API."`
-	EnableProfile                bool                             `yaml:"EnableProfile" env:"ENABLE_PROFILE" env-description:"flag that indicates whether go profiling tools are enabled"`
-	NetworkPrivateKey            string                           `yaml:"NetworkPrivateKey" env:"NETWORK_PRIVATE_KEY" env-description:"private key for network identity"`
-	WsAPIPort                    int                              `yaml:"WebSocketAPIPort" env:"WS_API_PORT" env-description:"Port to listen on for the websocket API."`
-	WithPing                     bool                             `yaml:"WithPing" env:"WITH_PING" env-description:"Whether to send websocket ping messages'"`
-	SSVAPIPort                   int                              `yaml:"SSVAPIPort" env:"SSV_API_PORT" env-description:"Port to listen on for the SSV API."`
-	LocalEventsPath              string                           `yaml:"LocalEventsPath" env:"EVENTS_PATH" env-description:"path to local events"`
-	EnableDoppelgangerProtection bool                             `yaml:"EnableDoppelgangerProtection" env:"ENABLE_DOPPELGANGER_PROTECTION" env-description:"Flag to enable Doppelganger protection for validators."`
-=======
 	DBOptions                    basedb.Options          `yaml:"db"`
 	SSVOptions                   operator.Options        `yaml:"ssv"`
 	ExecutionClient              executionclient.Options `yaml:"eth1"` // TODO: execution_client in yaml
 	ConsensusClient              beaconprotocol.Options  `yaml:"eth2"` // TODO: consensus_client in yaml
 	P2pNetworkConfig             p2pv1.Config            `yaml:"p2p"`
 	KeyStore                     KeyStore                `yaml:"KeyStore"`
+	SSVSignerEndpoint            string                  `yaml:"SSVSignerEndpoint" env:"SSV_SIGNER_ENDPOINT" env-description:"Endpoint of ssv-signer"`
 	Graffiti                     string                  `yaml:"Graffiti" env:"GRAFFITI" env-description:"Custom graffiti for block proposals" env-default:"ssv.network" `
 	OperatorPrivateKey           string                  `yaml:"OperatorPrivateKey" env:"OPERATOR_KEY" env-description:"Operator private key for contract event decryption"`
 	MetricsAPIPort               int                     `yaml:"MetricsAPIPort" env:"METRICS_API_PORT" env-description:"Port for metrics API server"`
@@ -113,7 +95,6 @@
 	SSVAPIPort                   int                     `yaml:"SSVAPIPort" env:"SSV_API_PORT" env-description:"Port for SSV API server"`
 	LocalEventsPath              string                  `yaml:"LocalEventsPath" env:"EVENTS_PATH" env-description:"Path to local events file"`
 	EnableDoppelgangerProtection bool                    `yaml:"EnableDoppelgangerProtection" env:"ENABLE_DOPPELGANGER_PROTECTION" env-description:"Enable doppelganger protection for validators"`
->>>>>>> fab07489
 }
 
 var cfg config
