--- conflicted
+++ resolved
@@ -415,11 +415,7 @@
 		storageMap := ibftstorage.NewStores()
 
 		for _, storageRole := range storageRoles {
-<<<<<<< HEAD
 			s := ibftstorage.New(logger, cfg.SSVOptions.ValidatorOptions.DB, storageRole, networkConfig, slotTickerProvider)
-=======
-			s := ibftstorage.New(logger, cfg.SSVOptions.ValidatorOptions.DB, storageRole)
->>>>>>> 910e98ab
 			storageMap.Add(storageRole, s)
 		}
 
