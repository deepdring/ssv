--- conflicted
+++ resolved
@@ -46,52 +46,33 @@
 	// Collect signatures from other nodes
 	// TODO - waiting timeout, when should we stop waiting for the sigs and just move on?
 	signatures := make(map[uint64][]byte, signaturesCount)
-<<<<<<< HEAD
-	foundCnt := 0
+	signedIndxes := make([]uint64, 0)
+
 	doneLoop:
 		for {
-=======
-	signedIndxes := make([]uint64, 0)
-	done := false
-	for {
-		if done {
-			break
-		}
->>>>>>> 617dd11d
-		select {
-		case sig := <-signaturesChan:
-			for index, signature := range sig {
-				if _, found := signatures[index]; found {
-					continue
+			select {
+			case sig := <-signaturesChan:
+				for index, signature := range sig {
+					if _, found := signatures[index]; found {
+						continue
+					}
+					// verify sig
+					if err := n.verifyPartialSignature(signature, root, index); err != nil {
+						logger.Error("received invalid signature", zap.Error(err))
+						continue
+					}
+
+					signatures[index] = signature
+					signedIndxes = append(signedIndxes, index)
 				}
-				// verify sig
-				if err := n.verifyPartialSignature(signature, root, index); err != nil {
-					logger.Error("received invalid signature", zap.Error(err))
-					continue
+				if len(signedIndxes) >= signaturesCount {
+					break doneLoop
 				}
-
-				signatures[index] = signature
-				signedIndxes = append(signedIndxes, index)
-			}
-<<<<<<< HEAD
-			if foundCnt >= signaturesCount {
+			case <-time.After(n.signatureCollectionTimeout):
+				err = errors.Errorf("timed out waiting for post consensus signatures", zap.Uint64s("received sigs", signedIndxes), zap.Int("expected signatures count", signaturesCount))
 				break doneLoop
 			}
-		case <-time.After(n.signatureCollectionTimeout):
-			err = errors.Errorf("timed out waiting for post consensus signatures", zap.Int("received sigs", len(signatures)))
-			break doneLoop
-=======
-			if len(signedIndxes) >= signaturesCount {
-				done = true
-				break
-			}
-		case <-time.After(n.signatureCollectionTimeout):
-			err = errors.Errorf("timed out waiting for post consensus signatures", zap.Uint64s("received sigs", signedIndxes), zap.Int("expected signatures count", signaturesCount))
-			done = true
-			break
->>>>>>> 617dd11d
 		}
-	}
 
 	if err != nil {
 		return err
