--- conflicted
+++ resolved
@@ -33,13 +33,8 @@
 type ControllerOptions struct {
 	Ctx                context.Context
 	BeaconClient       beaconprotocol.BeaconNode
-<<<<<<< HEAD
-	BeaconConfig       *networkconfig.BeaconConfig
+	BeaconConfig       *networkconfig.Beacon
 	ValidatorProvider  ValidatorProvider
-=======
-	BeaconConfig       *networkconfig.Beacon
-	ShareStorage       storage.Shares
->>>>>>> 7bcd367e
 	RecipientStorage   storage.Recipients
 	SlotTickerProvider slotticker.Provider
 	OperatorDataStore  operatordatastore.OperatorDataStore
@@ -47,26 +42,15 @@
 
 // recipientController implementation of RecipientController
 type recipientController struct {
-<<<<<<< HEAD
 	logger               *zap.Logger
 	ctx                  context.Context
 	beaconClient         beaconprotocol.BeaconNode
-	beaconConfig         *networkconfig.BeaconConfig
+	beaconConfig         *networkconfig.Beacon
 	validatorProvider    ValidatorProvider
 	recipientStorage     storage.Recipients
 	slotTickerProvider   slotticker.Provider
 	operatorDataStore    operatordatastore.OperatorDataStore
 	feeRecipientChangeCh chan struct{}
-=======
-	logger             *zap.Logger
-	ctx                context.Context
-	beaconClient       beaconprotocol.BeaconNode
-	beaconConfig       *networkconfig.Beacon
-	shareStorage       storage.Shares
-	recipientStorage   storage.Recipients
-	slotTickerProvider slotticker.Provider
-	operatorDataStore  operatordatastore.OperatorDataStore
->>>>>>> 7bcd367e
 }
 
 func NewController(logger *zap.Logger, opts *ControllerOptions) *recipientController {
