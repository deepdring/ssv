package duties

import (
	"context"
	"fmt"
	"strings"
	"time"

	eth2apiv1 "github.com/attestantio/go-eth2-client/api/v1"
	"github.com/attestantio/go-eth2-client/spec/phase0"
<<<<<<< HEAD
	genesisspectypes "github.com/ssvlabs/ssv-spec-pre-cc/types"
=======
>>>>>>> bfec50e9
	spectypes "github.com/ssvlabs/ssv-spec/types"
	"go.uber.org/zap"

	"github.com/ssvlabs/ssv/logging/fields"
	"github.com/ssvlabs/ssv/operator/duties/dutystore"
)

type SyncCommitteeHandler struct {
	baseHandler

	duties             *dutystore.SyncCommitteeDuties
	fetchCurrentPeriod bool
	fetchNextPeriod    bool

	// preparationSlots is the number of slots ahead of the sync committee
	// period change at which to prepare the relevant duties.
	preparationSlots phase0.Slot
}

func NewSyncCommitteeHandler(duties *dutystore.SyncCommitteeDuties) *SyncCommitteeHandler {
	h := &SyncCommitteeHandler{
		duties: duties,
	}
	h.fetchCurrentPeriod = true
	return h
}

func (h *SyncCommitteeHandler) Name() string {
	return spectypes.BNRoleSyncCommittee.String()
}

// HandleDuties manages the duty lifecycle, handling different cases:
//
// On First Run:
//  1. Fetch duties for the current period.
//  2. If necessary, fetch duties for the next period.
//  3. Execute duties.
//
// On Re-org:
//  1. Execute duties.
//  2. If necessary, fetch duties for the next period.
//
// On Indices Change:
//  1. Execute duties.
//  2. ResetEpoch duties for the current period.
//  3. Fetch duties for the current period.
//  4. If necessary, fetch duties for the next period.
//
// On Ticker event:
//  1. Execute duties.
//  2. If necessary, fetch duties for the next period.
func (h *SyncCommitteeHandler) HandleDuties(ctx context.Context) {
	h.logger.Info("starting duty handler")
	defer h.logger.Info("duty handler exited")

	// Prepare relevant duties 1.5 epochs (48 slots) ahead of the sync committee period change.
	// The 1.5 epochs timing helps ensure setup occurs when the beacon node is likely less busy.
	h.preparationSlots = h.network.SlotsPerEpoch() * 3 / 2

	if h.shouldFetchNextPeriod(h.network.EstimatedCurrentSlot()) {
		h.fetchNextPeriod = true
	}

	next := h.ticker.Next()
	for {
		select {
		case <-ctx.Done():
			return

		case <-next:
			slot := h.ticker.Slot()
			next = h.ticker.Next()
			epoch := h.network.EstimatedEpochAtSlot(slot)
			period := h.network.EstimatedSyncCommitteePeriodAtEpoch(epoch)
			buildStr := fmt.Sprintf("p%v-e%v-s%v-#%v", period, epoch, slot, slot%32+1)
			h.logger.Debug("🛠 ticker event", zap.String("period_epoch_slot_pos", buildStr))

			ctx, cancel := context.WithDeadline(ctx, h.network.GetSlotStartTime(slot+1).Add(100*time.Millisecond))
			h.processExecution(ctx, period, slot)
			h.processFetching(ctx, period, true)
			cancel()

			// if we have reached the preparation slots -1, prepare the next period duties in the next slot.
			periodSlots := h.network.SlotsPerPeriod()
			if slot%periodSlots == periodSlots-h.preparationSlots-1 {
				h.fetchNextPeriod = true
			}

			// last slot of period
			if slot == h.network.LastSlotOfSyncPeriod(period) {
				h.duties.Reset(period - 1)
			}

		case reorgEvent := <-h.reorg:
			epoch := h.network.EstimatedEpochAtSlot(reorgEvent.Slot)
			period := h.network.EstimatedSyncCommitteePeriodAtEpoch(epoch)

			buildStr := fmt.Sprintf("p%v-e%v-s%v-#%v", period, epoch, reorgEvent.Slot, reorgEvent.Slot%32+1)
			h.logger.Info("🔀 reorg event received", zap.String("period_epoch_slot_pos", buildStr), zap.Any("event", reorgEvent))

			// reset current epoch duties
			if reorgEvent.Current && h.shouldFetchNextPeriod(reorgEvent.Slot) {
				h.duties.Reset(period + 1)
				h.fetchNextPeriod = true
			}

		case <-h.indicesChange:
			slot := h.network.EstimatedCurrentSlot()
			epoch := h.network.EstimatedEpochAtSlot(slot)
			period := h.network.EstimatedSyncCommitteePeriodAtEpoch(epoch)
			buildStr := fmt.Sprintf("p%v-e%v-s%v-#%v", period, epoch, slot, slot%32+1)
			h.logger.Info("🔁 indices change received", zap.String("period_epoch_slot_pos", buildStr))

			h.fetchCurrentPeriod = true

			// reset next period duties if in appropriate slot range
			if h.shouldFetchNextPeriod(slot) {
				h.fetchNextPeriod = true
			}
		}
	}
}

func (h *SyncCommitteeHandler) HandleInitialDuties(ctx context.Context) {
	ctx, cancel := context.WithTimeout(ctx, h.network.SlotDuration()/2)
	defer cancel()

	epoch := h.network.EstimatedCurrentEpoch()
	period := h.network.EstimatedSyncCommitteePeriodAtEpoch(epoch)
	h.processFetching(ctx, period, false)
}

func (h *SyncCommitteeHandler) processFetching(ctx context.Context, period uint64, waitForInitial bool) {
	ctx, cancel := context.WithCancel(ctx)
	defer cancel()

	if h.fetchCurrentPeriod {
		if err := h.fetchAndProcessDuties(ctx, period, waitForInitial); err != nil {
			h.logger.Error("failed to fetch duties for current epoch", zap.Error(err))
			return
		}
		h.fetchCurrentPeriod = false
	}

	if h.fetchNextPeriod {
		if err := h.fetchAndProcessDuties(ctx, period+1, waitForInitial); err != nil {
			h.logger.Error("failed to fetch duties for next epoch", zap.Error(err))
			return
		}
		h.fetchNextPeriod = false
	}
}

func (h *SyncCommitteeHandler) processExecution(ctx context.Context, period uint64, slot phase0.Slot) {
	// range over duties and execute
	duties := h.duties.CommitteePeriodDuties(period)
	if duties == nil {
		return
	}

<<<<<<< HEAD
	if !h.network.PastAlanForkAtEpoch(h.network.EstimatedEpochAtSlot(slot)) {
		toExecute := make([]*genesisspectypes.Duty, 0, len(duties)*2)
		for _, d := range duties {
			if h.shouldExecute(d, slot) {
				toExecute = append(toExecute, h.toGenesisSpecDuty(d, slot, genesisspectypes.BNRoleSyncCommittee))
				toExecute = append(toExecute, h.toGenesisSpecDuty(d, slot, genesisspectypes.BNRoleSyncCommitteeContribution))
			}
		}

		h.dutiesExecutor.ExecuteGenesisDuties(h.logger, toExecute)
		return
	}

=======
>>>>>>> bfec50e9
	toExecute := make([]*spectypes.ValidatorDuty, 0, len(duties))
	for _, d := range duties {
		if h.shouldExecute(d, slot) {
			toExecute = append(toExecute, h.toSpecDuty(d, slot, spectypes.BNRoleSyncCommitteeContribution))
		}
	}

	h.dutiesExecutor.ExecuteDuties(ctx, h.logger, toExecute)
}

func (h *SyncCommitteeHandler) fetchAndProcessDuties(ctx context.Context, period uint64, waitForInitial bool) error {
	start := time.Now()
	firstEpoch := h.network.FirstEpochOfSyncPeriod(period)
	currentEpoch := h.network.EstimatedCurrentEpoch()
	if firstEpoch < currentEpoch {
		firstEpoch = currentEpoch
	}
	lastEpoch := h.network.FirstEpochOfSyncPeriod(period+1) - 1

	allActiveIndices := h.validatorController.AllActiveIndices(firstEpoch, waitForInitial)
	if len(allActiveIndices) == 0 {
		h.logger.Debug("no active validators for period", fields.Epoch(currentEpoch), zap.Uint64("period", period))
		return nil
	}

	inCommitteeIndices := indicesFromShares(h.validatorProvider.SelfParticipatingValidators(firstEpoch))
	inCommitteeIndicesSet := map[phase0.ValidatorIndex]struct{}{}
	for _, idx := range inCommitteeIndices {
		inCommitteeIndicesSet[idx] = struct{}{}
	}

	duties, err := h.beaconNode.SyncCommitteeDuties(ctx, firstEpoch, allActiveIndices)
	if err != nil {
		return fmt.Errorf("failed to fetch sync committee duties: %w", err)
	}

	storeDuties := make([]dutystore.StoreSyncCommitteeDuty, 0, len(duties))
	for _, d := range duties {
		_, inCommitteeDuty := inCommitteeIndicesSet[d.ValidatorIndex]
		storeDuties = append(storeDuties, dutystore.StoreSyncCommitteeDuty{
			ValidatorIndex: d.ValidatorIndex,
			Duty:           d,
			InCommittee:    inCommitteeDuty,
		})
	}
	h.duties.Set(period, storeDuties)

	h.prepareDutiesResultLog(period, duties, start)

	// lastEpoch + 1 due to the fact that we need to subscribe "until" the end of the period
	subscriptions := calculateSubscriptions(lastEpoch+1, duties)
	if len(subscriptions) > 0 {
		if deadline, ok := ctx.Deadline(); ok {
			go func(h *SyncCommitteeHandler, subscriptions []*eth2apiv1.SyncCommitteeSubscription) {
				// Create a new subscription context with a deadline from parent context.
				subscriptionCtx, cancel := context.WithDeadline(context.Background(), deadline)
				defer cancel()
				if err := h.beaconNode.SubmitSyncCommitteeSubscriptions(subscriptionCtx, subscriptions); err != nil {
					h.logger.Warn("failed to subscribe sync committee to subnet", zap.Error(err))
				}
			}(h, subscriptions)
		} else {
			h.logger.Warn("failed to get context deadline")
		}
	}

	return nil
}

func (h *SyncCommitteeHandler) prepareDutiesResultLog(period uint64, duties []*eth2apiv1.SyncCommitteeDuty, start time.Time) {
	var b strings.Builder
	for i, duty := range duties {
		if i > 0 {
			b.WriteString(", ")
		}
		tmp := fmt.Sprintf("%v-p%v-v%v", h.Name(), period, duty.ValidatorIndex)
		b.WriteString(tmp)
	}
	h.logger.Debug("👥 got duties",
		fields.Count(len(duties)),
		zap.String("period", fmt.Sprintf("p%v", period)),
		zap.Any("duties", b.String()),
		fields.Duration(start))
}

func (h *SyncCommitteeHandler) toSpecDuty(duty *eth2apiv1.SyncCommitteeDuty, slot phase0.Slot, role spectypes.BeaconRole) *spectypes.ValidatorDuty {
	indices := make([]uint64, len(duty.ValidatorSyncCommitteeIndices))
	for i, index := range duty.ValidatorSyncCommitteeIndices {
		indices[i] = uint64(index)
	}
	return &spectypes.ValidatorDuty{
		Type:                          role,
		PubKey:                        duty.PubKey,
		Slot:                          slot, // in order for the duty scheduler to execute
		ValidatorIndex:                duty.ValidatorIndex,
		ValidatorSyncCommitteeIndices: indices,
	}
}

func (h *SyncCommitteeHandler) shouldExecute(duty *eth2apiv1.SyncCommitteeDuty, slot phase0.Slot) bool {
<<<<<<< HEAD
	currentSlot := h.network.EstimatedCurrentSlot()
=======
	currentSlot := h.network.Beacon.EstimatedCurrentSlot()
	currentEpoch := h.network.Beacon.EstimatedEpochAtSlot(currentSlot)

	v, exists := h.validatorProvider.Validator(duty.PubKey[:])
	if !exists {
		h.logger.Warn("validator not found", fields.Validator(duty.PubKey[:]))
		return false
	}

	if v.MinParticipationEpoch() > currentEpoch {
		h.logger.Debug("validator not yet participating",
			fields.Validator(duty.PubKey[:]),
			zap.Uint64("min_participation_epoch", uint64(v.MinParticipationEpoch())),
			zap.Uint64("current_epoch", uint64(currentEpoch)),
		)
		return false
	}

>>>>>>> bfec50e9
	// execute task if slot already began and not pass 1 slot
	if currentSlot == slot {
		return true
	}
	if currentSlot+1 == slot {
		h.warnMisalignedSlotAndDuty(duty.String())
		return true
	}
	return false
}

// calculateSubscriptions calculates the sync committee subscriptions given a set of duties.
func calculateSubscriptions(endEpoch phase0.Epoch, duties []*eth2apiv1.SyncCommitteeDuty) []*eth2apiv1.SyncCommitteeSubscription {
	subscriptions := make([]*eth2apiv1.SyncCommitteeSubscription, 0, len(duties))
	for _, duty := range duties {
		subscriptions = append(subscriptions, &eth2apiv1.SyncCommitteeSubscription{
			ValidatorIndex:       duty.ValidatorIndex,
			SyncCommitteeIndices: duty.ValidatorSyncCommitteeIndices,
			UntilEpoch:           endEpoch,
		})
	}

	return subscriptions
}

func (h *SyncCommitteeHandler) shouldFetchNextPeriod(slot phase0.Slot) bool {
	periodSlots := h.network.SlotsPerPeriod()
	return slot%periodSlots > periodSlots-h.preparationSlots-2
}<|MERGE_RESOLUTION|>--- conflicted
+++ resolved
@@ -8,10 +8,6 @@
 
 	eth2apiv1 "github.com/attestantio/go-eth2-client/api/v1"
 	"github.com/attestantio/go-eth2-client/spec/phase0"
-<<<<<<< HEAD
-	genesisspectypes "github.com/ssvlabs/ssv-spec-pre-cc/types"
-=======
->>>>>>> bfec50e9
 	spectypes "github.com/ssvlabs/ssv-spec/types"
 	"go.uber.org/zap"
 
@@ -172,22 +168,6 @@
 		return
 	}
 
-<<<<<<< HEAD
-	if !h.network.PastAlanForkAtEpoch(h.network.EstimatedEpochAtSlot(slot)) {
-		toExecute := make([]*genesisspectypes.Duty, 0, len(duties)*2)
-		for _, d := range duties {
-			if h.shouldExecute(d, slot) {
-				toExecute = append(toExecute, h.toGenesisSpecDuty(d, slot, genesisspectypes.BNRoleSyncCommittee))
-				toExecute = append(toExecute, h.toGenesisSpecDuty(d, slot, genesisspectypes.BNRoleSyncCommitteeContribution))
-			}
-		}
-
-		h.dutiesExecutor.ExecuteGenesisDuties(h.logger, toExecute)
-		return
-	}
-
-=======
->>>>>>> bfec50e9
 	toExecute := make([]*spectypes.ValidatorDuty, 0, len(duties))
 	for _, d := range duties {
 		if h.shouldExecute(d, slot) {
@@ -288,10 +268,7 @@
 }
 
 func (h *SyncCommitteeHandler) shouldExecute(duty *eth2apiv1.SyncCommitteeDuty, slot phase0.Slot) bool {
-<<<<<<< HEAD
 	currentSlot := h.network.EstimatedCurrentSlot()
-=======
-	currentSlot := h.network.Beacon.EstimatedCurrentSlot()
 	currentEpoch := h.network.Beacon.EstimatedEpochAtSlot(currentSlot)
 
 	v, exists := h.validatorProvider.Validator(duty.PubKey[:])
@@ -308,8 +285,6 @@
 		)
 		return false
 	}
-
->>>>>>> bfec50e9
 	// execute task if slot already began and not pass 1 slot
 	if currentSlot == slot {
 		return true
