--- conflicted
+++ resolved
@@ -14,15 +14,10 @@
 	ethtypes "github.com/ethereum/go-ethereum/core/types"
 	"github.com/prysmaticlabs/prysm/v4/async/event"
 	"github.com/sourcegraph/conc/pool"
-<<<<<<< HEAD
-	genesisspectypes "github.com/ssvlabs/ssv-spec-pre-cc/types"
-=======
-	"go.uber.org/zap"
-
->>>>>>> bfec50e9
 	spectypes "github.com/ssvlabs/ssv-spec/types"
 	"go.uber.org/zap"
 
+	"github.com/ssvlabs/ssv/beacon/goclient"
 	"github.com/ssvlabs/ssv/logging"
 	"github.com/ssvlabs/ssv/logging/fields"
 	"github.com/ssvlabs/ssv/network"
@@ -361,27 +356,6 @@
 	}
 }
 
-<<<<<<< HEAD
-func (s *Scheduler) ExecuteGenesisDuties(logger *zap.Logger, duties []*genesisspectypes.Duty) {
-	for _, duty := range duties {
-		duty := duty
-		logger := s.loggerWithGenesisDutyContext(logger, duty)
-		slotDelay := time.Since(s.network.GetSlotStartTime(duty.Slot))
-		if slotDelay >= 100*time.Millisecond {
-			logger.Debug("⚠️ late duty execution", zap.Int64("slot_delay", slotDelay.Milliseconds()))
-		}
-		slotDelayHistogram.Observe(float64(slotDelay.Milliseconds()))
-		go func() {
-			if duty.Type == genesisspectypes.BNRoleAttester || duty.Type == genesisspectypes.BNRoleSyncCommittee {
-				s.waitOneThirdOrValidBlock(duty.Slot)
-			}
-			s.dutyExecutor.ExecuteGenesisDuty(logger, duty)
-		}()
-	}
-}
-
-=======
->>>>>>> bfec50e9
 // ExecuteDuties tries to execute the given duties
 func (s *Scheduler) ExecuteDuties(ctx context.Context, logger *zap.Logger, duties []*spectypes.ValidatorDuty) {
 	for _, duty := range duties {
@@ -423,21 +397,6 @@
 	}
 }
 
-<<<<<<< HEAD
-// loggerWithGenesisDutyContext returns an instance of logger with the given genesis duty's information
-func (s *Scheduler) loggerWithGenesisDutyContext(logger *zap.Logger, duty *genesisspectypes.Duty) *zap.Logger {
-	return logger.
-		With(zap.Stringer(fields.FieldRole, duty.Type)).
-		With(zap.Uint64("committee_index", uint64(duty.CommitteeIndex))).
-		With(fields.CurrentSlot(s.network.EstimatedCurrentSlot())).
-		With(fields.Slot(duty.Slot)).
-		With(fields.Epoch(s.network.EstimatedEpochAtSlot(duty.Slot))).
-		With(fields.PubKey(duty.PubKey[:])).
-		With(fields.StartTimeUnixMilli(s.network.GetSlotStartTime(duty.Slot)))
-}
-
-=======
->>>>>>> bfec50e9
 // loggerWithDutyContext returns an instance of logger with the given duty's information
 func (s *Scheduler) loggerWithDutyContext(logger *zap.Logger, duty *spectypes.ValidatorDuty) *zap.Logger {
 	return logger.
