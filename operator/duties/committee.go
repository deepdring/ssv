--- conflicted
+++ resolved
@@ -168,16 +168,11 @@
 }
 
 func (h *CommitteeHandler) shouldExecuteAtt(duty *eth2apiv1.AttesterDuty) bool {
-<<<<<<< HEAD
 	currentSlot := h.network.EstimatedCurrentSlot()
-=======
-	currentSlot := h.network.Beacon.EstimatedCurrentSlot()
 
 	if participates := h.canParticipate(duty.PubKey[:], currentSlot); !participates {
 		return false
 	}
-
->>>>>>> bfec50e9
 	// execute task if slot already began and not pass 1 epoch
 	var attestationPropagationSlotRange = h.network.SlotsPerEpoch()
 	if currentSlot >= duty.Slot && currentSlot-duty.Slot <= attestationPropagationSlotRange {
@@ -191,16 +186,11 @@
 }
 
 func (h *CommitteeHandler) shouldExecuteSync(duty *eth2apiv1.SyncCommitteeDuty, slot phase0.Slot) bool {
-<<<<<<< HEAD
 	currentSlot := h.network.EstimatedCurrentSlot()
-=======
-	currentSlot := h.network.Beacon.EstimatedCurrentSlot()
 
 	if participates := h.canParticipate(duty.PubKey[:], currentSlot); !participates {
 		return false
 	}
-
->>>>>>> bfec50e9
 	// execute task if slot already began and not pass 1 slot
 	if currentSlot == slot {
 		return true
