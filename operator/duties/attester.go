package duties

import (
	"context"
	"fmt"
	"time"

	eth2apiv1 "github.com/attestantio/go-eth2-client/api/v1"
	"github.com/attestantio/go-eth2-client/spec/phase0"
	genesisspectypes "github.com/ssvlabs/ssv-spec-pre-cc/types"
	spectypes "github.com/ssvlabs/ssv-spec/types"
	"go.uber.org/zap"

	"github.com/ssvlabs/ssv/logging/fields"
	"github.com/ssvlabs/ssv/operator/duties/dutystore"
)

type AttesterHandler struct {
	baseHandler

	duties            *dutystore.Duties[eth2apiv1.AttesterDuty]
	fetchCurrentEpoch bool
	fetchNextEpoch    bool

	firstRun bool
}

func NewAttesterHandler(duties *dutystore.Duties[eth2apiv1.AttesterDuty]) *AttesterHandler {
	h := &AttesterHandler{
		duties:   duties,
		firstRun: true,
	}
	return h
}

func (h *AttesterHandler) Name() string {
	return spectypes.BNRoleAttester.String()
}

// HandleDuties manages the duty lifecycle
func (h *AttesterHandler) HandleDuties(ctx context.Context) {
	h.logger.Info("starting duty handler")
	defer h.logger.Info("duty handler exited")

	next := h.ticker.Next()
	for {
		select {
		case <-ctx.Done():
			return

		case <-next:
			slot := h.ticker.Slot()
			next = h.ticker.Next()
<<<<<<< HEAD
			epoch := h.network.Beacon.EstimatedEpochAtSlot(slot)
			tickerID := fields.FormatSlotTickerID(epoch, slot)
			h.logger.Debug("🛠 ticker event", fields.SlotTickerID(tickerID))
=======
			currentEpoch := h.network.Beacon.EstimatedEpochAtSlot(slot)
			buildStr := fmt.Sprintf("e%v-s%v-#%v", currentEpoch, slot, slot%32+1)
			h.logger.Debug("🛠 ticker event", zap.String("epoch_slot_pos", buildStr))

			h.processExecution(currentEpoch, slot)
			h.processFetching(ctx, currentEpoch, slot)

			slotsPerEpoch := h.network.Beacon.SlotsPerEpoch()
>>>>>>> 3de919b6

			if !h.network.PastAlanForkAtEpoch(epoch) {
				if h.firstRun {
					h.processFirstRun(ctx, epoch, slot)
				}
				h.processExecution(epoch, slot)
				if h.indicesChanged {
					h.processIndicesChange(epoch, slot)
				}
				h.processFetching(ctx, epoch, slot)
				h.processSlotTransition(epoch, slot)
			}

		case reorgEvent := <-h.reorg:
			epoch := h.network.Beacon.EstimatedEpochAtSlot(reorgEvent.Slot)
			tickerID := fields.FormatSlotTickerID(epoch, reorgEvent.Slot)
			h.logger.Info("🔀 reorg event received", fields.SlotTickerID(tickerID), zap.Any("event", reorgEvent))

			if !h.network.PastAlanForkAtEpoch(epoch) {
				h.processReorg(ctx, epoch, reorgEvent)
			}

		case <-h.indicesChange:
			slot := h.network.Beacon.EstimatedCurrentSlot()
<<<<<<< HEAD
			epoch := h.network.Beacon.EstimatedEpochAtSlot(slot)
			tickerID := fields.FormatSlotTickerID(epoch, slot)
			h.logger.Info("🔁 indices change received", fields.SlotTickerID(tickerID))
=======
			currentEpoch := h.network.Beacon.EstimatedEpochAtSlot(slot)
			buildStr := fmt.Sprintf("e%v-s%v-#%v", currentEpoch, slot, slot%32+1)
			h.logger.Info("🔁 indices change received", zap.String("epoch_slot_pos", buildStr))

			h.fetchCurrentEpoch = true
>>>>>>> 3de919b6

			if !h.network.PastAlanForkAtEpoch(epoch) {
				h.indicesChanged = true
			}
		}
	}
}

func (h *AttesterHandler) processFirstRun(ctx context.Context, epoch phase0.Epoch, slot phase0.Slot) {
	h.fetchCurrentEpoch = true
	h.processFetching(ctx, epoch, slot)

	if uint64(slot)%h.network.Beacon.SlotsPerEpoch() > h.network.Beacon.SlotsPerEpoch()/2-1 {
		h.fetchNextEpoch = true
	}
	h.firstRun = false
}

func (h *AttesterHandler) processFetching(ctx context.Context, epoch phase0.Epoch, slot phase0.Slot) {
	ctx, cancel := context.WithDeadline(ctx, h.network.Beacon.GetSlotStartTime(slot+1).Add(100*time.Millisecond))
	defer cancel()

	if h.fetchCurrentEpoch {
		if err := h.fetchAndProcessDuties(ctx, epoch); err != nil {
			h.logger.Error("failed to fetch duties for current epoch", zap.Error(err))
			return
		}
		h.fetchCurrentEpoch = false
	}

	if h.fetchNextEpoch {
		if err := h.fetchAndProcessDuties(ctx, epoch+1); err != nil {
			h.logger.Error("failed to fetch duties for next epoch", zap.Error(err))
			return
		}
		h.fetchNextEpoch = false
	}
}

func (h *AttesterHandler) processExecution(epoch phase0.Epoch, slot phase0.Slot) {
	duties := h.duties.CommitteeSlotDuties(epoch, slot)
	if duties == nil {
		return
	}

	toExecute := make([]*genesisspectypes.Duty, 0, len(duties)*2)
	for _, d := range duties {
		if h.shouldExecute(d) {
			toExecute = append(toExecute, h.toGenesisSpecDuty(d, genesisspectypes.BNRoleAttester))
			toExecute = append(toExecute, h.toGenesisSpecDuty(d, genesisspectypes.BNRoleAggregator))
		}
	}

	h.dutiesExecutor.ExecuteGenesisDuties(h.logger, toExecute)
}

func (h *AttesterHandler) processIndicesChange(epoch phase0.Epoch, slot phase0.Slot) {
	h.duties.Reset(epoch)
	h.fetchCurrentEpoch = true

	// reset next epoch duties if in appropriate slot range
	if h.shouldFetchNexEpoch(slot) {
		h.duties.Reset(epoch + 1)
		h.fetchNextEpoch = true
	}

	h.indicesChanged = false
}

func (h *AttesterHandler) processReorg(ctx context.Context, epoch phase0.Epoch, reorgEvent ReorgEvent) {
	// reset current epoch duties
	if reorgEvent.Previous {
		h.duties.Reset(epoch)
		h.fetchCurrentEpoch = true
		if h.shouldFetchNexEpoch(reorgEvent.Slot) {
			h.duties.Reset(epoch + 1)
			h.fetchNextEpoch = true
		}

		h.processFetching(ctx, epoch, reorgEvent.Slot)
	} else if reorgEvent.Current {
		// reset & re-fetch next epoch duties if in appropriate slot range,
		// otherwise they will be fetched by the appropriate slot tick.
		if h.shouldFetchNexEpoch(reorgEvent.Slot) {
			h.duties.Reset(epoch + 1)
			h.fetchNextEpoch = true
		}
	}
}

func (h *AttesterHandler) processSlotTransition(epoch phase0.Epoch, slot phase0.Slot) {
	slotsPerEpoch := h.network.Beacon.SlotsPerEpoch()

	// If we have reached the mid-point of the epoch, fetch the duties for the next epoch in the next slot.
	// This allows us to set them up at a time when the beacon node should be less busy.
	if uint64(slot)%slotsPerEpoch == slotsPerEpoch/2-1 {
		h.fetchNextEpoch = true
	}

	// last slot of epoch
	if uint64(slot)%slotsPerEpoch == slotsPerEpoch-1 {
		h.duties.Reset(epoch - 1)
	}
}

func (h *AttesterHandler) fetchAndProcessDuties(ctx context.Context, epoch phase0.Epoch) error {
	start := time.Now()
	indices := indicesFromShares(h.validatorProvider.SelfParticipatingValidators(epoch))

	if len(indices) == 0 {
		h.logger.Debug("no active validators for epoch", fields.Epoch(epoch))
		return nil
	}

	duties, err := h.beaconNode.AttesterDuties(ctx, epoch, indices)
	if err != nil {
		return fmt.Errorf("failed to fetch attester duties: %w", err)
	}

	specDuties := make([]*spectypes.ValidatorDuty, 0, len(duties))
	storeDuties := make([]dutystore.StoreDuty[eth2apiv1.AttesterDuty], 0, len(duties))
	for _, d := range duties {
		storeDuties = append(storeDuties, dutystore.StoreDuty[eth2apiv1.AttesterDuty]{
			Slot:           d.Slot,
			ValidatorIndex: d.ValidatorIndex,
			Duty:           d,
			InCommittee:    true,
		})
		specDuties = append(specDuties, h.toSpecDuty(d, spectypes.BNRoleAttester))
	}
	h.duties.Set(epoch, storeDuties)

	h.logger.Debug("🗂 got duties",
		fields.Count(len(duties)),
		fields.Epoch(epoch),
		fields.Duties(epoch, specDuties),
		fields.Duration(start))

	// calculate subscriptions
	subscriptions := calculateSubscriptionInfo(duties)
	if len(subscriptions) > 0 {
		if deadline, ok := ctx.Deadline(); ok {
			go func(h *AttesterHandler, subscriptions []*eth2apiv1.BeaconCommitteeSubscription) {
				// Create a new subscription context with a deadline from parent context.
				subscriptionCtx, cancel := context.WithDeadline(context.Background(), deadline)
				defer cancel()
				if err := h.beaconNode.SubmitBeaconCommitteeSubscriptions(subscriptionCtx, subscriptions); err != nil {
					h.logger.Warn("failed to submit beacon committee subscription", zap.Error(err))
				}
			}(h, subscriptions)
		} else {
			h.logger.Warn("failed to get context deadline")
		}
	}

	return nil
}

func (h *AttesterHandler) toSpecDuty(duty *eth2apiv1.AttesterDuty, role spectypes.BeaconRole) *spectypes.ValidatorDuty {
	return &spectypes.ValidatorDuty{
		Type:                    role,
		PubKey:                  duty.PubKey,
		Slot:                    duty.Slot,
		ValidatorIndex:          duty.ValidatorIndex,
		CommitteeIndex:          duty.CommitteeIndex,
		CommitteeLength:         duty.CommitteeLength,
		CommitteesAtSlot:        duty.CommitteesAtSlot,
		ValidatorCommitteeIndex: duty.ValidatorCommitteeIndex,
	}
}

func (h *AttesterHandler) toGenesisSpecDuty(duty *eth2apiv1.AttesterDuty, role genesisspectypes.BeaconRole) *genesisspectypes.Duty {
	return &genesisspectypes.Duty{
		Type:                    role,
		PubKey:                  duty.PubKey,
		Slot:                    duty.Slot,
		ValidatorIndex:          duty.ValidatorIndex,
		CommitteeIndex:          duty.CommitteeIndex,
		CommitteeLength:         duty.CommitteeLength,
		CommitteesAtSlot:        duty.CommitteesAtSlot,
		ValidatorCommitteeIndex: duty.ValidatorCommitteeIndex,
	}
}

func (h *AttesterHandler) shouldExecute(duty *eth2apiv1.AttesterDuty) bool {
	currentSlot := h.network.Beacon.EstimatedCurrentSlot()
	// execute task if slot already began and not pass 1 epoch
	var attestationPropagationSlotRange = phase0.Slot(h.network.Beacon.SlotsPerEpoch())
	if currentSlot >= duty.Slot && currentSlot-duty.Slot <= attestationPropagationSlotRange {
		return true
	}
	if currentSlot+1 == duty.Slot {
		h.warnMisalignedSlotAndDuty(duty.String())
		return true
	}
	return false
}

// calculateSubscriptionInfo calculates the attester subscriptions given a set of duties.
func calculateSubscriptionInfo(duties []*eth2apiv1.AttesterDuty) []*eth2apiv1.BeaconCommitteeSubscription {
	subscriptions := make([]*eth2apiv1.BeaconCommitteeSubscription, 0, len(duties)*2)
	for _, duty := range duties {
		// Append a subscription for the attester role
		subscriptions = append(subscriptions, toBeaconCommitteeSubscription(duty, spectypes.BNRoleAttester))
		// Append a subscription for the aggregator role
		subscriptions = append(subscriptions, toBeaconCommitteeSubscription(duty, spectypes.BNRoleAggregator))
	}
	return subscriptions
}

func toBeaconCommitteeSubscription(duty *eth2apiv1.AttesterDuty, role spectypes.BeaconRole) *eth2apiv1.BeaconCommitteeSubscription {
	return &eth2apiv1.BeaconCommitteeSubscription{
		ValidatorIndex:   duty.ValidatorIndex,
		Slot:             duty.Slot,
		CommitteeIndex:   duty.CommitteeIndex,
		CommitteesAtSlot: duty.CommitteesAtSlot,
		IsAggregator:     role == spectypes.BNRoleAggregator,
	}
}

func (h *AttesterHandler) shouldFetchNexEpoch(slot phase0.Slot) bool {
	return uint64(slot)%h.network.Beacon.SlotsPerEpoch() >= h.network.Beacon.SlotsPerEpoch()/2-1
}<|MERGE_RESOLUTION|>--- conflicted
+++ resolved
@@ -51,20 +51,9 @@
 		case <-next:
 			slot := h.ticker.Slot()
 			next = h.ticker.Next()
-<<<<<<< HEAD
 			epoch := h.network.Beacon.EstimatedEpochAtSlot(slot)
 			tickerID := fields.FormatSlotTickerID(epoch, slot)
 			h.logger.Debug("🛠 ticker event", fields.SlotTickerID(tickerID))
-=======
-			currentEpoch := h.network.Beacon.EstimatedEpochAtSlot(slot)
-			buildStr := fmt.Sprintf("e%v-s%v-#%v", currentEpoch, slot, slot%32+1)
-			h.logger.Debug("🛠 ticker event", zap.String("epoch_slot_pos", buildStr))
-
-			h.processExecution(currentEpoch, slot)
-			h.processFetching(ctx, currentEpoch, slot)
-
-			slotsPerEpoch := h.network.Beacon.SlotsPerEpoch()
->>>>>>> 3de919b6
 
 			if !h.network.PastAlanForkAtEpoch(epoch) {
 				if h.firstRun {
@@ -89,17 +78,9 @@
 
 		case <-h.indicesChange:
 			slot := h.network.Beacon.EstimatedCurrentSlot()
-<<<<<<< HEAD
 			epoch := h.network.Beacon.EstimatedEpochAtSlot(slot)
 			tickerID := fields.FormatSlotTickerID(epoch, slot)
 			h.logger.Info("🔁 indices change received", fields.SlotTickerID(tickerID))
-=======
-			currentEpoch := h.network.Beacon.EstimatedEpochAtSlot(slot)
-			buildStr := fmt.Sprintf("e%v-s%v-#%v", currentEpoch, slot, slot%32+1)
-			h.logger.Info("🔁 indices change received", zap.String("epoch_slot_pos", buildStr))
-
-			h.fetchCurrentEpoch = true
->>>>>>> 3de919b6
 
 			if !h.network.PastAlanForkAtEpoch(epoch) {
 				h.indicesChanged = true
