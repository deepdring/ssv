package duties

import (
	"context"
	"sync"
	"testing"
	"time"

	"github.com/attestantio/go-eth2-client/spec/phase0"
	"github.com/prysmaticlabs/prysm/v4/async/event"
	"github.com/sourcegraph/conc/pool"
	spectypes "github.com/ssvlabs/ssv-spec/types"
	"github.com/stretchr/testify/require"
	"go.uber.org/mock/gomock"
	"go.uber.org/zap"

	"github.com/ssvlabs/ssv/logging"
	"github.com/ssvlabs/ssv/networkconfig"
	"github.com/ssvlabs/ssv/operator/slotticker"
	mockslotticker "github.com/ssvlabs/ssv/operator/slotticker/mocks"
)

var (
	FarFutureEpoch phase0.Epoch = 1<<64 - 1
)

type MockSlotTicker interface {
	Next() <-chan time.Time
	Slot() phase0.Slot
	Subscribe() chan phase0.Slot
}

type mockSlotTicker struct {
	slotChan chan phase0.Slot
	timeChan chan time.Time
	slot     phase0.Slot
	mu       sync.Mutex
}

func NewMockSlotTicker() MockSlotTicker {
	ticker := &mockSlotTicker{
		slotChan: make(chan phase0.Slot),
		timeChan: make(chan time.Time),
	}
	ticker.start()
	return ticker
}

func (m *mockSlotTicker) start() {
	go func() {
		for slot := range m.slotChan {
			m.mu.Lock()
			m.slot = slot
			m.mu.Unlock()
			m.timeChan <- time.Now()
		}
	}()
}

func (m *mockSlotTicker) Next() <-chan time.Time {
	return m.timeChan
}

func (m *mockSlotTicker) Slot() phase0.Slot {
	m.mu.Lock()
	defer m.mu.Unlock()
	return m.slot
}

func (m *mockSlotTicker) Subscribe() chan phase0.Slot {
	return m.slotChan
}

type mockSlotTickerService struct {
	event.Feed
}

func setupSchedulerAndMocks(t *testing.T, handlers []dutyHandler, currentSlot *SafeValue[phase0.Slot]) (*Scheduler, *zap.Logger, *mockSlotTickerService, time.Duration, context.CancelFunc, *pool.ContextPool, func()) {
	ctrl := gomock.NewController(t)
	// A 200ms timeout ensures the test passes, even with mockSlotTicker overhead.
	timeout := 200 * time.Millisecond

	ctx, cancel := context.WithCancel(context.Background())
	logger := logging.TestLogger(t)

	mockBeaconNode := NewMockBeaconNode(ctrl)
	mockExecutionClient := NewMockExecutionClient(ctrl)
	mockValidatorProvider := NewMockValidatorProvider(ctrl)
	mockValidatorController := NewMockValidatorController(ctrl)
	mockDutyExecutor := NewMockDutyExecutor(ctrl)
	mockSlotService := &mockSlotTickerService{}
<<<<<<< HEAD
	mockNetworkConfig := networkconfig.NewMockInterface(ctrl)
=======
	mockNetworkConfig := networkconfig.NetworkConfig{
		Beacon: mocknetwork.NewMockBeaconNetwork(ctrl),
	}
>>>>>>> bfec50e9

	opts := &SchedulerOptions{
		Ctx:                 ctx,
		BeaconNode:          mockBeaconNode,
		ExecutionClient:     mockExecutionClient,
		Network:             mockNetworkConfig,
		ValidatorProvider:   mockValidatorProvider,
		ValidatorController: mockValidatorController,
		DutyExecutor:        mockDutyExecutor,
		SlotTickerProvider: func() slotticker.SlotTicker {
			ticker := NewMockSlotTicker()
			mockSlotService.Subscribe(ticker.Subscribe())
			return ticker
		},
	}

	s := NewScheduler(opts)
	s.blockPropagateDelay = 1 * time.Millisecond
	s.indicesChg = make(chan struct{})
	s.handlers = handlers

	mockBeaconNode.EXPECT().Events(gomock.Any(), gomock.Any(), gomock.Any()).Return(nil)

	mockNetworkConfig.EXPECT().GenesisTime().Return(time.Unix(0, 0)).AnyTimes()
	mockNetworkConfig.EXPECT().SlotDuration().Return(150 * time.Millisecond).AnyTimes()
	mockNetworkConfig.EXPECT().IntervalDuration().Return(s.network.SlotDuration() / 3).AnyTimes()
	mockNetworkConfig.EXPECT().SlotsPerEpoch().Return(phase0.Slot(32)).AnyTimes()
	mockNetworkConfig.EXPECT().SlotsPerPeriod().Return(phase0.Slot(256) * s.network.SlotsPerEpoch()).AnyTimes()
	mockNetworkConfig.EXPECT().GetSlotStartTime(gomock.Any()).DoAndReturn(
		func(slot phase0.Slot) time.Time {
			return time.Now()
		},
	).AnyTimes()
	mockNetworkConfig.EXPECT().EstimatedEpochAtSlot(gomock.Any()).DoAndReturn(
		func(slot phase0.Slot) phase0.Epoch {
			return phase0.Epoch(slot / s.network.SlotsPerEpoch())
		},
	).AnyTimes()

	mockNetworkConfig.EXPECT().EstimatedCurrentSlot().DoAndReturn(
		func() phase0.Slot {
			return currentSlot.Get()
		},
	).AnyTimes()

	mockNetworkConfig.EXPECT().EstimatedCurrentEpoch().DoAndReturn(
		func() phase0.Epoch {
			return phase0.Epoch(currentSlot.Get() / s.network.SlotsPerEpoch())
		},
	).AnyTimes()

	mockNetworkConfig.EXPECT().PastAlanForkAtEpoch(gomock.Any()).DoAndReturn(
		func(epoch phase0.Epoch) bool {
			return epoch >= alanForkEpoch
		},
	).AnyTimes()

	mockNetworkConfig.EXPECT().PastAlanFork().DoAndReturn(
		func() bool {
			return s.network.EstimatedCurrentEpoch() >= alanForkEpoch
		},
	).AnyTimes()

	// Create a pool to wait for the scheduler to finish.
	schedulerPool := pool.New().WithErrors().WithContext(ctx)

	startFunction := func() {
		err := s.Start(ctx, logger)
		require.NoError(t, err)

		schedulerPool.Go(func(ctx context.Context) error {
			return s.Wait()
		})
	}

	return s, logger, mockSlotService, timeout, cancel, schedulerPool, startFunction
}

func setExecuteDutyFunc(s *Scheduler, executeDutiesCall chan []*spectypes.ValidatorDuty, executeDutiesCallSize int) {
	executeDutiesBuffer := make(chan *spectypes.ValidatorDuty, executeDutiesCallSize)

	s.dutyExecutor.(*MockDutyExecutor).EXPECT().ExecuteDuty(gomock.Any(), gomock.Any(), gomock.Any()).AnyTimes().DoAndReturn(
		func(_ context.Context, logger *zap.Logger, duty *spectypes.ValidatorDuty) error {
			logger.Debug("🏃 Executing duty", zap.Any("duty", duty))
			executeDutiesBuffer <- duty

			// Check if all expected duties have been received
			if len(executeDutiesBuffer) == executeDutiesCallSize {
				// Build the array of duties
				var duties []*spectypes.ValidatorDuty
				for i := 0; i < executeDutiesCallSize; i++ {
					d := <-executeDutiesBuffer
					duties = append(duties, d)
				}

				// Send the array of duties to executeDutiesCall
				executeDutiesCall <- duties
			}
			return nil
		},
	).AnyTimes()
}

func setExecuteDutyFuncs(s *Scheduler, executeDutiesCall chan committeeDutiesMap, executeDutiesCallSize int) {
	executeDutiesBuffer := make(chan *committeeDuty, executeDutiesCallSize)

	s.dutyExecutor.(*MockDutyExecutor).EXPECT().ExecuteDuty(gomock.Any(), gomock.Any(), gomock.Any()).AnyTimes().DoAndReturn(
		func(ctx context.Context, logger *zap.Logger, duty *spectypes.ValidatorDuty) error {
			logger.Debug("🏃 Executing duty", zap.Any("duty", duty))
			return nil
		},
	).AnyTimes()

	s.dutyExecutor.(*MockDutyExecutor).EXPECT().ExecuteCommitteeDuty(gomock.Any(), gomock.Any(), gomock.Any(), gomock.Any()).AnyTimes().DoAndReturn(
		func(ctx context.Context, logger *zap.Logger, committeeID spectypes.CommitteeID, duty *spectypes.CommitteeDuty) {
			logger.Debug("🏃 Executing committee duty", zap.Any("duty", duty))
			executeDutiesBuffer <- &committeeDuty{id: committeeID, duty: duty}

			// Check if all expected duties have been received
			if len(executeDutiesBuffer) == executeDutiesCallSize {
				// Build the array of duties
				duties := make(committeeDutiesMap)
				for i := 0; i < executeDutiesCallSize; i++ {
					d := <-executeDutiesBuffer

					if _, ok := duties[d.id]; !ok {
						duties[d.id] = d
					}
				}

				// Send the array of duties to executeDutiesCall
				executeDutiesCall <- duties
			}
		},
	).AnyTimes()
}

func waitForDutiesFetch(t *testing.T, logger *zap.Logger, fetchDutiesCall chan struct{}, executeDutiesCall chan []*spectypes.ValidatorDuty, timeout time.Duration) {
	select {
	case <-fetchDutiesCall:
		logger.Debug("duties fetched")
	case <-executeDutiesCall:
		require.FailNow(t, "unexpected execute duty call")
	case <-time.After(timeout):
		require.FailNow(t, "timed out waiting for duties to be fetched")
	}
}

func waitForNoAction(t *testing.T, logger *zap.Logger, fetchDutiesCall chan struct{}, executeDutiesCall chan []*spectypes.ValidatorDuty, timeout time.Duration) {
	select {
	case <-fetchDutiesCall:
		require.FailNow(t, "unexpected duties call")
	case <-executeDutiesCall:
		require.FailNow(t, "unexpected execute duty call")
	case <-time.After(timeout):
		// No action as expected.
	}
}

func waitForDutiesExecution(t *testing.T, logger *zap.Logger, fetchDutiesCall chan struct{}, executeDutiesCall chan []*spectypes.ValidatorDuty, timeout time.Duration, expectedDuties []*spectypes.ValidatorDuty) {
	select {
	case <-fetchDutiesCall:
		require.FailNow(t, "unexpected duties call")
	case duties := <-executeDutiesCall:
		logger.Debug("duties executed", zap.Any("duties", duties))
		logger.Debug("expected duties", zap.Any("duties", expectedDuties))
		require.Len(t, duties, len(expectedDuties))
		for _, e := range expectedDuties {
			found := false
			for _, d := range duties {
				if e.Type == d.Type && e.PubKey == d.PubKey && e.ValidatorIndex == d.ValidatorIndex && e.Slot == d.Slot {
					found = true
					break
				}
			}
			require.True(t, found)
		}

	case <-time.After(timeout):
		require.FailNow(t, "timed out waiting for duty to be executed")
	}
}

func waitForDutiesFetchCommittee(t *testing.T, logger *zap.Logger, fetchDutiesCall chan struct{}, executeDutiesCall chan committeeDutiesMap, timeout time.Duration) {
	select {
	case <-fetchDutiesCall:
		break
	case <-executeDutiesCall:
		require.FailNow(t, "unexpected execute duty call")
	case <-time.After(timeout):
		require.FailNow(t, "timed out waiting for duties to be fetched")
	}
}

func waitForNoActionCommittee(t *testing.T, logger *zap.Logger, fetchDutiesCall chan struct{}, executeDutiesCall chan committeeDutiesMap, timeout time.Duration) {
	select {
	case <-fetchDutiesCall:
		require.FailNow(t, "unexpected duties call")
	case <-executeDutiesCall:
		require.FailNow(t, "unexpected execute duty call")
	case <-time.After(timeout):
		// No action as expected.
	}
}

func waitForDutiesExecutionCommittee(t *testing.T, logger *zap.Logger, fetchDutiesCall chan struct{}, executeDutiesCall chan committeeDutiesMap, timeout time.Duration, expectedDuties committeeDutiesMap) {
	select {
	case <-fetchDutiesCall:
		require.FailNow(t, "unexpected duties call")
	case actualDuties := <-executeDutiesCall:
		require.Len(t, actualDuties, len(expectedDuties))
		for eCommitteeID, eCommDuty := range expectedDuties {
			aCommDuty, ok := actualDuties[eCommitteeID]
			if !ok {
				require.FailNow(t, "missing cluster id")
			}
			require.Len(t, aCommDuty.duty.ValidatorDuties, len(eCommDuty.duty.ValidatorDuties))

			for _, e := range eCommDuty.duty.ValidatorDuties {
				found := false
				for _, d := range aCommDuty.duty.ValidatorDuties {
					if e.Type == d.Type && e.PubKey == d.PubKey && e.ValidatorIndex == d.ValidatorIndex && e.Slot == d.Slot {
						found = true
						break
					}
				}
				require.True(t, found)
			}
		}

	case <-time.After(timeout):
		require.FailNow(t, "timed out waiting for duty to be executed")
	}
}

// SafeValue is a generic type that can hold any type specified by T.
type SafeValue[T any] struct {
	mu sync.Mutex
	v  T
}

// Set sets the value of SafeValue to the specified value of type T.
func (sv *SafeValue[T]) Set(v T) {
	sv.mu.Lock()
	defer sv.mu.Unlock()
	sv.v = v
}

// Get returns the current value of SafeValue of type T.
func (sv *SafeValue[T]) Get() T {
	sv.mu.Lock()
	defer sv.mu.Unlock()
	return sv.v
}

func TestScheduler_Run(t *testing.T) {
	ctrl := gomock.NewController(t)
	defer ctrl.Finish()

	ctx, cancel := context.WithCancel(context.Background())
	logger := logging.TestLogger(t)

	mockBeaconNode := NewMockBeaconNode(ctrl)
	mockValidatorProvider := NewMockValidatorProvider(ctrl)
	mockTicker := mockslotticker.NewMockSlotTicker(ctrl)
	// create multiple mock duty handlers
	mockDutyHandler1 := NewMockdutyHandler(ctrl)
	mockDutyHandler2 := NewMockdutyHandler(ctrl)

	mockDutyHandler1.EXPECT().HandleInitialDuties(gomock.Any()).AnyTimes()
	mockDutyHandler2.EXPECT().HandleInitialDuties(gomock.Any()).AnyTimes()

	opts := &SchedulerOptions{
		Ctx:               ctx,
		BeaconNode:        mockBeaconNode,
		Network:           networkconfig.TestingNetworkConfig,
		ValidatorProvider: mockValidatorProvider,
		SlotTickerProvider: func() slotticker.SlotTicker {
			return mockTicker
		},
	}

	s := NewScheduler(opts)
	// add multiple mock duty handlers
	s.handlers = []dutyHandler{mockDutyHandler1, mockDutyHandler2}

	mockBeaconNode.EXPECT().Events(gomock.Any(), gomock.Any(), gomock.Any()).Return(nil)
	mockTicker.EXPECT().Next().Return(nil).AnyTimes()

	// setup mock duty handler expectations
	for _, mockDutyHandler := range s.handlers {
		mockDutyHandler.(*MockdutyHandler).EXPECT().Setup(gomock.Any(), gomock.Any(), gomock.Any(), gomock.Any(), gomock.Any(), gomock.Any(), gomock.Any(), gomock.Any(), gomock.Any(), gomock.Any(), gomock.Any()).Times(1)
		mockDutyHandler.(*MockdutyHandler).EXPECT().HandleDuties(gomock.Any()).
			DoAndReturn(func(ctx context.Context) {
				<-ctx.Done()
			}).
			Times(1)
		mockDutyHandler.(*MockdutyHandler).EXPECT().Name().Times(1)
	}

	require.NoError(t, s.Start(ctx, logger))

	// Cancel the context and test that the scheduler stops.
	cancel()
	require.NoError(t, s.Wait())
}

func TestScheduler_Regression_IndicesChangeStuck(t *testing.T) {
	ctrl := gomock.NewController(t)
	defer ctrl.Finish()

	ctx, cancel := context.WithCancel(context.Background())
	defer cancel()
	logger := logging.TestLogger(t)

	mockBeaconNode := NewMockBeaconNode(ctrl)
	mockValidatorProvider := NewMockValidatorProvider(ctrl)
	mockTicker := mockslotticker.NewMockSlotTicker(ctrl)
	// create multiple mock duty handlers

	opts := &SchedulerOptions{
		Ctx:               ctx,
		BeaconNode:        mockBeaconNode,
		Network:           networkconfig.TestingNetworkConfig,
		ValidatorProvider: mockValidatorProvider,
		SlotTickerProvider: func() slotticker.SlotTicker {
			return mockTicker
		},
		IndicesChg: make(chan struct{}),
	}

	s := NewScheduler(opts)

	// add multiple mock duty handlers
	s.handlers = []dutyHandler{NewValidatorRegistrationHandler()}
	mockBeaconNode.EXPECT().Events(gomock.Any(), gomock.Any(), gomock.Any()).Return(nil)
	mockTicker.EXPECT().Next().Return(nil).AnyTimes()
	err := s.Start(ctx, logger)
	require.NoError(t, err)

	s.indicesChg <- struct{}{} // first time make fanout stuck
	select {
	case s.indicesChg <- struct{}{}: // second send should hang
		break
	case <-time.After(1 * time.Second):
		t.Fatal("Channel is jammed")
	}

}<|MERGE_RESOLUTION|>--- conflicted
+++ resolved
@@ -89,13 +89,7 @@
 	mockValidatorController := NewMockValidatorController(ctrl)
 	mockDutyExecutor := NewMockDutyExecutor(ctrl)
 	mockSlotService := &mockSlotTickerService{}
-<<<<<<< HEAD
 	mockNetworkConfig := networkconfig.NewMockInterface(ctrl)
-=======
-	mockNetworkConfig := networkconfig.NetworkConfig{
-		Beacon: mocknetwork.NewMockBeaconNetwork(ctrl),
-	}
->>>>>>> bfec50e9
 
 	opts := &SchedulerOptions{
 		Ctx:                 ctx,
