package metadata

import (
	"context"
	"fmt"
	"maps"
	"slices"
	"time"

	"github.com/attestantio/go-eth2-client/spec/phase0"
	"go.uber.org/zap"

	spectypes "github.com/ssvlabs/ssv-spec/types"

	networkcommons "github.com/ssvlabs/ssv/network/commons"
<<<<<<< HEAD
	"github.com/ssvlabs/ssv/networkconfig"
=======
	"github.com/ssvlabs/ssv/observability/log"
	"github.com/ssvlabs/ssv/observability/log/fields"
>>>>>>> a5aefd45
	"github.com/ssvlabs/ssv/protocol/v2/blockchain/beacon"
	ssvtypes "github.com/ssvlabs/ssv/protocol/v2/types"
	registrystorage "github.com/ssvlabs/ssv/registry/storage"
	"github.com/ssvlabs/ssv/storage/basedb"
)

//go:generate go tool -modfile=../../../tool.mod mockgen -package=metadata -destination=./mocks.go -source=./syncer.go

const (
	defaultSyncInterval      = 12 * time.Minute
	defaultStreamInterval    = 2 * time.Second
	defaultUpdateSendTimeout = 30 * time.Second
	// NOTE:
	// A higher value of `batchSize` results in fewer HTTP calls to the Consensus Node,
	// but each call will have larger payloads and responses. While this speeds up
	// metadata synchronization, it also increases the risk of timeouts.
	//
	// The value of `batchSize` should depend on the number of validators the node handles
	// (especially relevant when comparing Exporter vs. Non-Exporter nodes)
	// and the sync interval (how often metadata should be refreshed).
	//
	// ⚠️ Caution: Since there is no prioritization implemented, if the node cannot
	// sync all validator shares within the given sync interval, there is a high risk
	// that some validators will not be refreshed for an unpredictable amount of time.
	batchSize = 512
)

type Syncer struct {
	logger            *zap.Logger
	netCfg            *networkconfig.NetworkConfig
	shareStorage      shareStorage
	validatorStore    selfValidatorStore
	beaconNode        beacon.BeaconNode
	fixedSubnets      networkcommons.Subnets
	syncInterval      time.Duration
	streamInterval    time.Duration
	updateSendTimeout time.Duration
}

type shareStorage interface {
	List(txn basedb.Reader, filters ...registrystorage.SharesFilter) []*ssvtypes.SSVShare
	Range(txn basedb.Reader, fn func(*ssvtypes.SSVShare) bool)
	UpdateValidatorsMetadata(beacon.ValidatorMetadataMap) (beacon.ValidatorMetadataMap, error)
}

type selfValidatorStore interface {
	SelfValidators() []*ssvtypes.SSVShare
}

func NewSyncer(
	logger *zap.Logger,
	netCfg *networkconfig.NetworkConfig,
	shareStorage shareStorage,
	validatorStore selfValidatorStore,
	beaconNode beacon.BeaconNode,
	fixedSubnets networkcommons.Subnets,
	opts ...Option,
) *Syncer {
	u := &Syncer{
<<<<<<< HEAD
		logger:            logger.Named(logging.NameShareMetadataSyncer),
		netCfg:            netCfg,
=======
		logger:            logger.Named(log.NameShareMetadataSyncer),
>>>>>>> a5aefd45
		shareStorage:      shareStorage,
		validatorStore:    validatorStore,
		beaconNode:        beaconNode,
		fixedSubnets:      fixedSubnets,
		syncInterval:      defaultSyncInterval,
		streamInterval:    defaultStreamInterval,
		updateSendTimeout: defaultUpdateSendTimeout,
	}

	for _, opt := range opts {
		opt(u)
	}

	return u
}

type Option func(*Syncer)

func WithSyncInterval(interval time.Duration) Option {
	return func(u *Syncer) {
		u.syncInterval = interval
	}
}

// SyncAll loads all non-liquidated validator shares that belong to operator's subnets,
// and triggers a full metadata synchronization for them.
// It returns a mapping of validator public keys to their updated metadata.
func (s *Syncer) SyncAll(ctx context.Context) (beacon.ValidatorMetadataMap, error) {
	ownSubnets := s.selfSubnets()

	// Load non-liquidated shares.
	shares := s.shareStorage.List(nil, registrystorage.ByNotLiquidated(), func(share *ssvtypes.SSVShare) bool {
		return s.shareInOwnSubnets(share, ownSubnets)
	})
	if len(shares) == 0 {
		s.logger.Info("could not find non-liquidated own subnets validator shares on initial metadata retrieval")
		return nil, nil
	}

	pubKeysToFetch := make([]spectypes.ValidatorPK, 0, len(shares))
	for _, share := range shares {
		pubKeysToFetch = append(pubKeysToFetch, share.ValidatorPubKey)
	}

	// Sync all pubkeys that belong to own subnets. We don't need to batch them because we need to wait here until all of them are synced.
	return s.Sync(ctx, pubKeysToFetch)
}

// Sync retrieves metadata for the provided public keys and updates storage accordingly.
// Returns updated metadata for keys that had changes. Returns nil if no keys were provided or no updates occurred.
func (s *Syncer) Sync(ctx context.Context, pubKeys []spectypes.ValidatorPK) (beacon.ValidatorMetadataMap, error) {
	if len(pubKeys) == 0 {
		return nil, nil
	}

	fetchStart := time.Now()
	metadata, err := s.fetchMetadata(ctx, pubKeys)
	if err != nil {
		return nil, fmt.Errorf("fetch metadata: %w", err)
	}

	s.logger.Debug("🆕 fetched validators metadata",
		fields.Took(time.Since(fetchStart)),
		zap.Int("requested_count", len(pubKeys)),
		zap.Int("received_count", len(metadata)),
	)

	updateStart := time.Now()
	// TODO: Refactor share storage to support passing context.
	updatedValidators, err := s.shareStorage.UpdateValidatorsMetadata(metadata)
	if err != nil {
		return nil, fmt.Errorf("update metadata: %w", err)
	}

	s.logger.Debug("🆕 saved validators metadata",
		fields.Took(time.Since(updateStart)),
		zap.Int("received_count", len(metadata)),
		zap.Int("updated_count", len(updatedValidators)),
	)

	return updatedValidators, nil
}

// fetchMetadata is responsible for fetching validator metadata from the beacon node for the provided public keys.
// The beacon node response is sometimes empty for certain public keys — for such validators,
// the ValidatorMetadataMap will contain empty metadata objects.
func (s *Syncer) fetchMetadata(ctx context.Context, pubKeys []spectypes.ValidatorPK) (beacon.ValidatorMetadataMap, error) {
	blsPubKeys := make([]phase0.BLSPubKey, len(pubKeys))
	for i, pk := range pubKeys {
		blsPubKeys[i] = phase0.BLSPubKey(pk)
	}

	validatorsIndexMap, err := s.beaconNode.GetValidatorData(ctx, blsPubKeys)
	if err != nil {
		return nil, fmt.Errorf("get validator data from beacon node: %w", err)
	}

	results := make(beacon.ValidatorMetadataMap, len(pubKeys))

	for _, key := range pubKeys {
		results[key] = &beacon.ValidatorMetadata{}
	}

	for _, v := range validatorsIndexMap {
		meta := &beacon.ValidatorMetadata{
			Status:          v.Status,
			Index:           v.Index,
			ActivationEpoch: v.Validator.ActivationEpoch,
			ExitEpoch:       v.Validator.ExitEpoch,
		}
		results[spectypes.ValidatorPK(v.Validator.PublicKey)] = meta
	}

	return results, nil
}

// Stream continuously fetches and streams batches of validator metadata updates as they become available.
// It yields updates through a channel (`SyncBatch`) and handles retries, sleeping between sync attempts
// when all metadata is up to date. The loop respects the provided context and stops gracefully when canceled.
func (s *Syncer) Stream(ctx context.Context) <-chan SyncBatch {
	metadataUpdates := make(chan SyncBatch)

	go func() {
		defer close(metadataUpdates)

		for {
			batch, done, err := s.syncNextBatch(ctx)
			if err != nil {
				s.logger.Warn("failed to prepare validators metadata",
					zap.Error(err),
				)
				if slept := s.sleep(ctx, s.streamInterval); !slept {
					return
				}
				continue
			}

			if len(batch.Before) == 0 {
				s.logger.Debug("sleeping because all validators’ metadata has been refreshed.",
					zap.Duration("sleep_for", s.streamInterval),
					zap.Duration("refresh_interval", s.syncInterval))
				if slept := s.sleep(ctx, s.streamInterval); !slept {
					return
				}
				continue
			}

			select {
			case metadataUpdates <- batch:
				// Only sleep if there aren't more validators to fetch metadata for.
				// It's done to wait for some data to appear. Without sleep, the next batch would likely be empty.
				if done {
					s.logger.Debug("sleeping after batch was streamed because all validators’ metadata has been refreshed.",
						zap.Duration("sleep_for", s.streamInterval),
						zap.Duration("refresh_interval", s.syncInterval))
					if slept := s.sleep(ctx, s.streamInterval); !slept {
						return
					}
				}
			case <-ctx.Done():
				return
			case <-time.After(s.updateSendTimeout):
				s.logger.Warn("timed out waiting for sending update")
			}
		}
	}()

	return metadataUpdates
}

// syncNextBatch syncs the next batch.
// It is used only by Stream method.
// The maximal size is batchSize as we want to reduce the load while streaming.
// Therefore, syncNextBatch should be called in a loop, so the rest will be prepared by next calls.
func (s *Syncer) syncNextBatch(ctx context.Context) (SyncBatch, bool, error) {
	// TODO: Methods called here don't handle context, so this is a workaround to handle done context. It should be removed once ctx is handled gracefully.
	select {
	case <-ctx.Done():
		return SyncBatch{}, false, ctx.Err()
	default:
	}

	beforeMetadata := s.nextBatchFromDB(ctx)
	if len(beforeMetadata) == 0 {
		return SyncBatch{}, false, nil
	}

	afterMetadata, err := s.Sync(ctx, slices.Collect(maps.Keys(beforeMetadata)))
	if err != nil {
		return SyncBatch{}, false, fmt.Errorf("sync: %w", err)
	}

	syncBatch := SyncBatch{
		Before: beforeMetadata,
		After:  afterMetadata,
	}

	return syncBatch, len(beforeMetadata) < batchSize, nil
}

// nextBatchFromDB returns metadata for non-liquidated shares from DB that are most deserving of an update.
// It prioritizes shares whose metadata was never fetched or became stale based on BeaconMetadataLastUpdated.
func (s *Syncer) nextBatchFromDB(_ context.Context) beacon.ValidatorMetadataMap {
	// TODO: use context, return if it's done
	ownSubnets := s.selfSubnets()

	var staleShares, newShares []*ssvtypes.SSVShare
	s.shareStorage.Range(nil, func(share *ssvtypes.SSVShare) bool {
		if share.Liquidated {
			return true
		}

		if !s.shareInOwnSubnets(share, ownSubnets) {
			return true
		}

		// Fetch new and stale shares only.
		if !share.HasBeaconMetadata() && share.BeaconMetadataLastUpdated.IsZero() {
			// Metadata was never fetched for this share, so it's considered new.
			newShares = append(newShares, share)
		} else if time.Since(share.BeaconMetadataLastUpdated) > s.syncInterval {
			// Metadata hasn't been fetched for a while, so it's considered stale.
			staleShares = append(staleShares, share)
		}

		return len(newShares)+len(staleShares) < batchSize
	})

	// Combine validators up to batchSize, prioritizing the new ones.
	shares := append(newShares, staleShares...)
	if len(shares) > batchSize {
		shares = shares[:batchSize]
	}

	metadataMap := make(beacon.ValidatorMetadataMap, len(shares))
	for _, share := range shares {
		metadataMap[share.ValidatorPubKey] = share.BeaconMetadata()
	}

	return metadataMap
}

func (s *Syncer) sleep(ctx context.Context, d time.Duration) (slept bool) {
	select {
	case <-ctx.Done():
		return false
	case <-time.After(d):
		return true
	}
}

// selfSubnets calculates the operator's subnets by adding up the fixed subnets and the active committees
// it recvs big int buffer for memory reusing, if is nil it will allocate new
func (s *Syncer) selfSubnets() networkcommons.Subnets {
	// Start off with a copy of the fixed subnets (e.g., exporter subscribed to all subnets).
	mySubnets := s.fixedSubnets

	// Compute the new subnets according to the active committees/validators.
	myValidators := s.validatorStore.SelfValidators()
	for _, v := range myValidators {
		mySubnets.Set(v.CommitteeSubnet())

		if !s.netCfg.NetworkTopologyFork() {
			mySubnets.Set(v.CommitteeSubnetAlan())
		}
	}

	return mySubnets
}

func (s *Syncer) shareInOwnSubnets(share *ssvtypes.SSVShare, ownSubnets networkcommons.Subnets) bool {
	if ownSubnets.IsSet(share.CommitteeSubnet()) {
		return true
	}

	if !s.netCfg.NetworkTopologyFork() {
		return ownSubnets.IsSet(share.CommitteeSubnetAlan())
	}

	return false
}<|MERGE_RESOLUTION|>--- conflicted
+++ resolved
@@ -13,12 +13,9 @@
 	spectypes "github.com/ssvlabs/ssv-spec/types"
 
 	networkcommons "github.com/ssvlabs/ssv/network/commons"
-<<<<<<< HEAD
 	"github.com/ssvlabs/ssv/networkconfig"
-=======
 	"github.com/ssvlabs/ssv/observability/log"
 	"github.com/ssvlabs/ssv/observability/log/fields"
->>>>>>> a5aefd45
 	"github.com/ssvlabs/ssv/protocol/v2/blockchain/beacon"
 	ssvtypes "github.com/ssvlabs/ssv/protocol/v2/types"
 	registrystorage "github.com/ssvlabs/ssv/registry/storage"
@@ -78,12 +75,8 @@
 	opts ...Option,
 ) *Syncer {
 	u := &Syncer{
-<<<<<<< HEAD
-		logger:            logger.Named(logging.NameShareMetadataSyncer),
+		logger:            logger.Named(log.NameShareMetadataSyncer),
 		netCfg:            netCfg,
-=======
-		logger:            logger.Named(log.NameShareMetadataSyncer),
->>>>>>> a5aefd45
 		shareStorage:      shareStorage,
 		validatorStore:    validatorStore,
 		beaconNode:        beaconNode,
