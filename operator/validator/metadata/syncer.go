--- conflicted
+++ resolved
@@ -59,12 +59,7 @@
 	opts ...Option,
 ) *Syncer {
 	u := &Syncer{
-<<<<<<< HEAD
-		logger:            logger,
-=======
 		logger:            logger.Named(logging.NameShareMetadataSyncer),
-		shareStorage:      shareStorage,
->>>>>>> c213e987
 		validatorStore:    validatorStore,
 		beaconNode:        beaconNode,
 		fixedSubnets:      fixedSubnets,
@@ -80,22 +75,10 @@
 	return u
 }
 
-<<<<<<< HEAD
-func (s *Syncer) SyncOnStartup(ctx context.Context) (beacon.ValidatorMetadataMap, error) {
-=======
-type Option func(*Syncer)
-
-func WithSyncInterval(interval time.Duration) Option {
-	return func(u *Syncer) {
-		u.syncInterval = interval
-	}
-}
-
 // SyncAll loads all non-liquidated validator shares that belong to operator's subnets,
 // and triggers a full metadata synchronization for them.
 // It returns a mapping of validator public keys to their updated metadata.
 func (s *Syncer) SyncAll(ctx context.Context) (beacon.ValidatorMetadataMap, error) {
->>>>>>> c213e987
 	subnetsBuf := new(big.Int)
 	ownSubnets := s.selfSubnets(subnetsBuf)
 
@@ -104,7 +87,6 @@
 
 	// Filter for non-liquidated validators in own subnets
 	var validatorsToSync []*registrystorage.ValidatorSnapshot
-	needToSync := false
 
 	for _, snapshot := range allValidators {
 		// Skip liquidated validators
@@ -120,29 +102,11 @@
 		}
 
 		validatorsToSync = append(validatorsToSync, snapshot)
-
-		// Check if any validator needs metadata sync
-		if !snapshot.Share.HasBeaconMetadata() {
-			needToSync = true
-		}
 	}
 
 	if len(validatorsToSync) == 0 {
 		s.logger.Info("could not find non-liquidated own subnets validator shares on initial metadata retrieval")
 		return nil, nil
-	}
-
-<<<<<<< HEAD
-	// Skip syncing if metadata was already fetched before
-	// to prevent blocking startup after first sync.
-	if !needToSync {
-		// Stream should take it over from here.
-		return nil, nil
-=======
-	pubKeysToFetch := make([]spectypes.ValidatorPK, 0, len(shares))
-	for _, share := range shares {
-		pubKeysToFetch = append(pubKeysToFetch, share.ValidatorPubKey)
->>>>>>> c213e987
 	}
 
 	// Extract public keys for sync
@@ -346,13 +310,7 @@
 			// Metadata hasn't been fetched for a while, so it's considered stale.
 			staleSnapshots = append(staleSnapshots, snapshot)
 		}
-<<<<<<< HEAD
-	}
-=======
-
-		return len(newShares)+len(staleShares) < batchSize
-	})
->>>>>>> c213e987
+	}
 
 	// Combine validators up to batchSize, prioritizing the new ones.
 	snapshots := append(newSnapshots, staleSnapshots...)
