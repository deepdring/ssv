--- conflicted
+++ resolved
@@ -358,77 +358,10 @@
 	}
 }
 
-<<<<<<< HEAD
-// TODO: ecivt committeeObserver of dead committees by time or event
-//var committeeObserverValidatorTTLs = map[spectypes.RunnerRole]int{
-//	spectypes.RoleCommittee:                 64,
-//	spectypes.RoleProposer:                  4,
-//	spectypes.RoleAggregator:                4,
-//	spectypes.RoleSyncCommitteeContribution: 4,
-//}
-
-func (c *controller) handleWorkerMessages(netmsg network.DecodedSSVMessage) error {
+func (c *controller) handleWorkerMessages(ctx context.Context, netmsg network.DecodedSSVMessage) error {
 	msg := netmsg.(*queue.SSVMessage)
 	// Validate message should be processed
 	switch msg.GetType() {
-=======
-var nonCommitteeValidatorTTLs = map[spectypes.RunnerRole]int{
-	spectypes.RoleCommittee:  64,
-	spectypes.RoleProposer:   4,
-	spectypes.RoleAggregator: 4,
-	//spectypes.BNRoleSyncCommittee:             4,
-	spectypes.RoleSyncCommitteeContribution: 4,
-}
-
-func (c *controller) handleWorkerMessages(ctx context.Context, msg network.DecodedSSVMessage) error {
-	var ncv *committeeObserver
-	ssvMsg := msg.(*queue.SSVMessage)
-
-	item := c.getNonCommitteeValidators(ssvMsg.GetID())
-	if item == nil {
-		committeeObserverOptions := validator.CommitteeObserverOptions{
-			Logger:            c.logger,
-			NetworkConfig:     c.networkConfig,
-			ValidatorStore:    c.validatorStore,
-			Network:           c.validatorOptions.Network,
-			Storage:           c.validatorOptions.Storage,
-			FullNode:          c.validatorOptions.FullNode,
-			Operator:          c.validatorOptions.Operator,
-			OperatorSigner:    c.validatorOptions.OperatorSigner,
-			NewDecidedHandler: c.validatorOptions.NewDecidedHandler,
-			AttesterRoots:     c.attesterRoots,
-			SyncCommRoots:     c.syncCommRoots,
-			DomainCache:       c.domainCache,
-			BeaconVoteRoots:   c.beaconVoteRoots,
-		}
-		ncv = &committeeObserver{
-			CommitteeObserver: validator.NewCommitteeObserver(ssvMsg.GetID(), committeeObserverOptions),
-		}
-		ttlSlots := nonCommitteeValidatorTTLs[ssvMsg.MsgID.GetRoleType()]
-		c.committeesObservers.Set(
-			ssvMsg.GetID(),
-			ncv,
-			time.Duration(ttlSlots)*c.beacon.GetBeaconNetwork().SlotDurationSec(),
-		)
-	} else {
-		ncv = item
-	}
-	if err := c.handleNonCommitteeMessages(ctx, ssvMsg, ncv); err != nil {
-		return err
-	}
-	return nil
-}
-
-func (c *controller) handleNonCommitteeMessages(
-	ctx context.Context,
-	msg *queue.SSVMessage,
-	ncv *committeeObserver,
-) error {
-	c.committeesObserversMutex.Lock()
-	defer c.committeesObserversMutex.Unlock()
-
-	switch msg.MsgType {
->>>>>>> 910e98ab
 	case spectypes.SSVConsensusMsgType:
 		// Process proposal messages for committee consensus only to get the roots
 		if msg.MsgID.GetRoleType() != spectypes.RoleCommittee {
@@ -439,12 +372,7 @@
 		if !ok || subMsg.MsgType != specqbft.ProposalMsgType {
 			return nil
 		}
-<<<<<<< HEAD
-		return c.getCommitteeObserver(msg.GetID()).OnProposalMsg(msg)
-=======
-
-		return ncv.OnProposalMsg(ctx, msg)
->>>>>>> 910e98ab
+		return c.getCommitteeObserver(msg.GetID()).OnProposalMsg(ctx, msg)
 	case spectypes.SSVPartialSignatureMsgType:
 		pSigMessages := &spectypes.PartialSignatureMessages{}
 		if err := pSigMessages.Decode(msg.SignedSSVMessage.SSVMessage.GetData()); err != nil {
