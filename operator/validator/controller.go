package validator

import (
	"context"
	"encoding/base64"
	"encoding/hex"
	"encoding/json"
	"fmt"
	"sync"
	"time"

	"github.com/attestantio/go-eth2-client/spec/bellatrix"
	"github.com/attestantio/go-eth2-client/spec/phase0"
	"github.com/ethereum/go-ethereum/common"
	"github.com/jellydator/ttlcache/v3"
	"github.com/pkg/errors"
	specqbft "github.com/ssvlabs/ssv-spec/qbft"
	spectypes "github.com/ssvlabs/ssv-spec/types"
	"go.uber.org/zap"

	"github.com/ssvlabs/ssv/doppelganger"
	"github.com/ssvlabs/ssv/ibft/storage"
	"github.com/ssvlabs/ssv/logging"
	"github.com/ssvlabs/ssv/logging/fields"
	"github.com/ssvlabs/ssv/message/validation"
	"github.com/ssvlabs/ssv/network"
	"github.com/ssvlabs/ssv/network/commons"
	"github.com/ssvlabs/ssv/networkconfig"
	operatordatastore "github.com/ssvlabs/ssv/operator/datastore"
	"github.com/ssvlabs/ssv/operator/duties"
	nodestorage "github.com/ssvlabs/ssv/operator/storage"
	"github.com/ssvlabs/ssv/operator/validator/metadata"
	"github.com/ssvlabs/ssv/operator/validators"
	beaconprotocol "github.com/ssvlabs/ssv/protocol/v2/blockchain/beacon"
	"github.com/ssvlabs/ssv/protocol/v2/message"
	protocolp2p "github.com/ssvlabs/ssv/protocol/v2/p2p"
	"github.com/ssvlabs/ssv/protocol/v2/qbft"
	qbftcontroller "github.com/ssvlabs/ssv/protocol/v2/qbft/controller"
	"github.com/ssvlabs/ssv/protocol/v2/qbft/roundtimer"
	"github.com/ssvlabs/ssv/protocol/v2/queue/worker"
	"github.com/ssvlabs/ssv/protocol/v2/ssv"
	"github.com/ssvlabs/ssv/protocol/v2/ssv/queue"
	"github.com/ssvlabs/ssv/protocol/v2/ssv/runner"
	"github.com/ssvlabs/ssv/protocol/v2/ssv/validator"
	"github.com/ssvlabs/ssv/protocol/v2/types"
	ssvtypes "github.com/ssvlabs/ssv/protocol/v2/types"
	registrystorage "github.com/ssvlabs/ssv/registry/storage"
	"github.com/ssvlabs/ssv/storage/basedb"
)

//go:generate mockgen -package=mocks -destination=./mocks/controller.go -source=./controller.go

const (
	networkRouterConcurrency = 2048
)

type GetRecipientDataFunc func(r basedb.Reader, owner common.Address) (*registrystorage.RecipientData, bool, error)

// ShareEventHandlerFunc is a function that handles event in an extended mode
type ShareEventHandlerFunc func(share *ssvtypes.SSVShare)

// ControllerOptions for creating a validator controller
type ControllerOptions struct {
	Context                    context.Context
	NetworkConfig              networkconfig.NetworkConfig
	DB                         basedb.Database
	SignatureCollectionTimeout time.Duration `yaml:"SignatureCollectionTimeout" env:"SIGNATURE_COLLECTION_TIMEOUT" env-default:"5s" env-description:"Timeout for signature collection after consensus"`
	MetadataUpdateInterval     time.Duration `yaml:"MetadataUpdateInterval" env:"METADATA_UPDATE_INTERVAL" env-default:"12m" env-description:"Interval for updating validator metadata"` // used outside of validator controller, left for compatibility
	HistorySyncBatchSize       int           `yaml:"HistorySyncBatchSize" env:"HISTORY_SYNC_BATCH_SIZE" env-default:"25" env-description:"Maximum number of messages to sync in a single batch"`
	MinPeers                   int           `yaml:"MinimumPeers" env:"MINIMUM_PEERS" env-default:"2" env-description:"Minimum number of peers required for sync"`
	Network                    P2PNetwork
	Beacon                     beaconprotocol.BeaconNode
	FullNode                   bool   `yaml:"FullNode" env:"FULLNODE" env-default:"false" env-description:"Store complete message history instead of just latest messages"`
	Exporter                   bool   `yaml:"Exporter" env:"EXPORTER" env-default:"false" env-description:"Enable data export functionality"`
	ExporterRetainSlots        uint64 `yaml:"ExporterRetainSlots" env:"EXPORTER_RETAIN_SLOTS" env-default:"50400" env-description:"Number of slots to retain in export data"`
	BeaconSigner               spectypes.BeaconSigner
	OperatorSigner             ssvtypes.OperatorSigner
	OperatorDataStore          operatordatastore.OperatorDataStore
	RegistryStorage            nodestorage.Storage
	RecipientsStorage          Recipients
	NewDecidedHandler          qbftcontroller.NewDecidedHandler
	DutyRoles                  []spectypes.BeaconRole
	StorageMap                 *storage.ParticipantStores
	ValidatorStore             registrystorage.ValidatorStore
	MessageValidator           validation.MessageValidator
	ValidatorsMap              *validators.ValidatorsMap
<<<<<<< HEAD
=======
	DoppelgangerHandler        doppelganger.Provider
	NetworkConfig              networkconfig.NetworkConfig
>>>>>>> 3d906310
	ValidatorSyncer            *metadata.Syncer
	Graffiti                   []byte

	// worker flags
	WorkersCount    int    `yaml:"MsgWorkersCount" env:"MSG_WORKERS_COUNT" env-default:"256" env-description:"Number of message processing workers"`
	QueueBufferSize int    `yaml:"MsgWorkerBufferSize" env:"MSG_WORKER_BUFFER_SIZE" env-default:"65536" env-description:"Size of message worker queue buffer"`
	GasLimit        uint64 `yaml:"ExperimentalGasLimit" env:"EXPERIMENTAL_GAS_LIMIT" env-default:"30000000" env-description:"Gas limit for MEV block proposals (must match across committee, otherwise MEV fails). Do not change unless you know what you're doing"`
}

// Controller represent the validators controller,
// it takes care of bootstrapping, updating and managing existing validators and their shares
type Controller interface {
	StartValidators(ctx context.Context)
	HandleMetadataUpdates(ctx context.Context)
	AllActiveIndices(epoch phase0.Epoch, afterInit bool) []phase0.ValidatorIndex
	GetValidator(pubKey spectypes.ValidatorPK) (*validator.Validator, bool)
	StartNetworkHandlers()
	// GetValidatorStats returns stats of validators, including the following:
	//  - the amount of validators in the network
	//  - the amount of active validators (i.e. not slashed or existed)
	//  - the amount of validators assigned to this operator
	GetValidatorStats() (uint64, uint64, uint64, error)
	IndicesChangeChan() chan struct{}
	ValidatorExitChan() <-chan duties.ExitDescriptor

	StopValidator(pubKey spectypes.ValidatorPK) error
	LiquidateCluster(owner common.Address, operatorIDs []uint64, toLiquidate []*ssvtypes.SSVShare) error
	ReactivateCluster(owner common.Address, operatorIDs []uint64, toReactivate []*ssvtypes.SSVShare) error
	UpdateFeeRecipient(owner, recipient common.Address) error
	ExitValidator(pubKey phase0.BLSPubKey, blockNumber uint64, validatorIndex phase0.ValidatorIndex, ownValidator bool) error
	ReportValidatorStatuses(ctx context.Context)
	duties.DutyExecutor
}

type committeeObserver struct {
	*validator.CommitteeObserver
	sync.Mutex
}

type Nonce uint16

type Recipients interface {
	GetRecipientData(r basedb.Reader, owner common.Address) (*registrystorage.RecipientData, bool, error)
}

type SharesStorage interface {
	Get(txn basedb.Reader, pubKey []byte) (*ssvtypes.SSVShare, bool)
	List(txn basedb.Reader, filters ...registrystorage.SharesFilter) []*ssvtypes.SSVShare
	Range(txn basedb.Reader, fn func(*ssvtypes.SSVShare) bool)
}

type P2PNetwork interface {
	protocolp2p.Broadcaster
	UseMessageRouter(router network.MessageRouter)
	SubscribeRandoms(logger *zap.Logger, numSubnets int) error
	ActiveSubnets() commons.Subnets
	FixedSubnets() commons.Subnets
}

// controller implements Controller
type controller struct {
	ctx context.Context

	logger *zap.Logger

	networkConfig     networkconfig.NetworkConfig
	sharesStorage     SharesStorage
	operatorsStorage  registrystorage.Operators
	recipientsStorage Recipients
	ibftStorageMap    *storage.ParticipantStores

	beacon         beaconprotocol.BeaconNode
	beaconSigner   spectypes.BeaconSigner
	operatorSigner ssvtypes.OperatorSigner

	operatorDataStore operatordatastore.OperatorDataStore

	validatorOptions        validator.Options
	validatorStore          registrystorage.ValidatorStore
	validatorsMap           *validators.ValidatorsMap
	validatorStartFunc      func(validator *validator.Validator) (bool, error)
	committeeValidatorSetup chan struct{}
	dutyGuard               *validator.CommitteeDutyGuard

	validatorSyncer *metadata.Syncer

	operatorsIDs         *sync.Map
	network              P2PNetwork
	messageRouter        *messageRouter
	messageWorker        *worker.Worker
	historySyncBatchSize int
	messageValidator     validation.MessageValidator

	// nonCommittees is a cache of initialized committeeObserver instances
	committeesObservers      *ttlcache.Cache[spectypes.MessageID, *committeeObserver]
	committeesObserversMutex sync.Mutex
	attesterRoots            *ttlcache.Cache[phase0.Root, struct{}]
	syncCommRoots            *ttlcache.Cache[phase0.Root, struct{}]
	domainCache              *validator.DomainCache

	recentlyStartedValidators uint64
	indicesChange             chan struct{}
	validatorExitCh           chan duties.ExitDescriptor
}

// NewController creates a new validator controller instance
func NewController(logger *zap.Logger, options ControllerOptions) Controller {
	logger.Debug("setting up validator controller")

	// lookup in a map that holds all relevant operators
	operatorsIDs := &sync.Map{}

	workerCfg := &worker.Config{
		Ctx:          options.Context,
		WorkersCount: options.WorkersCount,
		Buffer:       options.QueueBufferSize,
	}

	validatorOptions := validator.Options{ //TODO add vars
		NetworkConfig: options.NetworkConfig,
		Network:       options.Network,
		Beacon:        options.Beacon,
		Storage:       options.StorageMap,
		//Share:   nil,  // set per validator
		Signer:              options.BeaconSigner,
		OperatorSigner:      options.OperatorSigner,
		DoppelgangerHandler: options.DoppelgangerHandler,
		DutyRunners:         nil, // set per validator
		NewDecidedHandler:   options.NewDecidedHandler,
		FullNode:            options.FullNode,
		Exporter:            options.Exporter,
		GasLimit:            options.GasLimit,
		MessageValidator:    options.MessageValidator,
		Graffiti:            options.Graffiti,
	}

	// If full node, increase queue size to make enough room
	// for history sync batches to be pushed whole.
	if options.FullNode {
		size := options.HistorySyncBatchSize * 2
		if size > validator.DefaultQueueSize {
			validatorOptions.QueueSize = size
		}
	}

	cacheTTL := options.NetworkConfig.SlotDuration() * time.Duration(options.NetworkConfig.SlotsPerEpoch()*2) // #nosec G115

	ctrl := controller{
		logger:            logger.Named(logging.NameController),
		networkConfig:     options.NetworkConfig,
		sharesStorage:     options.RegistryStorage.Shares(),
		operatorsStorage:  options.RegistryStorage,
		recipientsStorage: options.RegistryStorage,
		ibftStorageMap:    options.StorageMap,
		validatorStore:    options.ValidatorStore,
		ctx:               options.Context,
		beacon:            options.Beacon,
		operatorDataStore: options.OperatorDataStore,
		beaconSigner:      options.BeaconSigner,
		operatorSigner:    options.OperatorSigner,
		network:           options.Network,

		validatorsMap:    options.ValidatorsMap,
		validatorOptions: validatorOptions,

		validatorSyncer: options.ValidatorSyncer,

		operatorsIDs: operatorsIDs,

		messageRouter:        newMessageRouter(logger),
		messageWorker:        worker.NewWorker(logger, workerCfg),
		historySyncBatchSize: options.HistorySyncBatchSize,

		committeesObservers: ttlcache.New(
			ttlcache.WithTTL[spectypes.MessageID, *committeeObserver](cacheTTL),
		),
		attesterRoots: ttlcache.New(
			ttlcache.WithTTL[phase0.Root, struct{}](cacheTTL),
		),
		syncCommRoots: ttlcache.New(
			ttlcache.WithTTL[phase0.Root, struct{}](cacheTTL),
		),
		domainCache: validator.NewDomainCache(options.Beacon, cacheTTL),

		indicesChange:           make(chan struct{}),
		validatorExitCh:         make(chan duties.ExitDescriptor),
		committeeValidatorSetup: make(chan struct{}, 1),
		dutyGuard:               validator.NewCommitteeDutyGuard(),

		messageValidator: options.MessageValidator,
	}

	// Start automatic expired item deletion in nonCommitteeValidators.
	go ctrl.committeesObservers.Start()
	// Delete old root and domain entries.
	go ctrl.attesterRoots.Start()
	go ctrl.syncCommRoots.Start()
	go ctrl.domainCache.Start()

	return &ctrl
}

func (c *controller) IndicesChangeChan() chan struct{} {
	return c.indicesChange
}

func (c *controller) ValidatorExitChan() <-chan duties.ExitDescriptor {
	return c.validatorExitCh
}

func (c *controller) GetValidatorStats() (uint64, uint64, uint64, error) {
	allShares := c.sharesStorage.List(nil)
	operatorShares := uint64(0)
	active := uint64(0)
	for _, s := range allShares {
		if ok := s.BelongsToOperator(c.operatorDataStore.GetOperatorID()); ok {
			operatorShares++
		}
		if s.IsParticipating(c.networkConfig.EstimatedCurrentEpoch()) {
			active++
		}
	}
	return uint64(len(allShares)), active, operatorShares, nil
}

func (c *controller) handleRouterMessages() {
	ctx, cancel := context.WithCancel(c.ctx)
	defer cancel()
	ch := c.messageRouter.GetMessageChan()
	for {
		select {
		case <-ctx.Done():
			c.logger.Debug("router message handler stopped")
			return

		case msg := <-ch:
			switch m := msg.(type) {
			case *queue.SSVMessage:
				if m.MsgType == message.SSVEventMsgType {
					continue
				}

				// TODO: only try copying clusterid if validator failed
				dutyExecutorID := m.GetID().GetDutyExecutorID()
				var cid spectypes.CommitteeID
				copy(cid[:], dutyExecutorID[16:])

				if v, ok := c.validatorsMap.GetValidator(spectypes.ValidatorPK(dutyExecutorID)); ok {
					v.HandleMessage(ctx, c.logger, m)
				} else if vc, ok := c.validatorsMap.GetCommittee(cid); ok {
					vc.HandleMessage(ctx, c.logger, m)
				} else if c.validatorOptions.Exporter {
					if m.MsgType != spectypes.SSVConsensusMsgType && m.MsgType != spectypes.SSVPartialSignatureMsgType {
						continue
					}
					if !c.messageWorker.TryEnqueue(m) {
						c.logger.Warn("Failed to enqueue post consensus message: buffer is full")
					}
				}

			default:
				// This should be impossible because the channel is typed.
				c.logger.Fatal("unknown message type from router", zap.Any("message", m))
			}
		}
	}
}

var nonCommitteeValidatorTTLs = map[spectypes.RunnerRole]int{
	spectypes.RoleCommittee:  64,
	spectypes.RoleProposer:   4,
	spectypes.RoleAggregator: 4,
	//spectypes.BNRoleSyncCommittee:             4,
	spectypes.RoleSyncCommitteeContribution: 4,
}

func (c *controller) handleWorkerMessages(msg network.DecodedSSVMessage) error {
	var ncv *committeeObserver
	ssvMsg := msg.(*queue.SSVMessage)

	item := c.getNonCommitteeValidators(ssvMsg.GetID())
	if item == nil {
		committeeObserverOptions := validator.CommitteeObserverOptions{
			Logger:            c.logger,
			NetworkConfig:     c.networkConfig,
			ValidatorStore:    c.validatorStore,
			Network:           c.validatorOptions.Network,
			Storage:           c.validatorOptions.Storage,
			FullNode:          c.validatorOptions.FullNode,
			Operator:          c.validatorOptions.Operator,
			OperatorSigner:    c.validatorOptions.OperatorSigner,
			NewDecidedHandler: c.validatorOptions.NewDecidedHandler,
			AttesterRoots:     c.attesterRoots,
			SyncCommRoots:     c.syncCommRoots,
			DomainCache:       c.domainCache,
		}
		ncv = &committeeObserver{
			CommitteeObserver: validator.NewCommitteeObserver(ssvMsg.GetID(), committeeObserverOptions),
		}
		ttlSlots := nonCommitteeValidatorTTLs[ssvMsg.MsgID.GetRoleType()]
		c.committeesObservers.Set(
			ssvMsg.GetID(),
			ncv,
			time.Duration(ttlSlots)*c.networkConfig.Beacon.SlotDuration,
		)
	} else {
		ncv = item
	}
	if err := c.handleNonCommitteeMessages(ssvMsg, ncv); err != nil {
		return err
	}
	return nil
}

func (c *controller) handleNonCommitteeMessages(msg *queue.SSVMessage, ncv *committeeObserver) error {
	c.committeesObserversMutex.Lock()
	defer c.committeesObserversMutex.Unlock()

	if msg.MsgType == spectypes.SSVConsensusMsgType {
		// Process proposal messages for committee consensus only to get the roots
		if msg.MsgID.GetRoleType() != spectypes.RoleCommittee {
			return nil
		}

		subMsg, ok := msg.Body.(*specqbft.Message)
		if !ok || subMsg.MsgType != specqbft.ProposalMsgType {
			return nil
		}

		return ncv.OnProposalMsg(msg)
	} else if msg.MsgType == spectypes.SSVPartialSignatureMsgType {
		pSigMessages := &spectypes.PartialSignatureMessages{}
		if err := pSigMessages.Decode(msg.SignedSSVMessage.SSVMessage.GetData()); err != nil {
			return err
		}

		return ncv.ProcessMessage(msg)
	}
	return nil
}

func (c *controller) getNonCommitteeValidators(messageId spectypes.MessageID) *committeeObserver {
	item := c.committeesObservers.Get(messageId)
	if item != nil {
		return item.Value()
	}
	return nil
}

// StartValidators loads all persisted shares and setup the corresponding validators
func (c *controller) StartValidators(ctx context.Context) {
	// TODO: Pass context whereever the execution flow may be blocked.

	// Load non-liquidated shares.
	shares := c.sharesStorage.List(nil, registrystorage.ByNotLiquidated())
	if len(shares) == 0 {
		close(c.committeeValidatorSetup)
		c.logger.Info("could not find validators")
		return
	}

	var ownShares []*ssvtypes.SSVShare
	for _, share := range shares {
		if c.operatorDataStore.GetOperatorID() != 0 && share.BelongsToOperator(c.operatorDataStore.GetOperatorID()) {
			ownShares = append(ownShares, share)
		}
	}

	if c.validatorOptions.Exporter {
		// There are no committee validators to setup.
		close(c.committeeValidatorSetup)
	} else {
		// Setup committee validators.
		inited, committees := c.setupValidators(ownShares)
		if len(inited) == 0 {
			// If no validators were started and therefore we're not subscribed to any subnets,
			// then subscribe to a random subnet to participate in the network.
			if err := c.network.SubscribeRandoms(c.logger, 1); err != nil {
				c.logger.Error("failed to subscribe to random subnets", zap.Error(err))
			}
		}
		close(c.committeeValidatorSetup)

		// Start validators.
		c.startValidators(inited, committees)
	}
}

// setupValidators setup and starts validators from the given shares.
// shares w/o validator's metadata won't start, but the metadata will be fetched and the validator will start afterwards
func (c *controller) setupValidators(shares []*ssvtypes.SSVShare) ([]*validator.Validator, []*validator.Committee) {
	c.logger.Info("starting validators setup...", zap.Int("shares count", len(shares)))
	var errs []error
	var fetchMetadata [][]byte
	var validators []*validator.Validator
	var committees []*validator.Committee
	for _, validatorShare := range shares {
		var initialized bool
		v, vc, err := c.onShareInit(validatorShare)
		if err != nil {
			c.logger.Warn("could not start validator", fields.PubKey(validatorShare.ValidatorPubKey[:]), zap.Error(err))
			errs = append(errs, err)
		}
		if v != nil {
			initialized = true
		}
		if !initialized && err == nil {
			// Fetch metadata, if needed.
			fetchMetadata = append(fetchMetadata, validatorShare.ValidatorPubKey[:])
		}
		if initialized {
			validators = append(validators, v)
			committees = append(committees, vc)
		}
	}
	c.logger.Info("init validators done", zap.Int("validators_size", c.validatorsMap.SizeValidators()), zap.Int("committee_size", c.validatorsMap.SizeCommittees()),
		zap.Int("failures", len(errs)), zap.Int("missing_metadata", len(fetchMetadata)),
		zap.Int("shares", len(shares)), zap.Int("initialized", len(validators)))
	return validators, committees
}

func (c *controller) startValidators(validators []*validator.Validator, committees []*validator.Committee) int {
	var started int
	var errs []error
	for _, v := range validators {
		s, err := c.startValidator(v)
		if err != nil {
			c.logger.Error("could not start validator", zap.Error(err))
			errs = append(errs, err)
			continue
		}
		if s {
			started++
		}
	}

	started += len(committees)

	c.logger.Info("setup validators done", zap.Int("map size", c.validatorsMap.SizeValidators()),
		zap.Int("failures", len(errs)),
		zap.Int("shares", len(validators)), zap.Int("started", started))
	return started
}

// StartNetworkHandlers init msg worker that handles network messages
func (c *controller) StartNetworkHandlers() {
	c.network.UseMessageRouter(c.messageRouter)
	for i := 0; i < networkRouterConcurrency; i++ {
		go c.handleRouterMessages()
	}
	c.messageWorker.UseHandler(c.handleWorkerMessages)
}

func (c *controller) startValidatorsForMetadata(_ context.Context, validators metadata.ValidatorMap) (count int) {
	// TODO: use context

	shares := c.sharesStorage.List(
		nil,
		registrystorage.ByNotLiquidated(),
		registrystorage.ByOperatorID(c.operatorDataStore.GetOperatorID()),
		func(share *ssvtypes.SSVShare) bool {
			return validators[share.ValidatorPubKey] != nil
		},
	)

	startedValidators := 0

	for _, share := range shares {
		// Start validator (if not already started).
		// TODO: why its in the map if not started?
		if v, found := c.validatorsMap.GetValidator(share.ValidatorPubKey); found {
			v.Share.ValidatorIndex = share.ValidatorIndex
			v.Share.Status = share.Status
			v.Share.ActivationEpoch = share.ActivationEpoch
			started, err := c.startValidator(v)
			if err != nil {
				c.logger.Warn("could not start validator", zap.Error(err))
			}
			if started {
				startedValidators++
			}
			vc, found := c.validatorsMap.GetCommittee(v.Share.CommitteeID())
			if found {
				vc.AddShare(&v.Share.Share)
			}
		} else {
			c.logger.Info("starting new validator", fields.PubKey(share.ValidatorPubKey[:]))

			started, err := c.onShareStart(share)
			if err != nil {
				c.logger.Warn("could not start newly active validator", zap.Error(err))
				continue
			}
			if started {
				startedValidators++
				c.logger.Debug("started share after metadata sync", zap.Bool("started", started))
			}
		}
	}

	return startedValidators
}

// GetValidator returns a validator instance from ValidatorsMap
func (c *controller) GetValidator(pubKey spectypes.ValidatorPK) (*validator.Validator, bool) {
	return c.validatorsMap.GetValidator(pubKey)
}

func (c *controller) ExecuteDuty(ctx context.Context, logger *zap.Logger, duty *spectypes.ValidatorDuty) {
	// because we're using the same duty for more than 1 duty (e.g. attest + aggregator) there is an error in bls.Deserialize func for cgo pointer to pointer.
	// so we need to copy the pubkey val to avoid pointer
	pk := make([]byte, 48)
	copy(pk, duty.PubKey[:])

	if v, ok := c.GetValidator(spectypes.ValidatorPK(pk)); ok {
		ssvMsg, err := CreateDutyExecuteMsg(duty, pk, c.networkConfig.DomainType())
		if err != nil {
			logger.Error("could not create duty execute msg", zap.Error(err))
			return
		}
		dec, err := queue.DecodeSSVMessage(ssvMsg)
		if err != nil {
			logger.Error("could not decode duty execute msg", zap.Error(err))
			return
		}
		if pushed := v.Queues[duty.RunnerRole()].Q.TryPush(dec); !pushed {
			logger.Warn("dropping ExecuteDuty message because the queue is full")
		}
		// logger.Debug("📬 queue: pushed message", fields.MessageID(dec.MsgID), fields.MessageType(dec.MsgType))
	} else {
		logger.Warn("could not find validator")
	}
}

func (c *controller) ExecuteCommitteeDuty(ctx context.Context, logger *zap.Logger, committeeID spectypes.CommitteeID, duty *spectypes.CommitteeDuty) {
	if cm, ok := c.validatorsMap.GetCommittee(committeeID); ok {
		ssvMsg, err := CreateCommitteeDutyExecuteMsg(duty, committeeID, c.networkConfig.DomainType())
		if err != nil {
			logger.Error("could not create duty execute msg", zap.Error(err))
			return
		}
		dec, err := queue.DecodeSSVMessage(ssvMsg)
		if err != nil {
			logger.Error("could not decode duty execute msg", zap.Error(err))
			return
		}
		if err := cm.OnExecuteDuty(ctx, logger, dec.Body.(*ssvtypes.EventMsg)); err != nil {
			logger.Error("could not execute committee duty", zap.Error(err))
		}
	} else {
		logger.Warn("could not find committee", fields.CommitteeID(committeeID))
	}
}

// CreateDutyExecuteMsg returns ssvMsg with event type of execute duty
func CreateDutyExecuteMsg(duty *spectypes.ValidatorDuty, pubKey []byte, domain spectypes.DomainType) (*spectypes.SSVMessage, error) {
	executeDutyData := ssvtypes.ExecuteDutyData{Duty: duty}
	data, err := json.Marshal(executeDutyData)
	if err != nil {
		return nil, fmt.Errorf("failed to marshal execute duty data: %w", err)
	}

	return dutyDataToSSVMsg(domain, pubKey, duty.RunnerRole(), data)
}

// CreateCommitteeDutyExecuteMsg returns ssvMsg with event type of execute committee duty
func CreateCommitteeDutyExecuteMsg(duty *spectypes.CommitteeDuty, committeeID spectypes.CommitteeID, domain spectypes.DomainType) (*spectypes.SSVMessage, error) {
	executeCommitteeDutyData := ssvtypes.ExecuteCommitteeDutyData{Duty: duty}
	data, err := json.Marshal(executeCommitteeDutyData)
	if err != nil {
		return nil, fmt.Errorf("failed to marshal execute committee duty data: %w", err)
	}

	return dutyDataToSSVMsg(domain, committeeID[:], spectypes.RoleCommittee, data)
}

func dutyDataToSSVMsg(
	domain spectypes.DomainType,
	msgIdentifier []byte,
	runnerRole spectypes.RunnerRole,
	data []byte,
) (*spectypes.SSVMessage, error) {
	msg := ssvtypes.EventMsg{
		Type: ssvtypes.ExecuteDuty,
		Data: data,
	}
	msgData, err := msg.Encode()
	if err != nil {
		return nil, fmt.Errorf("failed to encode event msg: %w", err)
	}

	return &spectypes.SSVMessage{
		MsgType: message.SSVEventMsgType,
		MsgID:   spectypes.NewMsgID(domain, msgIdentifier, runnerRole),
		Data:    msgData,
	}, nil
}

func (c *controller) AllActiveIndices(epoch phase0.Epoch, afterInit bool) []phase0.ValidatorIndex {
	if afterInit {
		<-c.committeeValidatorSetup
	}
	var indices []phase0.ValidatorIndex
	c.sharesStorage.Range(nil, func(share *ssvtypes.SSVShare) bool {
		if share.IsParticipating(epoch) {
			indices = append(indices, share.ValidatorIndex)
		}
		return true
	})
	return indices
}

// onShareStop is called when a validator was removed or liquidated
func (c *controller) onShareStop(pubKey spectypes.ValidatorPK) {
	// remove from ValidatorsMap
	v := c.validatorsMap.RemoveValidator(pubKey)

	if v == nil {
		c.logger.Warn("could not find validator to stop", fields.PubKey(pubKey[:]))
		return
	}

	// stop instance
	v.Stop()
	c.logger.Debug("validator was stopped", fields.PubKey(pubKey[:]))
	vc, ok := c.validatorsMap.GetCommittee(v.Share.CommitteeID())
	if ok {
		vc.RemoveShare(v.Share.Share.ValidatorIndex)
		if len(vc.Shares) == 0 {
			deletedCommittee := c.validatorsMap.RemoveCommittee(v.Share.CommitteeID())
			if deletedCommittee == nil {
				c.logger.Warn("could not find committee to remove on no validators",
					fields.CommitteeID(v.Share.CommitteeID()),
					fields.PubKey(pubKey[:]),
				)
				return
			}
			deletedCommittee.Stop()
		}
	}
}

func (c *controller) onShareInit(share *ssvtypes.SSVShare) (*validator.Validator, *validator.Committee, error) {
	if !share.HasBeaconMetadata() { // fetching index and status in case not exist
		c.logger.Warn("skipping validator until it becomes active", fields.PubKey(share.ValidatorPubKey[:]))
		return nil, nil, nil
	}

	if err := c.setShareFeeRecipient(share, c.recipientsStorage.GetRecipientData); err != nil {
		return nil, nil, fmt.Errorf("could not set share fee recipient: %w", err)
	}

	operator, err := c.committeeMemberFromShare(share)
	if err != nil {
		return nil, nil, err
	}

	// Start a committee validator.
	v, found := c.validatorsMap.GetValidator(share.ValidatorPubKey)
	if !found {
		// Share context with both the validator and the runners,
		// so that when the validator is stopped, the runners are stopped as well.
		validatorCtx, validatorCancel := context.WithCancel(c.ctx)

		opts := c.validatorOptions
		opts.SSVShare = share
		opts.Operator = operator
		opts.DutyRunners, err = SetupRunners(validatorCtx, c.logger, opts)
		if err != nil {
			validatorCancel()
			return nil, nil, fmt.Errorf("could not setup runners: %w", err)
		}

		v = validator.NewValidator(validatorCtx, validatorCancel, opts)
		c.validatorsMap.PutValidator(share.ValidatorPubKey, v)

		c.printShare(share, "setup validator done")
	} else {
		c.printShare(v.Share, "get validator")
	}

	// Start a committee validator.
	vc, found := c.validatorsMap.GetCommittee(operator.CommitteeID)
	if !found {
		// Share context with both the validator and the runners,
		// so that when the validator is stopped, the runners are stopped as well.
		ctx, cancel := context.WithCancel(c.ctx)

		opts := c.validatorOptions
		opts.SSVShare = share
		opts.Operator = operator

		committeeOpIDs := types.OperatorIDsFromOperators(operator.Committee)

		logger := c.logger.With([]zap.Field{
			zap.String("committee", fields.FormatCommittee(committeeOpIDs)),
			zap.String("committee_id", hex.EncodeToString(operator.CommitteeID[:])),
		}...)

		committeeRunnerFunc := SetupCommitteeRunners(ctx, opts)

		vc = validator.NewCommittee(
			ctx,
			cancel,
			logger,
			c.networkConfig.Beacon,
			operator,
			committeeRunnerFunc,
			nil,
			c.dutyGuard,
		)
		vc.AddShare(&share.Share)
		c.validatorsMap.PutCommittee(operator.CommitteeID, vc)

		c.printShare(share, "setup committee done")

	} else {
		vc.AddShare(&share.Share)
		c.printShare(share, "added share to committee")
	}

	return v, vc, nil
}

func (c *controller) committeeMemberFromShare(share *ssvtypes.SSVShare) (*spectypes.CommitteeMember, error) {
	operators := make([]*spectypes.Operator, len(share.Committee))
	for i, cm := range share.Committee {
		opdata, found, err := c.operatorsStorage.GetOperatorData(nil, cm.Signer)
		if err != nil {
			return nil, fmt.Errorf("could not get operator data: %w", err)
		}
		if !found {
			//TODO alan: support removed ops
			return nil, fmt.Errorf("operator not found")
		}

		operatorPEM, err := base64.StdEncoding.DecodeString(string(opdata.PublicKey))
		if err != nil {
			return nil, fmt.Errorf("could not decode public key: %w", err)
		}

		operators[i] = &spectypes.Operator{
			OperatorID:        cm.Signer,
			SSVOperatorPubKey: operatorPEM,
		}
	}

	f := ssvtypes.ComputeF(uint64(len(share.Committee)))

	operatorPEM, err := base64.StdEncoding.DecodeString(string(c.operatorDataStore.GetOperatorData().PublicKey))
	if err != nil {
		return nil, fmt.Errorf("could not decode public key: %w", err)
	}

	return &spectypes.CommitteeMember{
		OperatorID:        c.operatorDataStore.GetOperatorID(),
		CommitteeID:       share.CommitteeID(),
		SSVOperatorPubKey: operatorPEM,
		FaultyNodes:       f,
		Committee:         operators,
	}, nil
}

func (c *controller) onShareStart(share *ssvtypes.SSVShare) (bool, error) {
	v, _, err := c.onShareInit(share)
	if err != nil || v == nil {
		return false, err
	}

	started, err := c.startValidator(v)
	if err != nil {
		return false, err
	}

	return started, nil
}

func (c *controller) printShare(s *ssvtypes.SSVShare, msg string) {
	committee := make([]string, len(s.Committee))
	for i, c := range s.Committee {
		committee[i] = fmt.Sprintf(`[OperatorID=%d, PubKey=%x]`, c.Signer, c.SharePubKey)
	}
	c.logger.Debug(msg,
		fields.PubKey(s.ValidatorPubKey[:]),
		zap.Bool("own_validator", s.BelongsToOperator(c.operatorDataStore.GetOperatorID())),
		zap.Strings("committee", committee),
		fields.FeeRecipient(s.FeeRecipientAddress[:]),
	)
}

func (c *controller) setShareFeeRecipient(share *ssvtypes.SSVShare, getRecipientData GetRecipientDataFunc) error {
	data, found, err := getRecipientData(nil, share.OwnerAddress)
	if err != nil {
		return errors.Wrap(err, "could not get recipient data")
	}

	var feeRecipient bellatrix.ExecutionAddress
	if !found {
		c.logger.Debug("setting fee recipient to owner address",
			fields.Validator(share.ValidatorPubKey[:]), fields.FeeRecipient(share.OwnerAddress.Bytes()))
		copy(feeRecipient[:], share.OwnerAddress.Bytes())
	} else {
		c.logger.Debug("setting fee recipient to storage data",
			fields.Validator(share.ValidatorPubKey[:]), fields.FeeRecipient(data.FeeRecipient[:]))
		feeRecipient = data.FeeRecipient
	}
	share.SetFeeRecipient(feeRecipient)

	return nil
}

func (c *controller) validatorStart(validator *validator.Validator) (bool, error) {
	if c.validatorStartFunc == nil {
		return validator.Start(c.logger)
	}
	return c.validatorStartFunc(validator)
}

// startValidator will start the given validator if applicable
func (c *controller) startValidator(v *validator.Validator) (bool, error) {
	c.reportValidatorStatus(v.Share)
	if v.Share.ValidatorIndex == 0 {
		return false, errors.New("could not start validator: index not found")
	}
	started, err := c.validatorStart(v)
	if err != nil {
		validatorErrorsCounter.Add(c.ctx, 1)
		return false, errors.Wrap(err, "could not start validator")
	}
	if started {
		c.recentlyStartedValidators++
	}

	return true, nil // TODO: what should be returned if c.validatorStart(v) returns false?
}

func (c *controller) HandleMetadataUpdates(ctx context.Context) {
	// TODO: Consider getting rid of `Stream` method because it adds complexity.
	// Instead, validatorSyncer could return the next batch, which would be passed to handleMetadataUpdate afterwards.
	// There doesn't seem to exist any logic that requires these processes to be parallel.
	for syncBatch := range c.validatorSyncer.Stream(ctx) {
		if err := c.handleMetadataUpdate(ctx, syncBatch); err != nil {
			c.logger.Warn("could not handle metadata sync", zap.Error(err))
		}
	}
}

func (c *controller) handleMetadataUpdate(ctx context.Context, syncBatch metadata.SyncBatch) error {
	startedValidators := 0
	if c.operatorDataStore.GetOperatorID() != 0 {
		startedValidators = c.startValidatorsForMetadata(ctx, syncBatch.Validators)
	}

	if startedValidators > 0 || hasNewValidators(syncBatch.IndicesBefore, syncBatch.IndicesAfter) {
		c.logger.Debug("new validators found after metadata sync",
			zap.Int("started_validators", startedValidators),
		)
		// Refresh duties if there are any new active validators.
		if !c.reportIndicesChange(ctx, 2*c.networkConfig.SlotDuration()) {
			c.logger.Warn("timed out while notifying DutyScheduler of new validators")
		}
	}

	c.logger.Debug("started validators after metadata sync",
		fields.Count(startedValidators),
	)

	return nil
}

func (c *controller) reportIndicesChange(ctx context.Context, timeout time.Duration) bool {
	timeoutCtx, cancel := context.WithTimeout(ctx, timeout)
	defer cancel()

	select {
	case <-timeoutCtx.Done():
		return false
	case c.indicesChange <- struct{}{}:
		return true
	}
}

func (c *controller) ReportValidatorStatuses(ctx context.Context) {
	ticker := time.NewTicker(time.Second * 30)
	defer ticker.Stop()

	for {
		select {
		case <-ticker.C:
			start := time.Now()
			validatorsPerStatus := make(map[validatorStatus]uint32)

			for _, share := range c.validatorStore.OperatorValidators(c.operatorDataStore.GetOperatorID()) {
				if share.IsParticipating(c.networkConfig.EstimatedCurrentEpoch()) {
					validatorsPerStatus[statusParticipating]++
				}
				if !share.HasBeaconMetadata() {
					validatorsPerStatus[statusNotFound]++
				} else if share.IsActive() {
					validatorsPerStatus[statusActive]++
				} else if share.Slashed() {
					validatorsPerStatus[statusSlashed]++
				} else if share.Exiting() {
					validatorsPerStatus[statusExiting]++
				} else if !share.Activated() {
					validatorsPerStatus[statusNotActivated]++
				} else if share.Pending() {
					validatorsPerStatus[statusPending]++
				} else if share.ValidatorIndex == 0 {
					validatorsPerStatus[statusNoIndex]++
				} else {
					validatorsPerStatus[statusUnknown]++
				}
			}
			for status, count := range validatorsPerStatus {
				c.logger.
					With(zap.String("status", string(status))).
					With(zap.Uint32("count", count)).
					With(zap.Duration("elapsed_time", time.Since(start))).
					Info("recording validator status")
				recordValidatorStatus(ctx, count, status)
			}
		case <-ctx.Done():
			c.logger.Info("stopped reporting validator statuses. Context cancelled")
			return
		}
	}

}

func hasNewValidators(before []phase0.ValidatorIndex, after []phase0.ValidatorIndex) bool {
	m := make(map[phase0.ValidatorIndex]struct{})
	for _, v := range before {
		m[v] = struct{}{}
	}
	for _, v := range after {
		if _, ok := m[v]; !ok {
			return true
		}
	}
	return false
}

func SetupCommitteeRunners(
	ctx context.Context,
	options validator.Options,
) validator.CommitteeRunnerFunc {
	buildController := func(role spectypes.RunnerRole, valueCheckF specqbft.ProposedValueCheckF) *qbftcontroller.Controller {
		config := &qbft.Config{
			BeaconSigner: options.Signer,
			Domain:       options.NetworkConfig.DomainType(),
			ValueCheckF:  valueCheckF,
			ProposerF: func(state *specqbft.State, round specqbft.Round) spectypes.OperatorID {
				leader := qbft.RoundRobinProposer(state, round)
				return leader
			},
			Network:     options.Network,
			Timer:       roundtimer.New(ctx, options.NetworkConfig.Beacon, role, nil),
			CutOffRound: roundtimer.CutOffRound,
		}

		identifier := spectypes.NewMsgID(options.NetworkConfig.DomainType(), options.Operator.CommitteeID[:], role)
		qbftCtrl := qbftcontroller.NewController(identifier[:], options.Operator, config, options.OperatorSigner, options.FullNode)
		return qbftCtrl
	}

	return func(slot phase0.Slot, shares map[phase0.ValidatorIndex]*spectypes.Share, attestingValidators []spectypes.ShareValidatorPK, dutyGuard runner.CommitteeDutyGuard) (*runner.CommitteeRunner, error) {
		// Create a committee runner.
		epoch := options.NetworkConfig.Beacon.EstimatedEpochAtSlot(slot)
		valCheck := ssv.BeaconVoteValueCheckF(options.Signer, slot, attestingValidators, epoch)
		crunner, err := runner.NewCommitteeRunner(
			options.NetworkConfig,
			shares,
			buildController(spectypes.RoleCommittee, valCheck),
			options.Beacon,
			options.Network,
			options.Signer,
			options.OperatorSigner,
			valCheck,
			dutyGuard,
			options.DoppelgangerHandler,
		)
		if err != nil {
			return nil, err
		}
		return crunner.(*runner.CommitteeRunner), nil
	}
}

// SetupRunners initializes duty runners for the given validator
func SetupRunners(
	ctx context.Context,
	logger *zap.Logger,
	options validator.Options,
) (runner.ValidatorDutyRunners, error) {

	if options.SSVShare == nil || !options.SSVShare.HasBeaconMetadata() {
		logger.Error("missing validator metadata", zap.String("validator", hex.EncodeToString(options.SSVShare.ValidatorPubKey[:])))
		return runner.ValidatorDutyRunners{}, nil // TODO need to find better way to fix it
	}

	runnersType := []spectypes.RunnerRole{
		spectypes.RoleCommittee,
		spectypes.RoleProposer,
		spectypes.RoleAggregator,
		spectypes.RoleSyncCommitteeContribution,
		spectypes.RoleValidatorRegistration,
		spectypes.RoleVoluntaryExit,
	}

	buildController := func(role spectypes.RunnerRole, valueCheckF specqbft.ProposedValueCheckF) *qbftcontroller.Controller {
		config := &qbft.Config{
			BeaconSigner: options.Signer,
			Domain:       options.NetworkConfig.DomainType(),
			ValueCheckF:  nil, // sets per role type
			ProposerF: func(state *specqbft.State, round specqbft.Round) spectypes.OperatorID {
				leader := qbft.RoundRobinProposer(state, round)
				//logger.Debug("leader", zap.Int("operator_id", int(leader)))
				return leader
			},
			Network:     options.Network,
			Timer:       roundtimer.New(ctx, options.NetworkConfig.Beacon, role, nil),
			CutOffRound: roundtimer.CutOffRound,
		}
		config.ValueCheckF = valueCheckF

		identifier := spectypes.NewMsgID(options.NetworkConfig.DomainType(), options.SSVShare.Share.ValidatorPubKey[:], role)
		qbftCtrl := qbftcontroller.NewController(identifier[:], options.Operator, config, options.OperatorSigner, options.FullNode)
		return qbftCtrl
	}

	shareMap := make(map[phase0.ValidatorIndex]*spectypes.Share) // TODO: fill the map
	shareMap[options.SSVShare.ValidatorIndex] = &options.SSVShare.Share

	runners := runner.ValidatorDutyRunners{}
	var err error
	for _, role := range runnersType {
		switch role {
		case spectypes.RoleProposer:
			proposedValueCheck := ssv.ProposerValueCheckF(options.Signer, options.NetworkConfig.Beacon, options.SSVShare.Share.ValidatorPubKey, options.SSVShare.ValidatorIndex, options.SSVShare.SharePubKey)
			qbftCtrl := buildController(spectypes.RoleProposer, proposedValueCheck)
<<<<<<< HEAD
			runners[role], err = runner.NewProposerRunner(options.NetworkConfig, shareMap, qbftCtrl, options.Beacon, options.Network, options.Signer, options.OperatorSigner, proposedValueCheck, 0, options.Graffiti)
=======
			runners[role], err = runner.NewProposerRunner(domainType, options.NetworkConfig.Beacon.GetBeaconNetwork(), shareMap, qbftCtrl, options.Beacon, options.Network, options.Signer, options.OperatorSigner, options.DoppelgangerHandler, proposedValueCheck, 0, options.Graffiti)
>>>>>>> 3d906310
		case spectypes.RoleAggregator:
			aggregatorValueCheckF := ssv.AggregatorValueCheckF(options.Signer, options.NetworkConfig.Beacon, options.SSVShare.Share.ValidatorPubKey, options.SSVShare.ValidatorIndex)
			qbftCtrl := buildController(spectypes.RoleAggregator, aggregatorValueCheckF)
			runners[role], err = runner.NewAggregatorRunner(options.NetworkConfig, shareMap, qbftCtrl, options.Beacon, options.Network, options.Signer, options.OperatorSigner, aggregatorValueCheckF, 0)
		case spectypes.RoleSyncCommitteeContribution:
			syncCommitteeContributionValueCheckF := ssv.SyncCommitteeContributionValueCheckF(options.Signer, options.NetworkConfig.Beacon, options.SSVShare.Share.ValidatorPubKey, options.SSVShare.ValidatorIndex)
			qbftCtrl := buildController(spectypes.RoleSyncCommitteeContribution, syncCommitteeContributionValueCheckF)
			runners[role], err = runner.NewSyncCommitteeAggregatorRunner(options.NetworkConfig, shareMap, qbftCtrl, options.Beacon, options.Network, options.Signer, options.OperatorSigner, syncCommitteeContributionValueCheckF, 0)
		case spectypes.RoleValidatorRegistration:
			runners[role], err = runner.NewValidatorRegistrationRunner(options.NetworkConfig, shareMap, options.Beacon, options.Network, options.Signer, options.OperatorSigner, options.GasLimit)
		case spectypes.RoleVoluntaryExit:
			runners[role], err = runner.NewVoluntaryExitRunner(options.NetworkConfig, shareMap, options.Beacon, options.Network, options.Signer, options.OperatorSigner)
		}
		if err != nil {
			return nil, errors.Wrap(err, "could not create duty runner")
		}
	}
	return runners, nil
}<|MERGE_RESOLUTION|>--- conflicted
+++ resolved
@@ -84,11 +84,7 @@
 	ValidatorStore             registrystorage.ValidatorStore
 	MessageValidator           validation.MessageValidator
 	ValidatorsMap              *validators.ValidatorsMap
-<<<<<<< HEAD
-=======
 	DoppelgangerHandler        doppelganger.Provider
-	NetworkConfig              networkconfig.NetworkConfig
->>>>>>> 3d906310
 	ValidatorSyncer            *metadata.Syncer
 	Graffiti                   []byte
 
@@ -1130,11 +1126,7 @@
 		case spectypes.RoleProposer:
 			proposedValueCheck := ssv.ProposerValueCheckF(options.Signer, options.NetworkConfig.Beacon, options.SSVShare.Share.ValidatorPubKey, options.SSVShare.ValidatorIndex, options.SSVShare.SharePubKey)
 			qbftCtrl := buildController(spectypes.RoleProposer, proposedValueCheck)
-<<<<<<< HEAD
-			runners[role], err = runner.NewProposerRunner(options.NetworkConfig, shareMap, qbftCtrl, options.Beacon, options.Network, options.Signer, options.OperatorSigner, proposedValueCheck, 0, options.Graffiti)
-=======
-			runners[role], err = runner.NewProposerRunner(domainType, options.NetworkConfig.Beacon.GetBeaconNetwork(), shareMap, qbftCtrl, options.Beacon, options.Network, options.Signer, options.OperatorSigner, options.DoppelgangerHandler, proposedValueCheck, 0, options.Graffiti)
->>>>>>> 3d906310
+			runners[role], err = runner.NewProposerRunner(options.NetworkConfig, shareMap, qbftCtrl, options.Beacon, options.Network, options.Signer, options.OperatorSigner, options.DoppelgangerHandler, proposedValueCheck, 0, options.Graffiti)
 		case spectypes.RoleAggregator:
 			aggregatorValueCheckF := ssv.AggregatorValueCheckF(options.Signer, options.NetworkConfig.Beacon, options.SSVShare.Share.ValidatorPubKey, options.SSVShare.ValidatorIndex)
 			qbftCtrl := buildController(spectypes.RoleAggregator, aggregatorValueCheckF)
