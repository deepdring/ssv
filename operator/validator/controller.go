package validator

import (
	"context"
	"encoding/base64"
	"fmt"
	"sync"
	"time"

	"github.com/attestantio/go-eth2-client/spec/phase0"
	"github.com/ethereum/go-ethereum/common"
	"github.com/jellydator/ttlcache/v3"
	"github.com/pkg/errors"
	specqbft "github.com/ssvlabs/ssv-spec/qbft"
	spectypes "github.com/ssvlabs/ssv-spec/types"
	"go.opentelemetry.io/otel/codes"
	"go.opentelemetry.io/otel/trace"
	"go.uber.org/zap"

	"github.com/ssvlabs/ssv/ssvsigner/ekm"

	"github.com/ssvlabs/ssv/doppelganger"
	"github.com/ssvlabs/ssv/exporter"
	"github.com/ssvlabs/ssv/ibft/storage"
	"github.com/ssvlabs/ssv/message/validation"
	"github.com/ssvlabs/ssv/network"
	"github.com/ssvlabs/ssv/network/commons"
	"github.com/ssvlabs/ssv/networkconfig"
	"github.com/ssvlabs/ssv/observability"
	"github.com/ssvlabs/ssv/observability/log"
	"github.com/ssvlabs/ssv/observability/log/fields"
	"github.com/ssvlabs/ssv/observability/traces"
	operatordatastore "github.com/ssvlabs/ssv/operator/datastore"
	"github.com/ssvlabs/ssv/operator/duties"
	dutytracer "github.com/ssvlabs/ssv/operator/dutytracer"
	nodestorage "github.com/ssvlabs/ssv/operator/storage"
	"github.com/ssvlabs/ssv/operator/validator/metadata"
	"github.com/ssvlabs/ssv/operator/validators"
	beaconprotocol "github.com/ssvlabs/ssv/protocol/v2/blockchain/beacon"
	"github.com/ssvlabs/ssv/protocol/v2/message"
	protocolp2p "github.com/ssvlabs/ssv/protocol/v2/p2p"
	"github.com/ssvlabs/ssv/protocol/v2/qbft"
	qbftcontroller "github.com/ssvlabs/ssv/protocol/v2/qbft/controller"
	"github.com/ssvlabs/ssv/protocol/v2/qbft/roundtimer"
	"github.com/ssvlabs/ssv/protocol/v2/queue/worker"
	"github.com/ssvlabs/ssv/protocol/v2/ssv"
	"github.com/ssvlabs/ssv/protocol/v2/ssv/queue"
	"github.com/ssvlabs/ssv/protocol/v2/ssv/runner"
	"github.com/ssvlabs/ssv/protocol/v2/ssv/validator"
	ssvtypes "github.com/ssvlabs/ssv/protocol/v2/types"
	registrystorage "github.com/ssvlabs/ssv/registry/storage"
	"github.com/ssvlabs/ssv/storage/basedb"
)

//go:generate go tool -modfile=../../tool.mod mockgen -package=mocks -destination=./mocks/controller.go -source=./controller.go

const (
	networkRouterConcurrency = 2048
)

type GetRecipientDataFunc func(r basedb.Reader, owner common.Address) (*registrystorage.RecipientData, bool, error)

// ShareEventHandlerFunc is a function that handles event in an extended mode
type ShareEventHandlerFunc func(share *ssvtypes.SSVShare)

// ControllerOptions for creating a validator controller
type ControllerOptions struct {
	Context                        context.Context
	DB                             basedb.Database
	SignatureCollectionTimeout     time.Duration `yaml:"SignatureCollectionTimeout" env:"SIGNATURE_COLLECTION_TIMEOUT" env-default:"5s" env-description:"Timeout for signature collection after consensus"`
	MetadataUpdateInterval         time.Duration `yaml:"MetadataUpdateInterval" env:"METADATA_UPDATE_INTERVAL" env-default:"12m" env-description:"Interval for updating validator metadata"` // used outside of validator controller, left for compatibility
	HistorySyncBatchSize           int           `yaml:"HistorySyncBatchSize" env:"HISTORY_SYNC_BATCH_SIZE" env-default:"25" env-description:"Maximum number of messages to sync in a single batch"`
	MinPeers                       int           `yaml:"MinimumPeers" env:"MINIMUM_PEERS" env-default:"2" env-description:"Minimum number of peers required for sync"`
	Network                        P2PNetwork
	Beacon                         beaconprotocol.BeaconNode
	FullNode                       bool `yaml:"FullNode" env:"FULLNODE" env-default:"false" env-description:"Store complete message history instead of just latest messages"`
	BeaconSigner                   ekm.BeaconSigner
	OperatorSigner                 ssvtypes.OperatorSigner
	OperatorDataStore              operatordatastore.OperatorDataStore
	RegistryStorage                nodestorage.Storage
	ValidatorRegistrationSubmitter runner.ValidatorRegistrationSubmitter
	RecipientsStorage              Recipients
	NewDecidedHandler              qbftcontroller.NewDecidedHandler
	DutyRoles                      []spectypes.BeaconRole
	DutyTraceCollector             *dutytracer.Collector
	StorageMap                     *storage.ParticipantStores
	ValidatorStore                 registrystorage.ValidatorStore
	MessageValidator               validation.MessageValidator
	ValidatorsMap                  *validators.ValidatorsMap
	DoppelgangerHandler            doppelganger.Provider
	NetworkConfig                  *networkconfig.Network
	ValidatorSyncer                *metadata.Syncer
	Graffiti                       []byte
	ProposerDelay                  time.Duration

	// worker flags
	WorkersCount    int    `yaml:"MsgWorkersCount" env:"MSG_WORKERS_COUNT" env-default:"256" env-description:"Number of message processing workers"`
	QueueBufferSize int    `yaml:"MsgWorkerBufferSize" env:"MSG_WORKER_BUFFER_SIZE" env-default:"65536" env-description:"Size of message worker queue buffer"`
	GasLimit        uint64 `yaml:"ExperimentalGasLimit" env:"EXPERIMENTAL_GAS_LIMIT" env-description:"Gas limit for MEV block proposals (must match across committee, otherwise MEV fails). Do not change unless you know what you're doing"`
}

// Controller represent the validators controller,
// it takes care of bootstrapping, updating and managing existing validators and their shares
type Controller interface {
	StartValidators(ctx context.Context) error
	HandleMetadataUpdates(ctx context.Context)
	FilterIndices(afterInit bool, filter func(*ssvtypes.SSVShare) bool) []phase0.ValidatorIndex
	GetValidator(pubKey spectypes.ValidatorPK) (*validator.Validator, bool)
	StartNetworkHandlers()
	// GetValidatorStats returns stats of validators, including the following:
	//  - the amount of validators in the network
	//  - the amount of active validators (i.e. not slashed or existed)
	//  - the amount of validators assigned to this operator
	GetValidatorStats() (uint64, uint64, uint64, error)
	IndicesChangeChan() chan struct{}
	ValidatorRegistrationChan() <-chan duties.RegistrationDescriptor
	ValidatorExitChan() <-chan duties.ExitDescriptor
	SetFeeRecipientChangeChan(ch chan struct{})

	StopValidator(pubKey spectypes.ValidatorPK) error
	LiquidateCluster(owner common.Address, operatorIDs []uint64, toLiquidate []*ssvtypes.SSVShare) error
	ReactivateCluster(owner common.Address, operatorIDs []uint64, toReactivate []*ssvtypes.SSVShare) error
	UpdateFeeRecipient(owner, recipient common.Address, blockNumber uint64) error
	ExitValidator(pubKey phase0.BLSPubKey, blockNumber uint64, validatorIndex phase0.ValidatorIndex, ownValidator bool) error
	ReportValidatorStatuses(ctx context.Context)
	duties.DutyExecutor
}

type Nonce uint16

type Recipients interface {
	GetRecipientData(r basedb.Reader, owner common.Address) (*registrystorage.RecipientData, bool, error)
	SaveRecipientData(rw basedb.ReadWriter, recipientData *registrystorage.RecipientData) (*registrystorage.RecipientData, error)
}

type SharesStorage interface {
	Get(txn basedb.Reader, pubKey []byte) (*ssvtypes.SSVShare, bool)
	List(txn basedb.Reader, filters ...registrystorage.SharesFilter) []*ssvtypes.SSVShare
	Range(txn basedb.Reader, fn func(*ssvtypes.SSVShare) bool)
}

type P2PNetwork interface {
	protocolp2p.Broadcaster
	UseMessageRouter(router network.MessageRouter)
	SubscribeRandoms(numSubnets int) error
	ActiveSubnets() commons.Subnets
	FixedSubnets() commons.Subnets
}

// controller implements Controller
type controller struct {
	ctx context.Context

	logger *zap.Logger

	networkConfig                  *networkconfig.Network
	sharesStorage                  SharesStorage
	operatorsStorage               registrystorage.Operators
	recipientsStorage              Recipients
	validatorRegistrationSubmitter runner.ValidatorRegistrationSubmitter
	ibftStorageMap                 *storage.ParticipantStores

	beacon         beaconprotocol.BeaconNode
	beaconSigner   ekm.BeaconSigner
	operatorSigner ssvtypes.OperatorSigner

	operatorDataStore operatordatastore.OperatorDataStore

	validatorCommonOpts     *validator.CommonOptions
	validatorStore          registrystorage.ValidatorStore
	validatorsMap           *validators.ValidatorsMap
	validatorStartFunc      func(validator *validator.Validator) (bool, error)
	committeeValidatorSetup chan struct{}
	dutyGuard               *validator.CommitteeDutyGuard

	validatorSyncer *metadata.Syncer

	operatorsIDs         *sync.Map
	network              P2PNetwork
	messageRouter        *messageRouter
	messageWorker        *worker.Worker
	historySyncBatchSize int
	messageValidator     validation.MessageValidator

	// nonCommittees is a cache of initialized committeeObserver instances
	committeesObservers      *ttlcache.Cache[spectypes.MessageID, *validator.CommitteeObserver]
	committeesObserversMutex sync.Mutex

	attesterRoots   *ttlcache.Cache[phase0.Root, struct{}]
	syncCommRoots   *ttlcache.Cache[phase0.Root, struct{}]
	beaconVoteRoots *ttlcache.Cache[validator.BeaconVoteCacheKey, struct{}]

	domainCache *validator.DomainCache

<<<<<<< HEAD
	indicesChangeCh      chan struct{}
	validatorExitCh      chan duties.ExitDescriptor
	feeRecipientChangeCh chan struct{}
=======
	indicesChangeCh         chan struct{}
	validatorRegistrationCh chan duties.RegistrationDescriptor
	validatorExitCh         chan duties.ExitDescriptor
>>>>>>> 7bcd367e

	traceCollector *dutytracer.Collector
}

// NewController creates a new validator controller instance
func NewController(logger *zap.Logger, options ControllerOptions, exporterOptions exporter.Options) Controller {
	logger.Debug("setting up validator controller")

	// lookup in a map that holds all relevant operators
	operatorsIDs := &sync.Map{}

	workerCfg := &worker.Config{
		Ctx:          options.Context,
		WorkersCount: options.WorkersCount,
		Buffer:       options.QueueBufferSize,
	}

	validatorCommonOpts := validator.NewCommonOptions(
		options.NetworkConfig,
		options.Network,
		options.Beacon,
		options.StorageMap,
		options.BeaconSigner,
		options.OperatorSigner,
		options.DoppelgangerHandler,
		options.NewDecidedHandler,
		options.FullNode,
		exporterOptions,
		options.HistorySyncBatchSize,
		options.GasLimit,
		options.MessageValidator,
		options.Graffiti,
		options.ProposerDelay,
	)

	cacheTTL := 2 * options.NetworkConfig.EpochDuration() // #nosec G115

	ctrl := controller{
		logger:                         logger.Named(log.NameController),
		networkConfig:                  options.NetworkConfig,
		sharesStorage:                  options.RegistryStorage.Shares(),
		operatorsStorage:               options.RegistryStorage,
		recipientsStorage:              options.RegistryStorage,
		validatorRegistrationSubmitter: options.ValidatorRegistrationSubmitter,
		ibftStorageMap:                 options.StorageMap,
		validatorStore:                 options.ValidatorStore,
		ctx:                            options.Context,
		beacon:                         options.Beacon,
		operatorDataStore:              options.OperatorDataStore,
		beaconSigner:                   options.BeaconSigner,
		operatorSigner:                 options.OperatorSigner,
		network:                        options.Network,
		traceCollector:                 options.DutyTraceCollector,

		validatorsMap:       options.ValidatorsMap,
		validatorCommonOpts: validatorCommonOpts,

		validatorSyncer: options.ValidatorSyncer,

		operatorsIDs: operatorsIDs,

		messageRouter:        newMessageRouter(logger),
		messageWorker:        worker.NewWorker(logger, workerCfg),
		historySyncBatchSize: options.HistorySyncBatchSize,

		committeesObservers: ttlcache.New(
			ttlcache.WithTTL[spectypes.MessageID, *validator.CommitteeObserver](cacheTTL),
		),
		attesterRoots: ttlcache.New(
			ttlcache.WithTTL[phase0.Root, struct{}](cacheTTL),
		),
		syncCommRoots: ttlcache.New(
			ttlcache.WithTTL[phase0.Root, struct{}](cacheTTL),
		),
		domainCache: validator.NewDomainCache(options.Beacon, cacheTTL),
		beaconVoteRoots: ttlcache.New(
			ttlcache.WithTTL[validator.BeaconVoteCacheKey, struct{}](cacheTTL),
		),
		indicesChangeCh:         make(chan struct{}),
		validatorRegistrationCh: make(chan duties.RegistrationDescriptor),
		validatorExitCh:         make(chan duties.ExitDescriptor),
		committeeValidatorSetup: make(chan struct{}, 1),
		dutyGuard:               validator.NewCommitteeDutyGuard(),

		messageValidator: options.MessageValidator,
	}

	// Start automatic expired item deletion in nonCommitteeValidators.
	go ctrl.committeesObservers.Start()
	// Delete old root and domain entries.
	go ctrl.attesterRoots.Start()
	go ctrl.syncCommRoots.Start()
	go ctrl.domainCache.Start()
	go ctrl.beaconVoteRoots.Start()

	return &ctrl
}

func (c *controller) IndicesChangeChan() chan struct{} {
	return c.indicesChangeCh
}

func (c *controller) ValidatorRegistrationChan() <-chan duties.RegistrationDescriptor {
	return c.validatorRegistrationCh
}

func (c *controller) ValidatorExitChan() <-chan duties.ExitDescriptor {
	return c.validatorExitCh
}

func (c *controller) SetFeeRecipientChangeChan(ch chan struct{}) {
	c.feeRecipientChangeCh = ch
}

func (c *controller) GetValidatorStats() (uint64, uint64, uint64, error) {
	operatorShares := uint64(0)
	active, total := uint64(0), uint64(0)
	c.sharesStorage.Range(nil, func(s *ssvtypes.SSVShare) bool {
		if ok := s.BelongsToOperator(c.operatorDataStore.GetOperatorID()); ok {
			operatorShares++
		}
		if s.IsParticipating(c.networkConfig.Beacon, c.networkConfig.EstimatedCurrentEpoch()) {
			active++
		}
		total++
		return true
	})
	return total, active, operatorShares, nil
}

func (c *controller) handleRouterMessages() {
	ctx, cancel := context.WithCancel(c.ctx)
	defer cancel()
	ch := c.messageRouter.GetMessageChan()
	for {
		select {
		case <-ctx.Done():
			c.logger.Debug("router message handler stopped")
			return

		case msg := <-ch:
			switch m := msg.(type) {
			case *queue.SSVMessage:
				if m.MsgType == message.SSVEventMsgType {
					continue
				}

				// TODO: only try copying clusterid if validator failed
				dutyExecutorID := m.GetID().GetDutyExecutorID()
				var cid spectypes.CommitteeID
				copy(cid[:], dutyExecutorID[16:])

				if v, ok := c.validatorsMap.GetValidator(spectypes.ValidatorPK(dutyExecutorID)); ok {
					v.EnqueueMessage(ctx, m)
				} else if vc, ok := c.validatorsMap.GetCommittee(cid); ok {
					vc.EnqueueMessage(ctx, m)
				} else if c.validatorCommonOpts.ExporterOptions.Enabled {
					if m.MsgType != spectypes.SSVConsensusMsgType && m.MsgType != spectypes.SSVPartialSignatureMsgType {
						continue
					}
					if !c.messageWorker.TryEnqueue(m) {
						c.logger.Warn("Failed to enqueue post consensus message: buffer is full")
					}
				}

			default:
				// This should be impossible because the channel is typed.
				c.logger.Fatal("unknown message type from router", zap.Any("message", m))
			}
		}
	}
}

var nonCommitteeValidatorTTLs = map[spectypes.RunnerRole]int{
	spectypes.RoleCommittee:  64,
	spectypes.RoleProposer:   4,
	spectypes.RoleAggregator: 4,
	//spectypes.BNRoleSyncCommittee:             4,
	spectypes.RoleSyncCommitteeContribution: 4,
}

func (c *controller) handleWorkerMessages(ctx context.Context, msg network.DecodedSSVMessage) error {
	ssvMsg := msg.(*queue.SSVMessage)

	var ncv *validator.CommitteeObserver

	item := c.committeesObservers.Get(ssvMsg.GetID())
	if item == nil || item.Value() == nil {
		committeeObserverOptions := validator.CommitteeObserverOptions{
			Logger:            c.logger,
			BeaconConfig:      c.networkConfig.Beacon,
			ValidatorStore:    c.validatorStore,
			Network:           c.validatorCommonOpts.Network,
			Storage:           c.validatorCommonOpts.Storage,
			FullNode:          c.validatorCommonOpts.FullNode,
			OperatorSigner:    c.validatorCommonOpts.OperatorSigner,
			NewDecidedHandler: c.validatorCommonOpts.NewDecidedHandler,
			AttesterRoots:     c.attesterRoots,
			SyncCommRoots:     c.syncCommRoots,
			DomainCache:       c.domainCache,
			BeaconVoteRoots:   c.beaconVoteRoots,
		}

		ncv = validator.NewCommitteeObserver(ssvMsg.GetID(), committeeObserverOptions)

		ttlSlots := nonCommitteeValidatorTTLs[ssvMsg.MsgID.GetRoleType()]
		ttl := time.Duration(ttlSlots) * c.networkConfig.SlotDuration

		c.committeesObservers.Set(ssvMsg.GetID(), ncv, ttl)
	} else {
		ncv = item.Value()
	}

	if c.validatorCommonOpts.ExporterOptions.Mode == exporter.ModeArchive {
		// use new exporter functionality
		return c.traceCollector.Collect(c.ctx, ssvMsg, ncv.VerifySig)
	}

	// use old exporter functionality
	return c.handleNonCommitteeMessages(ctx, ssvMsg, ncv)
}

func (c *controller) handleNonCommitteeMessages(
	ctx context.Context,
	msg *queue.SSVMessage,
	ncv *validator.CommitteeObserver,
) error {
	c.committeesObserversMutex.Lock()
	defer c.committeesObserversMutex.Unlock()

	if msg.MsgType == spectypes.SSVConsensusMsgType {
		// Process proposal messages for committee consensus only to get the roots
		if msg.MsgID.GetRoleType() != spectypes.RoleCommittee {
			return nil
		}

		subMsg, ok := msg.Body.(*specqbft.Message)
		if !ok || subMsg.MsgType != specqbft.ProposalMsgType {
			return nil
		}

		return ncv.SaveRoots(ctx, msg)
	}

	if msg.MsgType == spectypes.SSVPartialSignatureMsgType {
		pSigMessages := &spectypes.PartialSignatureMessages{}
		if err := pSigMessages.Decode(msg.SignedSSVMessage.SSVMessage.GetData()); err != nil {
			return err
		}

		return ncv.ProcessMessage(msg)
	}

	return nil
}

// StartValidators loads all persisted shares and sets up the corresponding validators
func (c *controller) StartValidators(ctx context.Context) error {
	// TODO: Pass context wherever the execution flow may be blocked.

	if c.validatorCommonOpts.ExporterOptions.Enabled {
		// There are no committee validators to set up.
		close(c.committeeValidatorSetup)
		return nil
	}

	init := func() ([]*validator.Validator, []*validator.Committee, error) {
		defer close(c.committeeValidatorSetup)

		// Load non-liquidated shares that belong to our own Operator.
		ownShares := c.sharesStorage.List(
			nil,
			registrystorage.ByNotLiquidated(),
			registrystorage.ByOperatorID(c.operatorDataStore.GetOperatorID()),
		)
		if len(ownShares) == 0 {
			c.logger.Info("no validators to start: no own non-liquidated validator shares found in DB")
			return nil, nil, nil
		}

		// Setup committee validators.
		validators, committees := c.setupValidators(ownShares)
		if len(validators) == 0 {
			return nil, nil, fmt.Errorf("none of %d validators were successfully initialized", len(ownShares))
		}

		return validators, committees, nil
	}

	// Initialize validators.
	validators, committees, err := init()
	if err != nil {
		return fmt.Errorf("init validators: %w", err)
	}
	if len(validators) == 0 {
		// If no validators were initialized - we're not subscribed to any subnets,
		// we have to subscribe to 1 random subnet to participate in the network.
		if err := c.network.SubscribeRandoms(1); err != nil {
			return fmt.Errorf("subscribe to random subnets: %w", err)
		}
		c.logger.Info("no validators to start, successfully subscribed to random subnet")
		return nil
	}

	// Start validators.
	started := c.startValidators(validators, committees)
	if started == 0 {
		return fmt.Errorf("none of %d validators were successfully started", len(validators))
	}
	return nil
}

// setupValidators initializes validators for the provided shares.
// Share w/o validator's metadata won't start, but the metadata will be fetched and the validator will start afterward.
func (c *controller) setupValidators(shares []*ssvtypes.SSVShare) ([]*validator.Validator, []*validator.Committee) {
	c.logger.Info("initializing validators ...", zap.Int("shares count", len(shares)))
	var errs []error
	var fetchMetadata [][]byte
	validators := make([]*validator.Validator, 0, len(shares))
	committees := make([]*validator.Committee, 0, len(shares))
	for _, validatorShare := range shares {
		var initialized bool
		v, vc, err := c.onShareInit(validatorShare)
		if err != nil {
			c.logger.Warn("could not initialize validator", fields.PubKey(validatorShare.ValidatorPubKey[:]), zap.Error(err))
			errs = append(errs, err)
		}
		if v != nil {
			initialized = true
		}
		if !initialized && err == nil {
			// Fetch metadata, if needed.
			fetchMetadata = append(fetchMetadata, validatorShare.ValidatorPubKey[:])
		}
		if initialized {
			validators = append(validators, v)
			committees = append(committees, vc)
		}
	}
	c.logger.Info(
		"validator initialization is done",
		zap.Int("validators_size", c.validatorsMap.SizeValidators()),
		zap.Int("committee_size", c.validatorsMap.SizeCommittees()),
		zap.Int("failures", len(errs)),
		zap.Int("missing_metadata", len(fetchMetadata)),
		zap.Int("shares", len(shares)),
		zap.Int("initialized", len(validators)),
	)
	return validators, committees
}

func (c *controller) startValidators(validators []*validator.Validator, committees []*validator.Committee) int {
	var started int
	var errs []error
	for _, v := range validators {
		s, err := c.startValidator(v)
		if err != nil {
			c.logger.Error("could not start validator", zap.Error(err))
			errs = append(errs, err)
			continue
		}
		if s {
			started++
		}
	}

	started += len(committees)

	c.logger.Info("start validators done", zap.Int("map size", c.validatorsMap.SizeValidators()),
		zap.Int("failures", len(errs)),
		zap.Int("shares", len(validators)), zap.Int("started", started))
	return started
}

// StartNetworkHandlers init msg worker that handles network messages
func (c *controller) StartNetworkHandlers() {
	c.network.UseMessageRouter(c.messageRouter)
	for i := 0; i < networkRouterConcurrency; i++ {
		go c.handleRouterMessages()
	}
	c.messageWorker.UseHandler(c.handleWorkerMessages)
}

// startEligibleValidators starts validators that transitioned to eligible to start due to a metadata update.
func (c *controller) startEligibleValidators(ctx context.Context, pubKeys []spectypes.ValidatorPK) (count int) {
	// Build a map for quick lookup to ensure only explicitly listed validators start.
	validatorsSet := make(map[spectypes.ValidatorPK]struct{}, len(pubKeys))
	for _, v := range pubKeys {
		validatorsSet[v] = struct{}{}
	}

	// Filtering shares again ensures:
	// 1. Validators still exist (not removed or liquidated).
	// 2. They belong to this operator (ownership check).

	// Note: A validator might be removed from storage after being fetched but before starting.
	// In this case, it could still be added to validatorsMap despite no longer existing in sharesStorage,
	// leading to unnecessary tracking.
	operatorID := c.operatorDataStore.GetOperatorID()
	shares := c.sharesStorage.List(
		nil,
		registrystorage.ByOperatorID(operatorID),
		registrystorage.ByNotLiquidated(),
		func(share *ssvtypes.SSVShare) bool {
			_, exists := validatorsSet[share.ValidatorPubKey]
			return exists
		},
	)

	startedValidators := 0

	for _, share := range shares {
		select {
		case <-ctx.Done():
			c.logger.Warn("context canceled, stopping validator start loop")
			return startedValidators
		default:
		}

		// Start validator (if not already started).
		// TODO: why its in the map if not started?
		if v, found := c.validatorsMap.GetValidator(share.ValidatorPubKey); found {
			started, err := c.startValidator(v)
			if err != nil {
				c.logger.Warn("could not start validator", zap.Error(err))
			}
			if started {
				startedValidators++
			}
			vc, found := c.validatorsMap.GetCommittee(v.Share.CommitteeID())
			if found {
				vc.AddShare(&v.Share.Share)
			}
		} else {
			c.logger.Info("starting new validator", fields.PubKey(share.ValidatorPubKey[:]))

			started, err := c.onShareStart(share)
			if err != nil {
				c.logger.Warn("could not start newly active validator", zap.Error(err))
				continue
			}
			if started {
				startedValidators++
				c.logger.Debug("started share after metadata sync", zap.Bool("started", started))
			}
		}
	}

	return startedValidators
}

// GetValidator returns a validator instance from ValidatorsMap
func (c *controller) GetValidator(pubKey spectypes.ValidatorPK) (*validator.Validator, bool) {
	return c.validatorsMap.GetValidator(pubKey)
}

func (c *controller) ExecuteDuty(ctx context.Context, duty *spectypes.ValidatorDuty) {
	dutyEpoch := c.networkConfig.EstimatedEpochAtSlot(duty.Slot)
	dutyID := fields.BuildDutyID(c.networkConfig.EstimatedEpochAtSlot(duty.Slot), duty.Slot, duty.RunnerRole(), duty.ValidatorIndex)
	ctx, span := tracer.Start(traces.Context(ctx, dutyID),
		observability.InstrumentName(observabilityNamespace, "execute_duty"),
		trace.WithAttributes(
			observability.RunnerRoleAttribute(duty.RunnerRole()),
			observability.BeaconRoleAttribute(duty.Type),
			observability.CommitteeIndexAttribute(duty.CommitteeIndex),
			observability.BeaconEpochAttribute(dutyEpoch),
			observability.BeaconSlotAttribute(duty.Slot),
			observability.ValidatorPublicKeyAttribute(duty.PubKey),
			observability.ValidatorIndexAttribute(duty.ValidatorIndex),
			observability.DutyIDAttribute(dutyID),
		),
		trace.WithLinks(trace.LinkFromContext(ctx)))
	defer span.End()

	logger := c.logger.
		With(fields.RunnerRole(duty.RunnerRole())).
		With(fields.Epoch(dutyEpoch)).
		With(fields.Slot(duty.Slot)).
		With(fields.ValidatorIndex(duty.ValidatorIndex)).
		With(fields.Validator(duty.PubKey[:])).
		With(fields.DutyID(dutyID))

	v, ok := c.GetValidator(spectypes.ValidatorPK(duty.PubKey))
	if !ok {
		eventMsg := fmt.Sprintf("could not find validator: %s", duty.PubKey.String())
		logger.Warn(eventMsg)
		span.AddEvent(eventMsg)
		span.SetStatus(codes.Ok, "")
		return
	}

	span.AddEvent("executing validator duty")
	if err := v.ExecuteDuty(ctx, duty); err != nil {
		logger.Error("could not execute validator duty", zap.Error(err))
		span.SetStatus(codes.Error, err.Error())
		return
	}

	span.SetStatus(codes.Ok, "")
}

func (c *controller) ExecuteCommitteeDuty(ctx context.Context, committeeID spectypes.CommitteeID, duty *spectypes.CommitteeDuty) {
	cm, ok := c.validatorsMap.GetCommittee(committeeID)
	if !ok {
		const eventMsg = "could not find committee"
		c.logger.Warn(eventMsg, fields.CommitteeID(committeeID))
		return
	}

	committee := make([]spectypes.OperatorID, 0, len(cm.CommitteeMember.Committee))
	for _, operator := range cm.CommitteeMember.Committee {
		committee = append(committee, operator.OperatorID)
	}

	dutyEpoch := c.networkConfig.EstimatedEpochAtSlot(duty.Slot)
	dutyID := fields.BuildCommitteeDutyID(committee, dutyEpoch, duty.Slot)
	ctx, span := tracer.Start(traces.Context(ctx, dutyID),
		observability.InstrumentName(observabilityNamespace, "execute_committee_duty"),
		trace.WithAttributes(
			observability.RunnerRoleAttribute(duty.RunnerRole()),
			observability.BeaconEpochAttribute(dutyEpoch),
			observability.BeaconSlotAttribute(duty.Slot),
			observability.CommitteeIDAttribute(committeeID),
			observability.DutyIDAttribute(dutyID),
		),
		trace.WithLinks(trace.LinkFromContext(ctx)))
	defer span.End()

	logger := c.logger.
		With(fields.RunnerRole(duty.RunnerRole())).
		With(fields.Epoch(dutyEpoch)).
		With(fields.Slot(duty.Slot)).
		With(fields.CommitteeID(committeeID)).
		With(fields.DutyID(dutyID))

	span.AddEvent("executing committee duty")
	if err := cm.ExecuteDuty(ctx, duty); err != nil {
		logger.Error("could not execute committee duty", zap.Error(err))
		span.SetStatus(codes.Error, err.Error())
		return
	}

	span.SetStatus(codes.Ok, "")
}

func (c *controller) FilterIndices(afterInit bool, filter func(*ssvtypes.SSVShare) bool) []phase0.ValidatorIndex {
	if afterInit {
		<-c.committeeValidatorSetup
	}
	var indices []phase0.ValidatorIndex
	c.sharesStorage.Range(nil, func(share *ssvtypes.SSVShare) bool {
		if filter(share) {
			indices = append(indices, share.ValidatorIndex)
		}
		return true
	})
	return indices
}

// onShareStop is called when a validator was removed or liquidated
func (c *controller) onShareStop(pubKey spectypes.ValidatorPK) {
	// remove from ValidatorsMap
	v := c.validatorsMap.RemoveValidator(pubKey)

	if v == nil {
		c.logger.Warn("could not find validator to stop", fields.PubKey(pubKey[:]))
		return
	}

	// stop instance
	v.Stop()
	c.logger.Debug("validator was stopped", fields.PubKey(pubKey[:]))
	vc, ok := c.validatorsMap.GetCommittee(v.Share.CommitteeID())
	if ok {
		vc.RemoveShare(v.Share.ValidatorIndex)
		if len(vc.Shares) == 0 {
			deletedCommittee := c.validatorsMap.RemoveCommittee(v.Share.CommitteeID())
			if deletedCommittee == nil {
				c.logger.Warn("could not find committee to remove on no validators",
					fields.CommitteeID(v.Share.CommitteeID()),
					fields.PubKey(pubKey[:]),
				)
				return
			}
			deletedCommittee.Stop()
		}
	}
}

func (c *controller) onShareInit(share *ssvtypes.SSVShare) (*validator.Validator, *validator.Committee, error) {
	if !share.HasBeaconMetadata() { // fetching index and status in case not exist
		c.logger.Warn("skipping validator until it becomes active", fields.PubKey(share.ValidatorPubKey[:]))
		return nil, nil, nil
	}

	if err := c.setShareFeeRecipient(share); err != nil {
		return nil, nil, fmt.Errorf("could not set share fee recipient: %w", err)
	}

	operator, err := c.committeeMemberFromShare(share)
	if err != nil {
		return nil, nil, err
	}

	// Start a committee validator.
	v, found := c.validatorsMap.GetValidator(share.ValidatorPubKey)
	if !found {
		// Share context with both the validator and the runners,
		// so that when the validator is stopped, the runners are stopped as well.
		validatorCtx, validatorCancel := context.WithCancel(c.ctx)

		dutyRunners, err := SetupRunners(validatorCtx, c.logger, share, operator, c.recipientsStorage, c.validatorRegistrationSubmitter, c.validatorCommonOpts)
		if err != nil {
			validatorCancel()
			return nil, nil, fmt.Errorf("could not setup runners: %w", err)
		}
		opts := c.validatorCommonOpts.NewOptions(share, operator, dutyRunners)

		v = validator.NewValidator(validatorCtx, validatorCancel, c.logger, opts)
		c.validatorsMap.PutValidator(share.ValidatorPubKey, v)

		c.printShare(share, "setup validator done")
	} else {
		c.printShare(v.Share, "get validator")
	}

	// Start a committee validator.
	vc, found := c.validatorsMap.GetCommittee(operator.CommitteeID)
	if !found {
		// Share context with both the validator and the runners,
		// so that when the validator is stopped, the runners are stopped as well.
		ctx, cancel := context.WithCancel(c.ctx)

		opts := c.validatorCommonOpts.NewOptions(share, operator, nil)

		committeeRunnerFunc := SetupCommitteeRunners(ctx, opts)

		vc = validator.NewCommittee(
			ctx,
			cancel,
			c.logger,
			c.networkConfig,
			operator,
			committeeRunnerFunc,
			nil,
			c.dutyGuard,
		)
		vc.AddShare(&share.Share)
		c.validatorsMap.PutCommittee(operator.CommitteeID, vc)

		c.printShare(share, "setup committee done")
	} else {
		vc.AddShare(&share.Share)
		c.printShare(share, "added share to committee")
	}

	return v, vc, nil
}

func (c *controller) committeeMemberFromShare(share *ssvtypes.SSVShare) (*spectypes.CommitteeMember, error) {
	operators := make([]*spectypes.Operator, len(share.Committee))
	for i, cm := range share.Committee {
		opdata, found, err := c.operatorsStorage.GetOperatorData(nil, cm.Signer)
		if err != nil {
			return nil, fmt.Errorf("could not get operator data: %w", err)
		}
		if !found {
			//TODO alan: support removed ops
			return nil, fmt.Errorf("operator not found")
		}

		operatorPEM, err := base64.StdEncoding.DecodeString(opdata.PublicKey)
		if err != nil {
			return nil, fmt.Errorf("could not decode public key: %w", err)
		}

		operators[i] = &spectypes.Operator{
			OperatorID:        cm.Signer,
			SSVOperatorPubKey: operatorPEM,
		}
	}

	f := ssvtypes.ComputeF(uint64(len(share.Committee)))

	operatorPEM, err := base64.StdEncoding.DecodeString(c.operatorDataStore.GetOperatorData().PublicKey)
	if err != nil {
		return nil, fmt.Errorf("could not decode public key: %w", err)
	}

	return &spectypes.CommitteeMember{
		OperatorID:        c.operatorDataStore.GetOperatorID(),
		CommitteeID:       share.CommitteeID(),
		SSVOperatorPubKey: operatorPEM,
		FaultyNodes:       f,
		Committee:         operators,
	}, nil
}

func (c *controller) onShareStart(share *ssvtypes.SSVShare) (bool, error) {
	v, _, err := c.onShareInit(share)
	if err != nil || v == nil {
		return false, err
	}

	started, err := c.startValidator(v)
	if err != nil {
		return false, fmt.Errorf("start validator: %w", err)
	}

	return started, nil
}

func (c *controller) printShare(s *ssvtypes.SSVShare, msg string) {
	committee := make([]string, len(s.Committee))
	for i, c := range s.Committee {
		committee[i] = fmt.Sprintf(`[OperatorID=%d, PubKey=%x]`, c.Signer, c.SharePubKey)
	}
	c.logger.Debug(msg,
		fields.PubKey(s.ValidatorPubKey[:]),
		zap.Bool("own_validator", s.BelongsToOperator(c.operatorDataStore.GetOperatorID())),
		zap.Strings("committee", committee),
		fields.FeeRecipient(s.FeeRecipientAddress[:]),
	)
}

func (c *controller) setShareFeeRecipient(share *ssvtypes.SSVShare) error {
	data, found, err := c.recipientsStorage.GetRecipientData(nil, share.OwnerAddress)
	if err != nil {
		return fmt.Errorf("could not get recipient data: %w", err)
	}

	if found {
		c.logger.Debug(
			"setting fee recipient to the value from recipient storage",
			fields.Validator(share.ValidatorPubKey[:]),
			fields.FeeRecipient(data.FeeRecipient[:]),
		)
		share.FeeRecipientAddress = data.FeeRecipient
		return nil
	}

	c.logger.Debug(
		"setting fee recipient to owner address",
		fields.Validator(share.ValidatorPubKey[:]),
		fields.FeeRecipient(share.OwnerAddress.Bytes()),
	)
	copy(share.FeeRecipientAddress[:], share.OwnerAddress.Bytes())
	recipientData := &registrystorage.RecipientData{
		Owner: share.OwnerAddress,
	}
	copy(recipientData.FeeRecipient[:], share.OwnerAddress.Bytes())
	_, err = c.recipientsStorage.SaveRecipientData(nil, recipientData)
	if err != nil {
		return fmt.Errorf("save recipient data: %w", err)
	}

	return nil
}

func (c *controller) validatorStart(validator *validator.Validator) (bool, error) {
	if c.validatorStartFunc == nil {
		return validator.Start()
	}
	return c.validatorStartFunc(validator)
}

// startValidator will start the given validator if applicable
func (c *controller) startValidator(v *validator.Validator) (bool, error) {
	c.reportValidatorStatus(v.Share)
	if v.Share.ValidatorIndex == 0 {
		return false, errors.New("validator index not found")
	}
	started, err := c.validatorStart(v)
	if err != nil {
		validatorErrorsCounter.Add(c.ctx, 1)
		return false, fmt.Errorf("could not start validator: %w", err)
	}

	return started, nil
}

func (c *controller) HandleMetadataUpdates(ctx context.Context) {
	// TODO: Consider getting rid of `Stream` method because it adds complexity.
	// Instead, validatorSyncer could return the next batch, which would be passed to handleMetadataUpdate afterwards.
	// There doesn't seem to exist any logic that requires these processes to be parallel.
	for syncBatch := range c.validatorSyncer.Stream(ctx) {
		if err := c.handleMetadataUpdate(ctx, syncBatch); err != nil {
			c.logger.Warn("could not handle metadata sync", zap.Error(err))
		}
	}
}

// handleMetadataUpdate processes metadata changes for validators.
func (c *controller) handleMetadataUpdate(ctx context.Context, syncBatch metadata.SyncBatch) error {
	// Skip processing for full nodes (exporters) and operators that are still syncing
	// (i.e., haven't received their OperatorAdded event yet).
	if !c.operatorDataStore.OperatorIDReady() {
		return nil
	}

	// Identify validators that changed state (eligible to start, slashed, or exited) after the metadata update.
	eligibleToStart, slashedShares, exitedShares := syncBatch.DetectValidatorStateChanges()

	// Start only the validators that became eligible to start as a result of the metadata update.
	if len(eligibleToStart) > 0 || len(slashedShares) > 0 || len(exitedShares) > 0 {
		c.logger.Debug("validators state changed after metadata sync",
			zap.Int("eligible_to_start_count", len(eligibleToStart)),
			zap.Int("slashed_count", len(slashedShares)),
			zap.Int("exited_count", len(exitedShares)),
		)
	}

	if len(eligibleToStart) > 0 {
		startedValidators := c.startEligibleValidators(ctx, eligibleToStart)
		if startedValidators > 0 {
			c.logger.Debug("started new eligible validators", zap.Int("started_validators", startedValidators))

			// Refresh duties and fee recipients only if there are started validators.
			if !c.reportIndicesChange(ctx) {
				c.logger.Error("failed to notify indices change")
			}
			if !c.reportFeeRecipientChange(ctx) {
				c.logger.Error("failed to notify fee recipient change")
			}
		} else {
			c.logger.Warn("no eligible validators started despite metadata changes")
		}
	}

	return nil
}

func (c *controller) reportIndicesChange(ctx context.Context) bool {
	timeoutCtx, cancel := context.WithTimeout(ctx, 2*c.networkConfig.SlotDuration)
	defer cancel()

	select {
	case <-timeoutCtx.Done():
		return false
	case c.indicesChangeCh <- struct{}{}:
		return true
	}
}

func (c *controller) reportFeeRecipientChange(ctx context.Context) bool {
	if c.feeRecipientChangeCh == nil {
		c.logger.Error("fee recipient change channel not configured")
		return false
	}

	timeoutCtx, cancel := context.WithTimeout(ctx, 2*c.networkConfig.GetSlotDuration())
	defer cancel()

	select {
	case <-timeoutCtx.Done():
		return false
	case c.feeRecipientChangeCh <- struct{}{}:
		return true
	}
}

func (c *controller) ReportValidatorStatuses(ctx context.Context) {
	ticker := time.NewTicker(time.Second * 30)
	defer ticker.Stop()

	for {
		select {
		case <-ticker.C:
			start := time.Now()
			validatorsPerStatus := make(map[validatorStatus]uint32)

			for _, share := range c.validatorStore.OperatorValidators(c.operatorDataStore.GetOperatorID()) {
				currentEpoch := c.networkConfig.EstimatedCurrentEpoch()
				if share.IsParticipating(c.networkConfig.Beacon, currentEpoch) {
					validatorsPerStatus[statusParticipating]++
				}
				if share.IsAttesting(currentEpoch) {
					validatorsPerStatus[statusAttesting]++
				}
				if !share.HasBeaconMetadata() {
					validatorsPerStatus[statusNotFound]++
				} else if share.IsActive() {
					validatorsPerStatus[statusActive]++
				} else if share.Slashed() {
					validatorsPerStatus[statusSlashed]++
				} else if share.Exited() {
					validatorsPerStatus[statusExiting]++
				} else if !share.Activated() {
					validatorsPerStatus[statusNotActivated]++
				} else if share.Pending() {
					validatorsPerStatus[statusPending]++
				} else if share.ValidatorIndex == 0 {
					validatorsPerStatus[statusNoIndex]++
				} else {
					validatorsPerStatus[statusUnknown]++
				}
			}
			for status, count := range validatorsPerStatus {
				c.logger.
					With(zap.String("status", string(status))).
					With(zap.Uint32("count", count)).
					With(zap.Duration("elapsed_time", time.Since(start))).
					Info("recording validator status")
				recordValidatorStatus(ctx, count, status)
			}
		case <-ctx.Done():
			c.logger.Info("stopped reporting validator statuses. Context canceled")
			return
		}
	}
}

func SetupCommitteeRunners(
	ctx context.Context,
	options *validator.Options,
) validator.CommitteeRunnerFunc {
	buildController := func(role spectypes.RunnerRole, valueCheckF specqbft.ProposedValueCheckF) *qbftcontroller.Controller {
		config := &qbft.Config{
			BeaconSigner: options.Signer,
			Domain:       options.NetworkConfig.DomainType,
			ValueCheckF:  valueCheckF,
			ProposerF: func(state *specqbft.State, round specqbft.Round) spectypes.OperatorID {
				leader := qbft.RoundRobinProposer(state, round)
				return leader
			},
			Network:     options.Network,
			Timer:       roundtimer.New(ctx, options.NetworkConfig.Beacon, role, nil),
			CutOffRound: roundtimer.CutOffRound,
		}

		identifier := spectypes.NewMsgID(options.NetworkConfig.DomainType, options.Operator.CommitteeID[:], role)
		qbftCtrl := qbftcontroller.NewController(identifier[:], options.Operator, config, options.OperatorSigner, options.FullNode)
		return qbftCtrl
	}

	return func(
		slot phase0.Slot,
		shares map[phase0.ValidatorIndex]*spectypes.Share,
		attestingValidators []phase0.BLSPubKey,
		dutyGuard runner.CommitteeDutyGuard,
	) (*runner.CommitteeRunner, error) {
		// Create a committee runner.
		epoch := options.NetworkConfig.EstimatedEpochAtSlot(slot)
		valCheck := ssv.BeaconVoteValueCheckF(options.Signer, slot, attestingValidators, epoch)
		crunner, err := runner.NewCommitteeRunner(
			options.NetworkConfig,
			shares,
			buildController(spectypes.RoleCommittee, valCheck),
			options.Beacon,
			options.Network,
			options.Signer,
			options.OperatorSigner,
			valCheck,
			dutyGuard,
			options.DoppelgangerHandler,
		)
		if err != nil {
			return nil, err
		}
		return crunner.(*runner.CommitteeRunner), nil
	}
}

// SetupRunners initializes duty runners for the given validator
func SetupRunners(
	ctx context.Context,
	logger *zap.Logger,
	share *ssvtypes.SSVShare,
	operator *spectypes.CommitteeMember,
	recipientsStorage Recipients,
	validatorRegistrationSubmitter runner.ValidatorRegistrationSubmitter,
	options *validator.CommonOptions,
) (runner.ValidatorDutyRunners, error) {
	runnersType := []spectypes.RunnerRole{
		spectypes.RoleProposer,
		spectypes.RoleAggregator,
		spectypes.RoleSyncCommitteeContribution,
		spectypes.RoleValidatorRegistration,
		spectypes.RoleVoluntaryExit,
	}

	buildController := func(role spectypes.RunnerRole, valueCheckF specqbft.ProposedValueCheckF) *qbftcontroller.Controller {
		config := &qbft.Config{
			BeaconSigner: options.Signer,
			Domain:       options.NetworkConfig.DomainType,
			ValueCheckF:  nil, // is set per role type
			ProposerF: func(state *specqbft.State, round specqbft.Round) spectypes.OperatorID {
				leader := qbft.RoundRobinProposer(state, round)
				return leader
			},
			Network:     options.Network,
			Timer:       roundtimer.New(ctx, options.NetworkConfig.Beacon, role, nil),
			CutOffRound: roundtimer.CutOffRound,
		}
		config.ValueCheckF = valueCheckF

		identifier := spectypes.NewMsgID(options.NetworkConfig.DomainType, share.ValidatorPubKey[:], role)
		qbftCtrl := qbftcontroller.NewController(identifier[:], operator, config, options.OperatorSigner, options.FullNode)
		return qbftCtrl
	}

	shareMap := make(map[phase0.ValidatorIndex]*spectypes.Share) // TODO: fill the map
	shareMap[share.ValidatorIndex] = &share.Share

	runners := runner.ValidatorDutyRunners{}
	var err error
	for _, role := range runnersType {
		switch role {
		case spectypes.RoleProposer:
			proposedValueCheck := ssv.ProposerValueCheckF(options.Signer, options.NetworkConfig.Beacon, share.ValidatorPubKey, share.ValidatorIndex, phase0.BLSPubKey(share.SharePubKey))
			qbftCtrl := buildController(spectypes.RoleProposer, proposedValueCheck)
			runners[role], err = runner.NewProposerRunner(logger, options.NetworkConfig, shareMap, qbftCtrl, options.Beacon, options.Network, options.Signer, options.OperatorSigner, options.DoppelgangerHandler, proposedValueCheck, 0, options.Graffiti, options.ProposerDelay)
		case spectypes.RoleAggregator:
			aggregatorValueCheckF := ssv.AggregatorValueCheckF(options.Signer, options.NetworkConfig.Beacon, share.ValidatorPubKey, share.ValidatorIndex)
			qbftCtrl := buildController(spectypes.RoleAggregator, aggregatorValueCheckF)
			runners[role], err = runner.NewAggregatorRunner(options.NetworkConfig, shareMap, qbftCtrl, options.Beacon, options.Network, options.Signer, options.OperatorSigner, aggregatorValueCheckF, 0)
		case spectypes.RoleSyncCommitteeContribution:
			syncCommitteeContributionValueCheckF := ssv.SyncCommitteeContributionValueCheckF(options.Signer, options.NetworkConfig.Beacon, share.ValidatorPubKey, share.ValidatorIndex)
			qbftCtrl := buildController(spectypes.RoleSyncCommitteeContribution, syncCommitteeContributionValueCheckF)
			runners[role], err = runner.NewSyncCommitteeAggregatorRunner(options.NetworkConfig, shareMap, qbftCtrl, options.Beacon, options.Network, options.Signer, options.OperatorSigner, syncCommitteeContributionValueCheckF, 0)
		case spectypes.RoleValidatorRegistration:
			runners[role], err = runner.NewValidatorRegistrationRunner(options.NetworkConfig, shareMap, share.OwnerAddress, options.Beacon, options.Network, options.Signer, options.OperatorSigner, recipientsStorage, validatorRegistrationSubmitter, options.GasLimit)
		case spectypes.RoleVoluntaryExit:
			runners[role], err = runner.NewVoluntaryExitRunner(options.NetworkConfig, shareMap, options.Beacon, options.Network, options.Signer, options.OperatorSigner)
		default:
			return nil, fmt.Errorf("unexpected duty runner type: %s", role)
		}
		if err != nil {
			return nil, fmt.Errorf("could not create duty runner: %w", err)
		}
	}
	return runners, nil
}<|MERGE_RESOLUTION|>--- conflicted
+++ resolved
@@ -192,15 +192,9 @@
 
 	domainCache *validator.DomainCache
 
-<<<<<<< HEAD
 	indicesChangeCh      chan struct{}
-	validatorExitCh      chan duties.ExitDescriptor
+	validatorRegistrationCh chan duties.RegistrationDescriptorvalidatorExitCh      chan duties.ExitDescriptor
 	feeRecipientChangeCh chan struct{}
-=======
-	indicesChangeCh         chan struct{}
-	validatorRegistrationCh chan duties.RegistrationDescriptor
-	validatorExitCh         chan duties.ExitDescriptor
->>>>>>> 7bcd367e
 
 	traceCollector *dutytracer.Collector
 }
