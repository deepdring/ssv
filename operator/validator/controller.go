package validator

import (
	"context"
	"encoding/base64"
	"encoding/hex"
	"encoding/json"
	"fmt"
	"sync"
	"time"

	"github.com/attestantio/go-eth2-client/spec/bellatrix"
	"github.com/attestantio/go-eth2-client/spec/phase0"
	"github.com/ethereum/go-ethereum/common"
	"github.com/jellydator/ttlcache/v3"
	"github.com/pkg/errors"
	specqbft "github.com/ssvlabs/ssv-spec/qbft"
	spectypes "github.com/ssvlabs/ssv-spec/types"
<<<<<<< HEAD
	"github.com/ssvlabs/ssv/exporter/convert"
	"github.com/ssvlabs/ssv/ibft/genesisstorage"
=======
	"go.uber.org/zap"

	"github.com/ssvlabs/ssv/doppelganger"
>>>>>>> 47ea4bc1
	"github.com/ssvlabs/ssv/ibft/storage"
	"github.com/ssvlabs/ssv/logging"
	"github.com/ssvlabs/ssv/logging/fields"
	"github.com/ssvlabs/ssv/message/validation"
	"github.com/ssvlabs/ssv/network"
	"github.com/ssvlabs/ssv/network/commons"
	"github.com/ssvlabs/ssv/networkconfig"
	operatordatastore "github.com/ssvlabs/ssv/operator/datastore"
	"github.com/ssvlabs/ssv/operator/duties"
	nodestorage "github.com/ssvlabs/ssv/operator/storage"
	"github.com/ssvlabs/ssv/operator/validator/metadata"
	"github.com/ssvlabs/ssv/operator/validators"
	beaconprotocol "github.com/ssvlabs/ssv/protocol/v2/blockchain/beacon"
	"github.com/ssvlabs/ssv/protocol/v2/message"
	protocolp2p "github.com/ssvlabs/ssv/protocol/v2/p2p"
	"github.com/ssvlabs/ssv/protocol/v2/qbft"
	qbftcontroller "github.com/ssvlabs/ssv/protocol/v2/qbft/controller"
	"github.com/ssvlabs/ssv/protocol/v2/qbft/roundtimer"
	"github.com/ssvlabs/ssv/protocol/v2/queue/worker"
	"github.com/ssvlabs/ssv/protocol/v2/ssv"
	"github.com/ssvlabs/ssv/protocol/v2/ssv/queue"
	"github.com/ssvlabs/ssv/protocol/v2/ssv/runner"
	"github.com/ssvlabs/ssv/protocol/v2/ssv/validator"
	ssvtypes "github.com/ssvlabs/ssv/protocol/v2/types"
	registrystorage "github.com/ssvlabs/ssv/registry/storage"
	"github.com/ssvlabs/ssv/ssvsigner/ekm"
	"github.com/ssvlabs/ssv/storage/basedb"
	"go.uber.org/zap"
)

//go:generate go tool -modfile=../../tool.mod mockgen -package=mocks -destination=./mocks/controller.go -source=./controller.go

const (
	networkRouterConcurrency = 2048
)

type GetRecipientDataFunc func(r basedb.Reader, owner common.Address) (*registrystorage.RecipientData, bool, error)

// ShareEventHandlerFunc is a function that handles event in an extended mode
type ShareEventHandlerFunc func(share *ssvtypes.SSVShare)

// ControllerOptions for creating a validator controller
type ControllerOptions struct {
	Context                    context.Context
	DB                         basedb.Database
	SignatureCollectionTimeout time.Duration `yaml:"SignatureCollectionTimeout" env:"SIGNATURE_COLLECTION_TIMEOUT" env-default:"5s" env-description:"Timeout for signature collection after consensus"`
	MetadataUpdateInterval     time.Duration `yaml:"MetadataUpdateInterval" env:"METADATA_UPDATE_INTERVAL" env-default:"12m" env-description:"Interval for updating validator metadata"` // used outside of validator controller, left for compatibility
	HistorySyncBatchSize       int           `yaml:"HistorySyncBatchSize" env:"HISTORY_SYNC_BATCH_SIZE" env-default:"25" env-description:"Maximum number of messages to sync in a single batch"`
	MinPeers                   int           `yaml:"MinimumPeers" env:"MINIMUM_PEERS" env-default:"2" env-description:"Minimum number of peers required for sync"`
	Network                    P2PNetwork
	Beacon                     beaconprotocol.BeaconNode
	FullNode                   bool   `yaml:"FullNode" env:"FULLNODE" env-default:"false" env-description:"Store complete message history instead of just latest messages"`
	Exporter                   bool   `yaml:"Exporter" env:"EXPORTER" env-default:"false" env-description:"Enable data export functionality"`
	ExporterRetainSlots        uint64 `yaml:"ExporterRetainSlots" env:"EXPORTER_RETAIN_SLOTS" env-default:"50400" env-description:"Number of slots to retain in export data"`
	BeaconSigner               ekm.BeaconSigner
	OperatorSigner             ssvtypes.OperatorSigner
	OperatorDataStore          operatordatastore.OperatorDataStore
	RegistryStorage            nodestorage.Storage
	RecipientsStorage          Recipients
	NewDecidedHandler          qbftcontroller.NewDecidedHandler
	DutyRoles                  []spectypes.BeaconRole
	StorageMap                 *storage.ParticipantStores
	ValidatorStore             registrystorage.ValidatorStore
	MessageValidator           validation.MessageValidator
	ValidatorsMap              *validators.ValidatorsMap
	DoppelgangerHandler        doppelganger.Provider
	NetworkConfig              networkconfig.NetworkConfig
	ValidatorSyncer            *metadata.Syncer
	Graffiti                   []byte

	// worker flags
	WorkersCount    int    `yaml:"MsgWorkersCount" env:"MSG_WORKERS_COUNT" env-default:"256" env-description:"Number of message processing workers"`
	QueueBufferSize int    `yaml:"MsgWorkerBufferSize" env:"MSG_WORKER_BUFFER_SIZE" env-default:"65536" env-description:"Size of message worker queue buffer"`
	GasLimit        uint64 `yaml:"ExperimentalGasLimit" env:"EXPERIMENTAL_GAS_LIMIT" env-default:"30000000" env-description:"Gas limit for MEV block proposals (must match across committee, otherwise MEV fails). Do not change unless you know what you're doing"`
}

// Controller represent the validators controller,
// it takes care of bootstrapping, updating and managing existing validators and their shares
type Controller interface {
	StartValidators(ctx context.Context)
	HandleMetadataUpdates(ctx context.Context)
	FilterIndices(afterInit bool, filter func(*ssvtypes.SSVShare) bool) []phase0.ValidatorIndex
	GetValidator(pubKey spectypes.ValidatorPK) (*validator.Validator, bool)
	StartNetworkHandlers()
	// GetValidatorStats returns stats of validators, including the following:
	//  - the amount of validators in the network
	//  - the amount of active validators (i.e. not slashed or existed)
	//  - the amount of validators assigned to this operator
	GetValidatorStats() (uint64, uint64, uint64, error)
	IndicesChangeChan() chan struct{}
	ValidatorExitChan() <-chan duties.ExitDescriptor

	StopValidator(pubKey spectypes.ValidatorPK) error
	LiquidateCluster(owner common.Address, operatorIDs []uint64, toLiquidate []*ssvtypes.SSVShare) error
	ReactivateCluster(owner common.Address, operatorIDs []uint64, toReactivate []*ssvtypes.SSVShare) error
	UpdateFeeRecipient(owner, recipient common.Address) error
	ExitValidator(pubKey phase0.BLSPubKey, blockNumber uint64, validatorIndex phase0.ValidatorIndex, ownValidator bool) error
	ReportValidatorStatuses(ctx context.Context)
	duties.DutyExecutor
}

type committeeObserver struct {
	*validator.CommitteeObserver
	sync.Mutex
}

type Nonce uint16

type Recipients interface {
	GetRecipientData(r basedb.Reader, owner common.Address) (*registrystorage.RecipientData, bool, error)
}

type SharesStorage interface {
	Get(txn basedb.Reader, pubKey []byte) (*ssvtypes.SSVShare, bool)
	List(txn basedb.Reader, filters ...registrystorage.SharesFilter) []*ssvtypes.SSVShare
	Range(txn basedb.Reader, fn func(*ssvtypes.SSVShare) bool)
}

type P2PNetwork interface {
	protocolp2p.Broadcaster
	UseMessageRouter(router network.MessageRouter)
	SubscribeRandoms(logger *zap.Logger, numSubnets int) error
	ActiveSubnets() commons.Subnets
	FixedSubnets() commons.Subnets
}

// controller implements Controller
type controller struct {
	ctx context.Context

	logger *zap.Logger

	networkConfig     networkconfig.NetworkConfig
	sharesStorage     SharesStorage
	operatorsStorage  registrystorage.Operators
	recipientsStorage Recipients
	ibftStorageMap    *storage.ParticipantStores

	beacon         beaconprotocol.BeaconNode
	beaconSigner   ekm.BeaconSigner
	operatorSigner ssvtypes.OperatorSigner

	operatorDataStore operatordatastore.OperatorDataStore

	validatorOptions        validator.Options
	validatorStore          registrystorage.ValidatorStore
	validatorsMap           *validators.ValidatorsMap
	validatorStartFunc      func(validator *validator.Validator) (bool, error)
	committeeValidatorSetup chan struct{}
	dutyGuard               *validator.CommitteeDutyGuard

	validatorSyncer *metadata.Syncer

	operatorsIDs         *sync.Map
	network              P2PNetwork
	messageRouter        *messageRouter
	messageWorker        *worker.Worker
	historySyncBatchSize int
	messageValidator     validation.MessageValidator

	// nonCommittees is a cache of initialized committeeObserver instances
	committeesObservers      *ttlcache.Cache[spectypes.MessageID, *committeeObserver]
	committeesObserversMutex sync.Mutex
	attesterRoots            *ttlcache.Cache[phase0.Root, struct{}]
	syncCommRoots            *ttlcache.Cache[phase0.Root, struct{}]
	domainCache              *validator.DomainCache

	recentlyStartedValidators uint64
	indicesChange             chan struct{}
	validatorExitCh           chan duties.ExitDescriptor
}

// NewController creates a new validator controller instance
func NewController(logger *zap.Logger, options ControllerOptions) Controller {
	logger.Debug("setting up validator controller")

	// lookup in a map that holds all relevant operators
	operatorsIDs := &sync.Map{}

	workerCfg := &worker.Config{
		Ctx:          options.Context,
		WorkersCount: options.WorkersCount,
		Buffer:       options.QueueBufferSize,
	}

	validatorOptions := validator.Options{ //TODO add vars
		NetworkConfig: options.NetworkConfig,
		Network:       options.Network,
		Beacon:        options.Beacon,
		Storage:       options.StorageMap,
		//Share:   nil,  // set per validator
		Signer:              options.BeaconSigner,
		OperatorSigner:      options.OperatorSigner,
		DoppelgangerHandler: options.DoppelgangerHandler,
		DutyRunners:         nil, // set per validator
		NewDecidedHandler:   options.NewDecidedHandler,
		FullNode:            options.FullNode,
		Exporter:            options.Exporter,
		GasLimit:            options.GasLimit,
		MessageValidator:    options.MessageValidator,
		Graffiti:            options.Graffiti,
	}

	// If full node, increase queue size to make enough room
	// for history sync batches to be pushed whole.
	if options.FullNode {
		size := options.HistorySyncBatchSize * 2
		if size > validator.DefaultQueueSize {
			validatorOptions.QueueSize = size
		}
	}

	beaconNetwork := options.NetworkConfig.Beacon
	cacheTTL := beaconNetwork.SlotDurationSec() * time.Duration(beaconNetwork.SlotsPerEpoch()*2) // #nosec G115

	ctrl := controller{
		logger:            logger.Named(logging.NameController),
		networkConfig:     options.NetworkConfig,
		sharesStorage:     options.RegistryStorage.Shares(),
		operatorsStorage:  options.RegistryStorage,
		recipientsStorage: options.RegistryStorage,
		ibftStorageMap:    options.StorageMap,
		validatorStore:    options.ValidatorStore,
		ctx:               options.Context,
		beacon:            options.Beacon,
		operatorDataStore: options.OperatorDataStore,
		beaconSigner:      options.BeaconSigner,
		operatorSigner:    options.OperatorSigner,
		network:           options.Network,

		validatorsMap:    options.ValidatorsMap,
		validatorOptions: validatorOptions,

		validatorSyncer: options.ValidatorSyncer,

		operatorsIDs: operatorsIDs,

		messageRouter:        newMessageRouter(logger),
		messageWorker:        worker.NewWorker(logger, workerCfg),
		historySyncBatchSize: options.HistorySyncBatchSize,

		committeesObservers: ttlcache.New(
			ttlcache.WithTTL[spectypes.MessageID, *committeeObserver](cacheTTL),
		),
		attesterRoots: ttlcache.New(
			ttlcache.WithTTL[phase0.Root, struct{}](cacheTTL),
		),
		syncCommRoots: ttlcache.New(
			ttlcache.WithTTL[phase0.Root, struct{}](cacheTTL),
		),
		domainCache: validator.NewDomainCache(options.Beacon, cacheTTL),

		indicesChange:           make(chan struct{}),
		validatorExitCh:         make(chan duties.ExitDescriptor),
		committeeValidatorSetup: make(chan struct{}, 1),
		dutyGuard:               validator.NewCommitteeDutyGuard(),

		messageValidator: options.MessageValidator,
	}

	// Start automatic expired item deletion in nonCommitteeValidators.
	go ctrl.committeesObservers.Start()
	// Delete old root and domain entries.
	go ctrl.attesterRoots.Start()
	go ctrl.syncCommRoots.Start()
	go ctrl.domainCache.Start()

	return &ctrl
}

func (c *controller) IndicesChangeChan() chan struct{} {
	return c.indicesChange
}

func (c *controller) ValidatorExitChan() <-chan duties.ExitDescriptor {
	return c.validatorExitCh
}

func (c *controller) GetValidatorStats() (uint64, uint64, uint64, error) {
	allShares := c.sharesStorage.List(nil)
	operatorShares := uint64(0)
	active := uint64(0)
	for _, s := range allShares {
		if ok := s.BelongsToOperator(c.operatorDataStore.GetOperatorID()); ok {
			operatorShares++
		}
		if s.IsParticipating(c.networkConfig, c.beacon.GetBeaconNetwork().EstimatedCurrentEpoch()) {
			active++
		}
	}
	return uint64(len(allShares)), active, operatorShares, nil
}

func (c *controller) handleRouterMessages() {
	ctx, cancel := context.WithCancel(c.ctx)
	defer cancel()
	ch := c.messageRouter.GetMessageChan()
	for {
		select {
		case <-ctx.Done():
			c.logger.Debug("router message handler stopped")
			return

		case msg := <-ch:
			switch m := msg.(type) {
			case *queue.SSVMessage:
				if m.MsgType == message.SSVEventMsgType {
					continue
				}

				// TODO: only try copying clusterid if validator failed
				dutyExecutorID := m.GetID().GetDutyExecutorID()
				var cid spectypes.CommitteeID
				copy(cid[:], dutyExecutorID[16:])

				if v, ok := c.validatorsMap.GetValidator(spectypes.ValidatorPK(dutyExecutorID)); ok {
					v.HandleMessage(ctx, c.logger, m)
				} else if vc, ok := c.validatorsMap.GetCommittee(cid); ok {
					vc.HandleMessage(ctx, c.logger, m)
				} else if c.validatorOptions.Exporter {
					if m.MsgType != spectypes.SSVConsensusMsgType && m.MsgType != spectypes.SSVPartialSignatureMsgType {
						continue
					}
					if !c.messageWorker.TryEnqueue(m) {
						c.logger.Warn("Failed to enqueue post consensus message: buffer is full")
					}
				}

			default:
				// This should be impossible because the channel is typed.
				c.logger.Fatal("unknown message type from router", zap.Any("message", m))
			}
		}
	}
}

var nonCommitteeValidatorTTLs = map[spectypes.RunnerRole]int{
	spectypes.RoleCommittee:  64,
	spectypes.RoleProposer:   4,
	spectypes.RoleAggregator: 4,
	//spectypes.BNRoleSyncCommittee:             4,
	spectypes.RoleSyncCommitteeContribution: 4,
}

func (c *controller) handleWorkerMessages(msg network.DecodedSSVMessage) error {
	var ncv *committeeObserver
	ssvMsg := msg.(*queue.SSVMessage)

	item := c.getNonCommitteeValidators(ssvMsg.GetID())
	if item == nil {
		committeeObserverOptions := validator.CommitteeObserverOptions{
			Logger:            c.logger,
			NetworkConfig:     c.networkConfig,
			ValidatorStore:    c.validatorStore,
			Network:           c.validatorOptions.Network,
			Storage:           c.validatorOptions.Storage,
			FullNode:          c.validatorOptions.FullNode,
			Operator:          c.validatorOptions.Operator,
			OperatorSigner:    c.validatorOptions.OperatorSigner,
			NewDecidedHandler: c.validatorOptions.NewDecidedHandler,
			AttesterRoots:     c.attesterRoots,
			SyncCommRoots:     c.syncCommRoots,
			DomainCache:       c.domainCache,
		}
		ncv = &committeeObserver{
			CommitteeObserver: validator.NewCommitteeObserver(ssvMsg.GetID(), committeeObserverOptions),
		}
		ttlSlots := nonCommitteeValidatorTTLs[ssvMsg.MsgID.GetRoleType()]
		c.committeesObservers.Set(
			ssvMsg.GetID(),
			ncv,
			time.Duration(ttlSlots)*c.beacon.GetBeaconNetwork().SlotDurationSec(),
		)
	} else {
		ncv = item
	}
	if err := c.handleNonCommitteeMessages(ssvMsg, ncv); err != nil {
		return err
	}
	return nil
}

func (c *controller) handleNonCommitteeMessages(msg *queue.SSVMessage, ncv *committeeObserver) error {
	c.committeesObserversMutex.Lock()
	defer c.committeesObserversMutex.Unlock()

	switch msg.MsgType {
	case spectypes.SSVConsensusMsgType:
		// Process proposal messages for committee consensus only to get the roots
		if msg.MsgID.GetRoleType() != spectypes.RoleCommittee {
			return nil
		}

		subMsg, ok := msg.Body.(*specqbft.Message)
		if !ok || subMsg.MsgType != specqbft.ProposalMsgType {
			return nil
		}

		return ncv.OnProposalMsg(msg)
	case spectypes.SSVPartialSignatureMsgType:
		pSigMessages := &spectypes.PartialSignatureMessages{}
		if err := pSigMessages.Decode(msg.SignedSSVMessage.SSVMessage.GetData()); err != nil {
			return err
		}

		return ncv.ProcessMessage(msg)
	}
	return nil
}

func (c *controller) getNonCommitteeValidators(messageId spectypes.MessageID) *committeeObserver {
	item := c.committeesObservers.Get(messageId)
	if item != nil {
		return item.Value()
	}
	return nil
}

// StartValidators loads all persisted shares and setup the corresponding validators
func (c *controller) StartValidators(ctx context.Context) {
	// TODO: Pass context whereever the execution flow may be blocked.

	// Load non-liquidated shares.
	shares := c.sharesStorage.List(nil, registrystorage.ByNotLiquidated())
	if len(shares) == 0 {
		close(c.committeeValidatorSetup)
		c.logger.Info("could not find validators")
		return
	}

	var ownShares []*ssvtypes.SSVShare
	for _, share := range shares {
		if c.operatorDataStore.GetOperatorID() != 0 && share.BelongsToOperator(c.operatorDataStore.GetOperatorID()) {
			ownShares = append(ownShares, share)
		}
	}

	if c.validatorOptions.Exporter {
		// There are no committee validators to setup.
		close(c.committeeValidatorSetup)
	} else {
		// Setup committee validators.
		inited, committees := c.setupValidators(ownShares)
		if len(inited) == 0 {
			// If no validators were started and therefore we're not subscribed to any subnets,
			// then subscribe to a random subnet to participate in the network.
			if err := c.network.SubscribeRandoms(c.logger, 1); err != nil {
				c.logger.Error("failed to subscribe to random subnets", zap.Error(err))
			}
		}
		close(c.committeeValidatorSetup)

		// Start validators.
		c.startValidators(inited, committees)
	}
}

// setupValidators setup and starts validators from the given shares.
// shares w/o validator's metadata won't start, but the metadata will be fetched and the validator will start afterwards
func (c *controller) setupValidators(shares []*ssvtypes.SSVShare) ([]*validator.Validator, []*validator.Committee) {
	c.logger.Info("starting validators setup...", zap.Int("shares count", len(shares)))
	var errs []error
	var fetchMetadata [][]byte
	var validators []*validator.Validator
	var committees []*validator.Committee
	for _, validatorShare := range shares {
		var initialized bool
		v, vc, err := c.onShareInit(validatorShare)
		if err != nil {
			c.logger.Warn("could not start validator", fields.PubKey(validatorShare.ValidatorPubKey[:]), zap.Error(err))
			errs = append(errs, err)
		}
		if v != nil {
			initialized = true
		}
		if !initialized && err == nil {
			// Fetch metadata, if needed.
			fetchMetadata = append(fetchMetadata, validatorShare.ValidatorPubKey[:])
		}
		if initialized {
			validators = append(validators, v)
			committees = append(committees, vc)
		}
	}
	c.logger.Info("init validators done", zap.Int("validators_size", c.validatorsMap.SizeValidators()), zap.Int("committee_size", c.validatorsMap.SizeCommittees()),
		zap.Int("failures", len(errs)), zap.Int("missing_metadata", len(fetchMetadata)),
		zap.Int("shares", len(shares)), zap.Int("initialized", len(validators)))
	return validators, committees
}

func (c *controller) startValidators(validators []*validator.Validator, committees []*validator.Committee) int {
	var started int
	var errs []error
	for _, v := range validators {
		s, err := c.startValidator(v)
		if err != nil {
			c.logger.Error("could not start validator", zap.Error(err))
			errs = append(errs, err)
			continue
		}
		if s {
			started++
		}
	}

	started += len(committees)

	c.logger.Info("setup validators done", zap.Int("map size", c.validatorsMap.SizeValidators()),
		zap.Int("failures", len(errs)),
		zap.Int("shares", len(validators)), zap.Int("started", started))
	return started
}

// StartNetworkHandlers init msg worker that handles network messages
func (c *controller) StartNetworkHandlers() {
	c.network.UseMessageRouter(c.messageRouter)
	for i := 0; i < networkRouterConcurrency; i++ {
		go c.handleRouterMessages()
	}
	c.messageWorker.UseHandler(c.handleWorkerMessages)
}

func (c *controller) startValidatorsForMetadata(_ context.Context, validators metadata.ValidatorMap) (count int) {
	// TODO: use context

	shares := c.sharesStorage.List(
		nil,
		registrystorage.ByNotLiquidated(),
		registrystorage.ByOperatorID(c.operatorDataStore.GetOperatorID()),
		func(share *ssvtypes.SSVShare) bool {
			return validators[share.ValidatorPubKey] != nil
		},
	)

	startedValidators := 0

	for _, share := range shares {
		// Start validator (if not already started).
		// TODO: why its in the map if not started?
		if v, found := c.validatorsMap.GetValidator(share.ValidatorPubKey); found {
			v.Share.ValidatorIndex = share.ValidatorIndex
			v.Share.Status = share.Status
			v.Share.ActivationEpoch = share.ActivationEpoch
			v.Share.ExitEpoch = share.ExitEpoch
			started, err := c.startValidator(v)
			if err != nil {
				c.logger.Warn("could not start validator", zap.Error(err))
			}
			if started {
				startedValidators++
			}
			vc, found := c.validatorsMap.GetCommittee(v.Share.CommitteeID())
			if found {
				vc.AddShare(&v.Share.Share)
			}
		} else {
			c.logger.Info("starting new validator", fields.PubKey(share.ValidatorPubKey[:]))

			started, err := c.onShareStart(share)
			if err != nil {
				c.logger.Warn("could not start newly active validator", zap.Error(err))
				continue
			}
			if started {
				startedValidators++
				c.logger.Debug("started share after metadata sync", zap.Bool("started", started))
			}
		}
	}

	return startedValidators
}

// GetValidator returns a validator instance from ValidatorsMap
func (c *controller) GetValidator(pubKey spectypes.ValidatorPK) (*validator.Validator, bool) {
	return c.validatorsMap.GetValidator(pubKey)
}

<<<<<<< HEAD
func (c *controller) ExecuteGenesisDuty(logger *zap.Logger, duty *genesisspectypes.Duty) {
	// because we're using the same duty for more than 1 duty (e.g. attest + aggregator) there is
	// an error in bls.Deserialize func for cgo pointer to pointer, so we need to copy the pubkey
	// to avoid pointer.
	var pk phase0.BLSPubKey
	copy(pk[:], duty.PubKey[:])

	if v, ok := c.GetValidator(spectypes.ValidatorPK(pk)); ok {
		ssvMsg, err := CreateGenesisDutyExecuteMsg(duty, pk, genesisssvtypes.GetDefaultDomain())
		if err != nil {
			logger.Error("could not create duty execute msg", zap.Error(err))
			return
		}
		dec, err := genesisqueue.DecodeGenesisSSVMessage(ssvMsg)
		if err != nil {
			logger.Error("could not decode duty execute msg", zap.Error(err))
			return
		}
		if genesisValidator, ok := v.GenesisValidator(); ok {
			if pushed := genesisValidator.Queues[duty.Type].Q.TryPush(dec); !pushed {
				logger.Warn("dropping ExecuteDuty message because the queue is full")
			}
		}
	} else {
		logger.Warn("could not find validator", fields.PubKey(duty.PubKey[:]))
	}
}

func (c *controller) ExecuteDuty(logger *zap.Logger, duty *spectypes.ValidatorDuty) {
=======
func (c *controller) ExecuteDuty(ctx context.Context, logger *zap.Logger, duty *spectypes.ValidatorDuty) {
>>>>>>> 47ea4bc1
	// because we're using the same duty for more than 1 duty (e.g. attest + aggregator) there is an error in bls.Deserialize func for cgo pointer to pointer.
	// so we need to copy the pubkey val to avoid pointer
	pk := make([]byte, 48)
	copy(pk, duty.PubKey[:])

	if v, ok := c.GetValidator(spectypes.ValidatorPK(pk)); ok {
		ssvMsg, err := CreateDutyExecuteMsg(duty, pk, c.networkConfig.DomainType)
		if err != nil {
			logger.Error("could not create duty execute msg", zap.Error(err))
			return
		}
		dec, err := queue.DecodeSSVMessage(ssvMsg)
		if err != nil {
			logger.Error("could not decode duty execute msg", zap.Error(err))
			return
		}
		if pushed := v.Queues[duty.RunnerRole()].Q.TryPush(dec); !pushed {
			logger.Warn("dropping ExecuteDuty message because the queue is full")
		}
		// logger.Debug("📬 queue: pushed message", fields.MessageID(dec.MsgID), fields.MessageType(dec.MsgType))
	} else {
		logger.Warn("could not find validator")
	}
}

func (c *controller) ExecuteCommitteeDuty(ctx context.Context, logger *zap.Logger, committeeID spectypes.CommitteeID, duty *spectypes.CommitteeDuty) {
	if cm, ok := c.validatorsMap.GetCommittee(committeeID); ok {
		ssvMsg, err := CreateCommitteeDutyExecuteMsg(duty, committeeID, c.networkConfig.DomainType)
		if err != nil {
			logger.Error("could not create duty execute msg", zap.Error(err))
			return
		}
		dec, err := queue.DecodeSSVMessage(ssvMsg)
		if err != nil {
			logger.Error("could not decode duty execute msg", zap.Error(err))
			return
		}
		if err := cm.OnExecuteDuty(ctx, logger, dec.Body.(*ssvtypes.EventMsg)); err != nil {
			logger.Error("could not execute committee duty", zap.Error(err))
		}
	} else {
		logger.Warn("could not find committee", fields.CommitteeID(committeeID))
	}
}

// CreateDutyExecuteMsg returns ssvMsg with event type of execute duty
func CreateDutyExecuteMsg(duty *spectypes.ValidatorDuty, pubKey []byte, domain spectypes.DomainType) (*spectypes.SSVMessage, error) {
	executeDutyData := ssvtypes.ExecuteDutyData{Duty: duty}
	data, err := json.Marshal(executeDutyData)
	if err != nil {
		return nil, fmt.Errorf("failed to marshal execute duty data: %w", err)
	}

	return dutyDataToSSVMsg(domain, pubKey, duty.RunnerRole(), data)
}

// CreateCommitteeDutyExecuteMsg returns ssvMsg with event type of execute committee duty
func CreateCommitteeDutyExecuteMsg(duty *spectypes.CommitteeDuty, committeeID spectypes.CommitteeID, domain spectypes.DomainType) (*spectypes.SSVMessage, error) {
	executeCommitteeDutyData := ssvtypes.ExecuteCommitteeDutyData{Duty: duty}
	data, err := json.Marshal(executeCommitteeDutyData)
	if err != nil {
		return nil, fmt.Errorf("failed to marshal execute committee duty data: %w", err)
	}

	return dutyDataToSSVMsg(domain, committeeID[:], spectypes.RoleCommittee, data)
}

func dutyDataToSSVMsg(
	domain spectypes.DomainType,
	msgIdentifier []byte,
	runnerRole spectypes.RunnerRole,
	data []byte,
) (*spectypes.SSVMessage, error) {
	msg := ssvtypes.EventMsg{
		Type: ssvtypes.ExecuteDuty,
		Data: data,
	}
	msgData, err := msg.Encode()
	if err != nil {
		return nil, fmt.Errorf("failed to encode event msg: %w", err)
	}

	return &spectypes.SSVMessage{
		MsgType: message.SSVEventMsgType,
		MsgID:   spectypes.NewMsgID(domain, msgIdentifier, runnerRole),
		Data:    msgData,
	}, nil
}

func (c *controller) FilterIndices(afterInit bool, filter func(*ssvtypes.SSVShare) bool) []phase0.ValidatorIndex {
	if afterInit {
		<-c.committeeValidatorSetup
	}
	var indices []phase0.ValidatorIndex
	c.sharesStorage.Range(nil, func(share *ssvtypes.SSVShare) bool {
		if filter(share) {
			indices = append(indices, share.ValidatorIndex)
		}
		return true
	})
	return indices
}

// onShareStop is called when a validator was removed or liquidated
func (c *controller) onShareStop(pubKey spectypes.ValidatorPK) {
	// remove from ValidatorsMap
	v := c.validatorsMap.RemoveValidator(pubKey)

	if v == nil {
		c.logger.Warn("could not find validator to stop", fields.PubKey(pubKey[:]))
		return
	}

	// stop instance
	v.Stop()
	c.logger.Debug("validator was stopped", fields.PubKey(pubKey[:]))
	vc, ok := c.validatorsMap.GetCommittee(v.Share.CommitteeID())
	if ok {
		vc.RemoveShare(v.Share.ValidatorIndex)
		if len(vc.Shares) == 0 {
			deletedCommittee := c.validatorsMap.RemoveCommittee(v.Share.CommitteeID())
			if deletedCommittee == nil {
				c.logger.Warn("could not find committee to remove on no validators",
					fields.CommitteeID(v.Share.CommitteeID()),
					fields.PubKey(pubKey[:]),
				)
				return
			}
			deletedCommittee.Stop()
		}
	}
}

func (c *controller) onShareInit(share *ssvtypes.SSVShare) (*validator.Validator, *validator.Committee, error) {
	if !share.HasBeaconMetadata() { // fetching index and status in case not exist
		c.logger.Warn("skipping validator until it becomes active", fields.PubKey(share.ValidatorPubKey[:]))
		return nil, nil, nil
	}

	if err := c.setShareFeeRecipient(share, c.recipientsStorage.GetRecipientData); err != nil {
		return nil, nil, fmt.Errorf("could not set share fee recipient: %w", err)
	}

	operator, err := c.committeeMemberFromShare(share)
	if err != nil {
		return nil, nil, err
	}

	// Start a committee validator.
	v, found := c.validatorsMap.GetValidator(share.ValidatorPubKey)
	if !found {
		// Share context with both the validator and the runners,
		// so that when the validator is stopped, the runners are stopped as well.
		validatorCtx, validatorCancel := context.WithCancel(c.ctx)

		opts := c.validatorOptions
		opts.SSVShare = share
		opts.Operator = operator
		opts.DutyRunners, err = SetupRunners(validatorCtx, c.logger, opts)
		if err != nil {
			validatorCancel()
			return nil, nil, fmt.Errorf("could not setup runners: %w", err)
		}

		v = validator.NewValidator(validatorCtx, validatorCancel, opts)
		c.validatorsMap.PutValidator(share.ValidatorPubKey, v)

		c.printShare(share, "setup validator done")
	} else {
		c.printShare(v.Share, "get validator")
	}

	// Start a committee validator.
	vc, found := c.validatorsMap.GetCommittee(operator.CommitteeID)
	if !found {
		// Share context with both the validator and the runners,
		// so that when the validator is stopped, the runners are stopped as well.
		ctx, cancel := context.WithCancel(c.ctx)

		opts := c.validatorOptions
		opts.SSVShare = share
		opts.Operator = operator

		committeeOpIDs := ssvtypes.OperatorIDsFromOperators(operator.Committee)

		logger := c.logger.With([]zap.Field{
			zap.String("committee", fields.FormatCommittee(committeeOpIDs)),
			zap.String("committee_id", hex.EncodeToString(operator.CommitteeID[:])),
		}...)

		committeeRunnerFunc := SetupCommitteeRunners(ctx, opts)

		vc = validator.NewCommittee(
			ctx,
			cancel,
			logger,
			c.beacon.GetBeaconNetwork(),
			operator,
			committeeRunnerFunc,
			nil,
			c.dutyGuard,
		)
		vc.AddShare(&share.Share)
		c.validatorsMap.PutCommittee(operator.CommitteeID, vc)

		c.printShare(share, "setup committee done")

	} else {
		vc.AddShare(&share.Share)
		c.printShare(share, "added share to committee")
	}

	return v, vc, nil
}

func (c *controller) committeeMemberFromShare(share *ssvtypes.SSVShare) (*spectypes.CommitteeMember, error) {
	operators := make([]*spectypes.Operator, len(share.Committee))
	for i, cm := range share.Committee {
		opdata, found, err := c.operatorsStorage.GetOperatorData(nil, cm.Signer)
		if err != nil {
			return nil, fmt.Errorf("could not get operator data: %w", err)
		}
		if !found {
			//TODO alan: support removed ops
			return nil, fmt.Errorf("operator not found")
		}

		operatorPEM, err := base64.StdEncoding.DecodeString(string(opdata.PublicKey))
		if err != nil {
			return nil, fmt.Errorf("could not decode public key: %w", err)
		}

		operators[i] = &spectypes.Operator{
			OperatorID:        cm.Signer,
			SSVOperatorPubKey: operatorPEM,
		}
	}

	f := ssvtypes.ComputeF(uint64(len(share.Committee)))

	operatorPEM, err := base64.StdEncoding.DecodeString(string(c.operatorDataStore.GetOperatorData().PublicKey))
	if err != nil {
		return nil, fmt.Errorf("could not decode public key: %w", err)
	}

	return &spectypes.CommitteeMember{
		OperatorID:        c.operatorDataStore.GetOperatorID(),
		CommitteeID:       share.CommitteeID(),
		SSVOperatorPubKey: operatorPEM,
		FaultyNodes:       f,
		Committee:         operators,
	}, nil
}

func (c *controller) onShareStart(share *ssvtypes.SSVShare) (bool, error) {
	v, _, err := c.onShareInit(share)
	if err != nil || v == nil {
		return false, err
	}

	started, err := c.startValidator(v)
	if err != nil {
		return false, err
	}

	return started, nil
}

func (c *controller) printShare(s *ssvtypes.SSVShare, msg string) {
	committee := make([]string, len(s.Committee))
	for i, c := range s.Committee {
		committee[i] = fmt.Sprintf(`[OperatorID=%d, PubKey=%x]`, c.Signer, c.SharePubKey)
	}
	c.logger.Debug(msg,
		fields.PubKey(s.ValidatorPubKey[:]),
		zap.Bool("own_validator", s.BelongsToOperator(c.operatorDataStore.GetOperatorID())),
		zap.Strings("committee", committee),
		fields.FeeRecipient(s.FeeRecipientAddress[:]),
	)
}

func (c *controller) setShareFeeRecipient(share *ssvtypes.SSVShare, getRecipientData GetRecipientDataFunc) error {
	data, found, err := getRecipientData(nil, share.OwnerAddress)
	if err != nil {
		return errors.Wrap(err, "could not get recipient data")
	}

	var feeRecipient bellatrix.ExecutionAddress
	if !found {
		c.logger.Debug("setting fee recipient to owner address",
			fields.Validator(share.ValidatorPubKey[:]), fields.FeeRecipient(share.OwnerAddress.Bytes()))
		copy(feeRecipient[:], share.OwnerAddress.Bytes())
	} else {
		c.logger.Debug("setting fee recipient to storage data",
			fields.Validator(share.ValidatorPubKey[:]), fields.FeeRecipient(data.FeeRecipient[:]))
		feeRecipient = data.FeeRecipient
	}
	share.SetFeeRecipient(feeRecipient)

	return nil
}

func (c *controller) validatorStart(validator *validator.Validator) (bool, error) {
	if c.validatorStartFunc == nil {
		return validator.Start(c.logger)
	}
	return c.validatorStartFunc(validator)
}

// startValidator will start the given validator if applicable
func (c *controller) startValidator(v *validator.Validator) (bool, error) {
	c.reportValidatorStatus(v.Share)
	if v.Share.ValidatorIndex == 0 {
		return false, errors.New("could not start validator: index not found")
	}
	started, err := c.validatorStart(v)
	if err != nil {
		validatorErrorsCounter.Add(c.ctx, 1)
		return false, errors.Wrap(err, "could not start validator")
	}
	if started {
		c.recentlyStartedValidators++
	}

	return true, nil // TODO: what should be returned if c.validatorStart(v) returns false?
}

func (c *controller) HandleMetadataUpdates(ctx context.Context) {
	// TODO: Consider getting rid of `Stream` method because it adds complexity.
	// Instead, validatorSyncer could return the next batch, which would be passed to handleMetadataUpdate afterwards.
	// There doesn't seem to exist any logic that requires these processes to be parallel.
	for syncBatch := range c.validatorSyncer.Stream(ctx) {
		if err := c.handleMetadataUpdate(ctx, syncBatch); err != nil {
			c.logger.Warn("could not handle metadata sync", zap.Error(err))
		}
	}
}

func (c *controller) handleMetadataUpdate(ctx context.Context, syncBatch metadata.SyncBatch) error {
	startedValidators := 0
	if c.operatorDataStore.GetOperatorID() != 0 {
		startedValidators = c.startValidatorsForMetadata(ctx, syncBatch.Validators)
	}

	if startedValidators > 0 || hasNewValidators(syncBatch.IndicesBefore, syncBatch.IndicesAfter) {
		c.logger.Debug("new validators found after metadata sync",
			zap.Int("started_validators", startedValidators),
		)
		// Refresh duties if there are any new active validators.
		if !c.reportIndicesChange(ctx, 2*c.beacon.GetBeaconNetwork().SlotDurationSec()) {
			c.logger.Warn("timed out while notifying DutyScheduler of new validators")
		}
	}

	c.logger.Debug("started validators after metadata sync",
		fields.Count(startedValidators),
	)

	return nil
}

func (c *controller) reportIndicesChange(ctx context.Context, timeout time.Duration) bool {
	timeoutCtx, cancel := context.WithTimeout(ctx, timeout)
	defer cancel()

	select {
	case <-timeoutCtx.Done():
		return false
	case c.indicesChange <- struct{}{}:
		return true
	}
}

func (c *controller) ReportValidatorStatuses(ctx context.Context) {
	ticker := time.NewTicker(time.Second * 30)
	defer ticker.Stop()

	for {
		select {
		case <-ticker.C:
			start := time.Now()
			validatorsPerStatus := make(map[validatorStatus]uint32)

			for _, share := range c.validatorStore.OperatorValidators(c.operatorDataStore.GetOperatorID()) {
				if share.IsParticipating(c.networkConfig, c.beacon.GetBeaconNetwork().EstimatedCurrentEpoch()) {
					validatorsPerStatus[statusParticipating]++
				}
				if !share.HasBeaconMetadata() {
					validatorsPerStatus[statusNotFound]++
				} else if share.IsActive() {
					validatorsPerStatus[statusActive]++
				} else if share.Slashed() {
					validatorsPerStatus[statusSlashed]++
				} else if share.Exiting() {
					validatorsPerStatus[statusExiting]++
				} else if !share.Activated() {
					validatorsPerStatus[statusNotActivated]++
				} else if share.Pending() {
					validatorsPerStatus[statusPending]++
				} else if share.ValidatorIndex == 0 {
					validatorsPerStatus[statusNoIndex]++
				} else {
					validatorsPerStatus[statusUnknown]++
				}
			}
			for status, count := range validatorsPerStatus {
				c.logger.
					With(zap.String("status", string(status))).
					With(zap.Uint32("count", count)).
					With(zap.Duration("elapsed_time", time.Since(start))).
					Info("recording validator status")
				recordValidatorStatus(ctx, count, status)
			}
		case <-ctx.Done():
			c.logger.Info("stopped reporting validator statuses. Context cancelled")
			return
		}
	}

}

func hasNewValidators(before []phase0.ValidatorIndex, after []phase0.ValidatorIndex) bool {
	m := make(map[phase0.ValidatorIndex]struct{})
	for _, v := range before {
		m[v] = struct{}{}
	}
	for _, v := range after {
		if _, ok := m[v]; !ok {
			return true
		}
	}
	return false
}

func SetupCommitteeRunners(
	ctx context.Context,
	options validator.Options,
) validator.CommitteeRunnerFunc {
	buildController := func(role spectypes.RunnerRole, valueCheckF specqbft.ProposedValueCheckF) *qbftcontroller.Controller {
		config := &qbft.Config{
			BeaconSigner: options.Signer,
			Domain:       options.NetworkConfig.DomainType,
			ValueCheckF:  valueCheckF,
			ProposerF: func(state *specqbft.State, round specqbft.Round) spectypes.OperatorID {
				leader := qbft.RoundRobinProposer(state, round)
				return leader
			},
			Network:     options.Network,
			Timer:       roundtimer.New(ctx, options.NetworkConfig.Beacon, role, nil),
			CutOffRound: roundtimer.CutOffRound,
		}

		identifier := spectypes.NewMsgID(options.NetworkConfig.DomainType, options.Operator.CommitteeID[:], role)
		qbftCtrl := qbftcontroller.NewController(identifier[:], options.Operator, config, options.OperatorSigner, options.FullNode)
		return qbftCtrl
	}

	return func(
		slot phase0.Slot,
		shares map[phase0.ValidatorIndex]*spectypes.Share,
		attestingValidators []phase0.BLSPubKey,
		dutyGuard runner.CommitteeDutyGuard,
	) (*runner.CommitteeRunner, error) {
		// Create a committee runner.
		epoch := options.NetworkConfig.Beacon.GetBeaconNetwork().EstimatedEpochAtSlot(slot)
		valCheck := ssv.BeaconVoteValueCheckF(options.Signer, slot, attestingValidators, epoch)
		crunner, err := runner.NewCommitteeRunner(
			options.NetworkConfig,
			shares,
			buildController(spectypes.RoleCommittee, valCheck),
			options.Beacon,
			options.Network,
			options.Signer,
			options.OperatorSigner,
			valCheck,
			dutyGuard,
			options.DoppelgangerHandler,
		)
		if err != nil {
			return nil, err
		}
		return crunner.(*runner.CommitteeRunner), nil
	}
}

// SetupRunners initializes duty runners for the given validator
func SetupRunners(
	ctx context.Context,
	logger *zap.Logger,
	options validator.Options,
) (runner.ValidatorDutyRunners, error) {

	if options.SSVShare == nil || !options.SSVShare.HasBeaconMetadata() {
		logger.Error("missing validator metadata", zap.String("validator", hex.EncodeToString(options.SSVShare.ValidatorPubKey[:])))
		return runner.ValidatorDutyRunners{}, nil // TODO need to find better way to fix it
	}

	runnersType := []spectypes.RunnerRole{
		spectypes.RoleCommittee,
		spectypes.RoleProposer,
		spectypes.RoleAggregator,
		spectypes.RoleSyncCommitteeContribution,
		spectypes.RoleValidatorRegistration,
		spectypes.RoleVoluntaryExit,
	}

	buildController := func(role spectypes.RunnerRole, valueCheckF specqbft.ProposedValueCheckF) *qbftcontroller.Controller {
		config := &qbft.Config{
			BeaconSigner: options.Signer,
			Domain:       options.NetworkConfig.DomainType,
			ValueCheckF:  nil, // sets per role type
			ProposerF: func(state *specqbft.State, round specqbft.Round) spectypes.OperatorID {
				leader := qbft.RoundRobinProposer(state, round)
				//logger.Debug("leader", zap.Int("operator_id", int(leader)))
				return leader
			},
			Network:     options.Network,
			Timer:       roundtimer.New(ctx, options.NetworkConfig.Beacon, role, nil),
			CutOffRound: roundtimer.CutOffRound,
		}
		config.ValueCheckF = valueCheckF

		identifier := spectypes.NewMsgID(options.NetworkConfig.DomainType, options.SSVShare.ValidatorPubKey[:], role)
		qbftCtrl := qbftcontroller.NewController(identifier[:], options.Operator, config, options.OperatorSigner, options.FullNode)
		return qbftCtrl
	}

	shareMap := make(map[phase0.ValidatorIndex]*spectypes.Share) // TODO: fill the map
	shareMap[options.SSVShare.ValidatorIndex] = &options.SSVShare.Share

	runners := runner.ValidatorDutyRunners{}
	domainType := options.NetworkConfig.DomainType
	var err error
	for _, role := range runnersType {
		switch role {
		case spectypes.RoleProposer:
			proposedValueCheck := ssv.ProposerValueCheckF(options.Signer, options.NetworkConfig.Beacon.GetBeaconNetwork(), options.SSVShare.ValidatorPubKey, options.SSVShare.ValidatorIndex, phase0.BLSPubKey(options.SSVShare.SharePubKey))
			qbftCtrl := buildController(spectypes.RoleProposer, proposedValueCheck)
			runners[role], err = runner.NewProposerRunner(domainType, options.NetworkConfig.Beacon.GetBeaconNetwork(), shareMap, qbftCtrl, options.Beacon, options.Network, options.Signer, options.OperatorSigner, options.DoppelgangerHandler, proposedValueCheck, 0, options.Graffiti)
		case spectypes.RoleAggregator:
			aggregatorValueCheckF := ssv.AggregatorValueCheckF(options.Signer, options.NetworkConfig.Beacon.GetBeaconNetwork(), options.SSVShare.ValidatorPubKey, options.SSVShare.ValidatorIndex)
			qbftCtrl := buildController(spectypes.RoleAggregator, aggregatorValueCheckF)
			runners[role], err = runner.NewAggregatorRunner(domainType, options.NetworkConfig.Beacon.GetBeaconNetwork(), shareMap, qbftCtrl, options.Beacon, options.Network, options.Signer, options.OperatorSigner, aggregatorValueCheckF, 0)
		case spectypes.RoleSyncCommitteeContribution:
			syncCommitteeContributionValueCheckF := ssv.SyncCommitteeContributionValueCheckF(options.Signer, options.NetworkConfig.Beacon.GetBeaconNetwork(), options.SSVShare.ValidatorPubKey, options.SSVShare.ValidatorIndex)
			qbftCtrl := buildController(spectypes.RoleSyncCommitteeContribution, syncCommitteeContributionValueCheckF)
			runners[role], err = runner.NewSyncCommitteeAggregatorRunner(domainType, options.NetworkConfig.Beacon.GetBeaconNetwork(), shareMap, qbftCtrl, options.Beacon, options.Network, options.Signer, options.OperatorSigner, syncCommitteeContributionValueCheckF, 0)
		case spectypes.RoleValidatorRegistration:
			runners[role], err = runner.NewValidatorRegistrationRunner(domainType, options.NetworkConfig.Beacon.GetBeaconNetwork(), shareMap, options.Beacon, options.Network, options.Signer, options.OperatorSigner, options.GasLimit)
		case spectypes.RoleVoluntaryExit:
			runners[role], err = runner.NewVoluntaryExitRunner(domainType, options.NetworkConfig.Beacon.GetBeaconNetwork(), shareMap, options.Beacon, options.Network, options.Signer, options.OperatorSigner)
		}
		if err != nil {
			return nil, errors.Wrap(err, "could not create duty runner")
		}
	}
	return runners, nil
}<|MERGE_RESOLUTION|>--- conflicted
+++ resolved
@@ -16,14 +16,9 @@
 	"github.com/pkg/errors"
 	specqbft "github.com/ssvlabs/ssv-spec/qbft"
 	spectypes "github.com/ssvlabs/ssv-spec/types"
-<<<<<<< HEAD
-	"github.com/ssvlabs/ssv/exporter/convert"
-	"github.com/ssvlabs/ssv/ibft/genesisstorage"
-=======
 	"go.uber.org/zap"
 
 	"github.com/ssvlabs/ssv/doppelganger"
->>>>>>> 47ea4bc1
 	"github.com/ssvlabs/ssv/ibft/storage"
 	"github.com/ssvlabs/ssv/logging"
 	"github.com/ssvlabs/ssv/logging/fields"
@@ -51,7 +46,6 @@
 	registrystorage "github.com/ssvlabs/ssv/registry/storage"
 	"github.com/ssvlabs/ssv/ssvsigner/ekm"
 	"github.com/ssvlabs/ssv/storage/basedb"
-	"go.uber.org/zap"
 )
 
 //go:generate go tool -modfile=../../tool.mod mockgen -package=mocks -destination=./mocks/controller.go -source=./controller.go
@@ -602,39 +596,7 @@
 	return c.validatorsMap.GetValidator(pubKey)
 }
 
-<<<<<<< HEAD
-func (c *controller) ExecuteGenesisDuty(logger *zap.Logger, duty *genesisspectypes.Duty) {
-	// because we're using the same duty for more than 1 duty (e.g. attest + aggregator) there is
-	// an error in bls.Deserialize func for cgo pointer to pointer, so we need to copy the pubkey
-	// to avoid pointer.
-	var pk phase0.BLSPubKey
-	copy(pk[:], duty.PubKey[:])
-
-	if v, ok := c.GetValidator(spectypes.ValidatorPK(pk)); ok {
-		ssvMsg, err := CreateGenesisDutyExecuteMsg(duty, pk, genesisssvtypes.GetDefaultDomain())
-		if err != nil {
-			logger.Error("could not create duty execute msg", zap.Error(err))
-			return
-		}
-		dec, err := genesisqueue.DecodeGenesisSSVMessage(ssvMsg)
-		if err != nil {
-			logger.Error("could not decode duty execute msg", zap.Error(err))
-			return
-		}
-		if genesisValidator, ok := v.GenesisValidator(); ok {
-			if pushed := genesisValidator.Queues[duty.Type].Q.TryPush(dec); !pushed {
-				logger.Warn("dropping ExecuteDuty message because the queue is full")
-			}
-		}
-	} else {
-		logger.Warn("could not find validator", fields.PubKey(duty.PubKey[:]))
-	}
-}
-
-func (c *controller) ExecuteDuty(logger *zap.Logger, duty *spectypes.ValidatorDuty) {
-=======
 func (c *controller) ExecuteDuty(ctx context.Context, logger *zap.Logger, duty *spectypes.ValidatorDuty) {
->>>>>>> 47ea4bc1
 	// because we're using the same duty for more than 1 duty (e.g. attest + aggregator) there is an error in bls.Deserialize func for cgo pointer to pointer.
 	// so we need to copy the pubkey val to avoid pointer
 	pk := make([]byte, 48)
