package validator

import (
	"context"
	"encoding/base64"
	"encoding/hex"
	"encoding/json"
	"fmt"
	"sync"
	"time"

	"github.com/attestantio/go-eth2-client/spec/bellatrix"
	"github.com/attestantio/go-eth2-client/spec/phase0"
	"github.com/ethereum/go-ethereum/common"
	"github.com/jellydator/ttlcache/v3"
	"github.com/pkg/errors"
	specqbft "github.com/ssvlabs/ssv-spec/qbft"
	spectypes "github.com/ssvlabs/ssv-spec/types"
	"go.opentelemetry.io/otel/codes"
	"go.opentelemetry.io/otel/trace"
	"go.uber.org/zap"

	"github.com/ssvlabs/ssv/doppelganger"
	"github.com/ssvlabs/ssv/exporter"
	"github.com/ssvlabs/ssv/ibft/storage"
	"github.com/ssvlabs/ssv/logging"
	"github.com/ssvlabs/ssv/logging/fields"
	"github.com/ssvlabs/ssv/message/validation"
	"github.com/ssvlabs/ssv/network"
	"github.com/ssvlabs/ssv/network/commons"
	"github.com/ssvlabs/ssv/networkconfig"
	"github.com/ssvlabs/ssv/observability"
	operatordatastore "github.com/ssvlabs/ssv/operator/datastore"
	"github.com/ssvlabs/ssv/operator/duties"
	dutytracer "github.com/ssvlabs/ssv/operator/dutytracer"
	nodestorage "github.com/ssvlabs/ssv/operator/storage"
	"github.com/ssvlabs/ssv/operator/validator/metadata"
	"github.com/ssvlabs/ssv/operator/validators"
	beaconprotocol "github.com/ssvlabs/ssv/protocol/v2/blockchain/beacon"
	"github.com/ssvlabs/ssv/protocol/v2/message"
	protocolp2p "github.com/ssvlabs/ssv/protocol/v2/p2p"
	"github.com/ssvlabs/ssv/protocol/v2/qbft"
	qbftcontroller "github.com/ssvlabs/ssv/protocol/v2/qbft/controller"
	"github.com/ssvlabs/ssv/protocol/v2/qbft/roundtimer"
	"github.com/ssvlabs/ssv/protocol/v2/queue/worker"
	"github.com/ssvlabs/ssv/protocol/v2/ssv"
	"github.com/ssvlabs/ssv/protocol/v2/ssv/queue"
	"github.com/ssvlabs/ssv/protocol/v2/ssv/runner"
	"github.com/ssvlabs/ssv/protocol/v2/ssv/validator"
	ssvtypes "github.com/ssvlabs/ssv/protocol/v2/types"
	registrystorage "github.com/ssvlabs/ssv/registry/storage"
	"github.com/ssvlabs/ssv/ssvsigner/ekm"
	"github.com/ssvlabs/ssv/storage/basedb"
)

//go:generate go tool -modfile=../../tool.mod mockgen -package=mocks -destination=./mocks/controller.go -source=./controller.go

const (
	networkRouterConcurrency = 2048
)

type GetRecipientDataFunc func(r basedb.Reader, owner common.Address) (*registrystorage.RecipientData, bool, error)

// ShareEventHandlerFunc is a function that handles event in an extended mode
type ShareEventHandlerFunc func(share *ssvtypes.SSVShare)

// ControllerOptions for creating a validator controller
type ControllerOptions struct {
<<<<<<< HEAD
	Context                        context.Context
	DB                             basedb.Database
	SignatureCollectionTimeout     time.Duration `yaml:"SignatureCollectionTimeout" env:"SIGNATURE_COLLECTION_TIMEOUT" env-default:"5s" env-description:"Timeout for signature collection after consensus"`
	MetadataUpdateInterval         time.Duration `yaml:"MetadataUpdateInterval" env:"METADATA_UPDATE_INTERVAL" env-default:"12m" env-description:"Interval for updating validator metadata"` // used outside of validator controller, left for compatibility
	HistorySyncBatchSize           int           `yaml:"HistorySyncBatchSize" env:"HISTORY_SYNC_BATCH_SIZE" env-default:"25" env-description:"Maximum number of messages to sync in a single batch"`
	MinPeers                       int           `yaml:"MinimumPeers" env:"MINIMUM_PEERS" env-default:"2" env-description:"Minimum number of peers required for sync"`
	Network                        P2PNetwork
	Beacon                         beaconprotocol.BeaconNode
	FullNode                       bool   `yaml:"FullNode" env:"FULLNODE" env-default:"false" env-description:"Store complete message history instead of just latest messages"`
	Exporter                       bool   `yaml:"Exporter" env:"EXPORTER" env-default:"false" env-description:"Enable data export functionality"`
	ExporterRetainSlots            uint64 `yaml:"ExporterRetainSlots" env:"EXPORTER_RETAIN_SLOTS" env-default:"50400" env-description:"Number of slots to retain in export data"`
	BeaconSigner                   ekm.BeaconSigner
	OperatorSigner                 ssvtypes.OperatorSigner
	OperatorDataStore              operatordatastore.OperatorDataStore
	RegistryStorage                nodestorage.Storage
	ValidatorRegistrationSubmitter runner.ValidatorRegistrationSubmitter
	RecipientsStorage              Recipients
	NewDecidedHandler              qbftcontroller.NewDecidedHandler
	DutyRoles                      []spectypes.BeaconRole
	StorageMap                     *storage.ParticipantStores
	ValidatorStore                 registrystorage.ValidatorStore
	MessageValidator               validation.MessageValidator
	ValidatorsMap                  *validators.ValidatorsMap
	DoppelgangerHandler            doppelganger.Provider
	NetworkConfig                  networkconfig.Network
	ValidatorSyncer                *metadata.Syncer
	Graffiti                       []byte
	ProposerDelay                  time.Duration
=======
	Context                    context.Context
	DB                         basedb.Database
	SignatureCollectionTimeout time.Duration `yaml:"SignatureCollectionTimeout" env:"SIGNATURE_COLLECTION_TIMEOUT" env-default:"5s" env-description:"Timeout for signature collection after consensus"`
	MetadataUpdateInterval     time.Duration `yaml:"MetadataUpdateInterval" env:"METADATA_UPDATE_INTERVAL" env-default:"12m" env-description:"Interval for updating validator metadata"` // used outside of validator controller, left for compatibility
	HistorySyncBatchSize       int           `yaml:"HistorySyncBatchSize" env:"HISTORY_SYNC_BATCH_SIZE" env-default:"25" env-description:"Maximum number of messages to sync in a single batch"`
	MinPeers                   int           `yaml:"MinimumPeers" env:"MINIMUM_PEERS" env-default:"2" env-description:"Minimum number of peers required for sync"`
	Network                    P2PNetwork
	Beacon                     beaconprotocol.BeaconNode
	FullNode                   bool `yaml:"FullNode" env:"FULLNODE" env-default:"false" env-description:"Store complete message history instead of just latest messages"`
	BeaconSigner               ekm.BeaconSigner
	OperatorSigner             ssvtypes.OperatorSigner
	OperatorDataStore          operatordatastore.OperatorDataStore
	RegistryStorage            nodestorage.Storage
	RecipientsStorage          Recipients
	NewDecidedHandler          qbftcontroller.NewDecidedHandler
	DutyRoles                  []spectypes.BeaconRole
	DutyTraceCollector         *dutytracer.Collector
	StorageMap                 *storage.ParticipantStores
	ValidatorStore             registrystorage.ValidatorStore
	MessageValidator           validation.MessageValidator
	ValidatorsMap              *validators.ValidatorsMap
	DoppelgangerHandler        doppelganger.Provider
	NetworkConfig              networkconfig.Network
	ValidatorSyncer            *metadata.Syncer
	Graffiti                   []byte
	ProposerDelay              time.Duration
>>>>>>> 2aa30340

	// worker flags
	WorkersCount    int    `yaml:"MsgWorkersCount" env:"MSG_WORKERS_COUNT" env-default:"256" env-description:"Number of message processing workers"`
	QueueBufferSize int    `yaml:"MsgWorkerBufferSize" env:"MSG_WORKER_BUFFER_SIZE" env-default:"65536" env-description:"Size of message worker queue buffer"`
	GasLimit        uint64 `yaml:"ExperimentalGasLimit" env:"EXPERIMENTAL_GAS_LIMIT" env-description:"Gas limit for MEV block proposals (must match across committee, otherwise MEV fails). Do not change unless you know what you're doing"`
}

// Controller represent the validators controller,
// it takes care of bootstrapping, updating and managing existing validators and their shares
type Controller interface {
	StartValidators(ctx context.Context)
	HandleMetadataUpdates(ctx context.Context)
	FilterIndices(afterInit bool, filter func(*ssvtypes.SSVShare) bool) []phase0.ValidatorIndex
	GetValidator(pubKey spectypes.ValidatorPK) (*validator.Validator, bool)
	StartNetworkHandlers()
	// GetValidatorStats returns stats of validators, including the following:
	//  - the amount of validators in the network
	//  - the amount of active validators (i.e. not slashed or existed)
	//  - the amount of validators assigned to this operator
	GetValidatorStats() (uint64, uint64, uint64, error)
	IndicesChangeChan() chan struct{}
	ValidatorRegistrationChan() <-chan duties.RegistrationDescriptor
	ValidatorExitChan() <-chan duties.ExitDescriptor

	StopValidator(pubKey spectypes.ValidatorPK) error
	LiquidateCluster(owner common.Address, operatorIDs []uint64, toLiquidate []*ssvtypes.SSVShare) error
	ReactivateCluster(owner common.Address, operatorIDs []uint64, toReactivate []*ssvtypes.SSVShare) error
	UpdateFeeRecipient(owner, recipient common.Address, blockNumber uint64) error
	ExitValidator(pubKey phase0.BLSPubKey, blockNumber uint64, validatorIndex phase0.ValidatorIndex, ownValidator bool) error
	ReportValidatorStatuses(ctx context.Context)
	duties.DutyExecutor
}

type Nonce uint16

type Recipients interface {
	GetRecipientData(r basedb.Reader, owner common.Address) (*registrystorage.RecipientData, bool, error)
}

type SharesStorage interface {
	Get(txn basedb.Reader, pubKey []byte) (*ssvtypes.SSVShare, bool)
	List(txn basedb.Reader, filters ...registrystorage.SharesFilter) []*ssvtypes.SSVShare
	Range(txn basedb.Reader, fn func(*ssvtypes.SSVShare) bool)
}

type P2PNetwork interface {
	protocolp2p.Broadcaster
	UseMessageRouter(router network.MessageRouter)
	SubscribeRandoms(numSubnets int) error
	ActiveSubnets() commons.Subnets
	FixedSubnets() commons.Subnets
}

// controller implements Controller
type controller struct {
	ctx context.Context

	logger *zap.Logger

	networkConfig                  networkconfig.Network
	sharesStorage                  SharesStorage
	operatorsStorage               registrystorage.Operators
	recipientsStorage              Recipients
	validatorRegistrationSubmitter runner.ValidatorRegistrationSubmitter
	ibftStorageMap                 *storage.ParticipantStores

	beacon         beaconprotocol.BeaconNode
	beaconSigner   ekm.BeaconSigner
	operatorSigner ssvtypes.OperatorSigner

	operatorDataStore operatordatastore.OperatorDataStore

	validatorCommonOpts     *validator.CommonOptions
	validatorStore          registrystorage.ValidatorStore
	validatorsMap           *validators.ValidatorsMap
	validatorStartFunc      func(validator *validator.Validator) (bool, error)
	committeeValidatorSetup chan struct{}
	dutyGuard               *validator.CommitteeDutyGuard

	validatorSyncer *metadata.Syncer

	operatorsIDs         *sync.Map
	network              P2PNetwork
	messageRouter        *messageRouter
	messageWorker        *worker.Worker
	historySyncBatchSize int
	messageValidator     validation.MessageValidator

	// nonCommittees is a cache of initialized committeeObserver instances
	committeesObservers      *ttlcache.Cache[spectypes.MessageID, *validator.CommitteeObserver]
	committeesObserversMutex sync.Mutex

	attesterRoots   *ttlcache.Cache[phase0.Root, struct{}]
	syncCommRoots   *ttlcache.Cache[phase0.Root, struct{}]
	beaconVoteRoots *ttlcache.Cache[validator.BeaconVoteCacheKey, struct{}]

	domainCache *validator.DomainCache

<<<<<<< HEAD
	indicesChangeCh         chan struct{}
	validatorRegistrationCh chan duties.RegistrationDescriptor
	validatorExitCh         chan duties.ExitDescriptor
=======
	indicesChangeCh chan struct{}
	validatorExitCh chan duties.ExitDescriptor

	traceCollector *dutytracer.Collector
>>>>>>> 2aa30340
}

// NewController creates a new validator controller instance
func NewController(logger *zap.Logger, options ControllerOptions, exporterOptions exporter.Options) Controller {
	logger.Debug("setting up validator controller")

	// lookup in a map that holds all relevant operators
	operatorsIDs := &sync.Map{}

	workerCfg := &worker.Config{
		Ctx:          options.Context,
		WorkersCount: options.WorkersCount,
		Buffer:       options.QueueBufferSize,
	}

	validatorCommonOpts := validator.NewCommonOptions(
		options.NetworkConfig,
		options.Network,
		options.Beacon,
		options.StorageMap,
		options.BeaconSigner,
		options.OperatorSigner,
		options.DoppelgangerHandler,
		options.NewDecidedHandler,
		options.FullNode,
		exporterOptions,
		options.HistorySyncBatchSize,
		options.GasLimit,
		options.MessageValidator,
		options.Graffiti,
		options.ProposerDelay,
	)

	cacheTTL := 2 * options.NetworkConfig.EpochDuration() // #nosec G115

	ctrl := controller{
<<<<<<< HEAD
		logger:                         logger.Named(logging.NameController),
		networkConfig:                  options.NetworkConfig,
		sharesStorage:                  options.RegistryStorage.Shares(),
		operatorsStorage:               options.RegistryStorage,
		recipientsStorage:              options.RegistryStorage,
		validatorRegistrationSubmitter: options.ValidatorRegistrationSubmitter,
		ibftStorageMap:                 options.StorageMap,
		validatorStore:                 options.ValidatorStore,
		ctx:                            options.Context,
		beacon:                         options.Beacon,
		operatorDataStore:              options.OperatorDataStore,
		beaconSigner:                   options.BeaconSigner,
		operatorSigner:                 options.OperatorSigner,
		network:                        options.Network,
=======
		logger:            logger.Named(logging.NameController),
		networkConfig:     options.NetworkConfig,
		sharesStorage:     options.RegistryStorage.Shares(),
		operatorsStorage:  options.RegistryStorage,
		recipientsStorage: options.RegistryStorage,
		ibftStorageMap:    options.StorageMap,
		validatorStore:    options.ValidatorStore,
		ctx:               options.Context,
		beacon:            options.Beacon,
		operatorDataStore: options.OperatorDataStore,
		beaconSigner:      options.BeaconSigner,
		operatorSigner:    options.OperatorSigner,
		network:           options.Network,
		traceCollector:    options.DutyTraceCollector,
>>>>>>> 2aa30340

		validatorsMap:       options.ValidatorsMap,
		validatorCommonOpts: validatorCommonOpts,

		validatorSyncer: options.ValidatorSyncer,

		operatorsIDs: operatorsIDs,

		messageRouter:        newMessageRouter(logger),
		messageWorker:        worker.NewWorker(logger, workerCfg),
		historySyncBatchSize: options.HistorySyncBatchSize,

		committeesObservers: ttlcache.New(
			ttlcache.WithTTL[spectypes.MessageID, *validator.CommitteeObserver](cacheTTL),
		),
		attesterRoots: ttlcache.New(
			ttlcache.WithTTL[phase0.Root, struct{}](cacheTTL),
		),
		syncCommRoots: ttlcache.New(
			ttlcache.WithTTL[phase0.Root, struct{}](cacheTTL),
		),
		domainCache: validator.NewDomainCache(options.Beacon, cacheTTL),
		beaconVoteRoots: ttlcache.New(
			ttlcache.WithTTL[validator.BeaconVoteCacheKey, struct{}](cacheTTL),
		),
		indicesChangeCh:         make(chan struct{}),
		validatorRegistrationCh: make(chan duties.RegistrationDescriptor),
		validatorExitCh:         make(chan duties.ExitDescriptor),
		committeeValidatorSetup: make(chan struct{}, 1),
		dutyGuard:               validator.NewCommitteeDutyGuard(),

		messageValidator: options.MessageValidator,
	}

	// Start automatic expired item deletion in nonCommitteeValidators.
	go ctrl.committeesObservers.Start()
	// Delete old root and domain entries.
	go ctrl.attesterRoots.Start()
	go ctrl.syncCommRoots.Start()
	go ctrl.domainCache.Start()
	go ctrl.beaconVoteRoots.Start()

	return &ctrl
}

func (c *controller) IndicesChangeChan() chan struct{} {
	return c.indicesChangeCh
}

func (c *controller) ValidatorRegistrationChan() <-chan duties.RegistrationDescriptor {
	return c.validatorRegistrationCh
}

func (c *controller) ValidatorExitChan() <-chan duties.ExitDescriptor {
	return c.validatorExitCh
}

func (c *controller) GetValidatorStats() (uint64, uint64, uint64, error) {
	operatorShares := uint64(0)
	active, total := uint64(0), uint64(0)
	c.sharesStorage.Range(nil, func(s *ssvtypes.SSVShare) bool {
		if ok := s.BelongsToOperator(c.operatorDataStore.GetOperatorID()); ok {
			operatorShares++
		}
		if s.IsParticipating(c.networkConfig, c.networkConfig.EstimatedCurrentEpoch()) {
			active++
		}
		total++
		return true
	})
	return total, active, operatorShares, nil
}

func (c *controller) handleRouterMessages() {
	ctx, cancel := context.WithCancel(c.ctx)
	defer cancel()
	ch := c.messageRouter.GetMessageChan()
	for {
		select {
		case <-ctx.Done():
			c.logger.Debug("router message handler stopped")
			return

		case msg := <-ch:
			switch m := msg.(type) {
			case *queue.SSVMessage:
				if m.MsgType == message.SSVEventMsgType {
					continue
				}

				// TODO: only try copying clusterid if validator failed
				dutyExecutorID := m.GetID().GetDutyExecutorID()
				var cid spectypes.CommitteeID
				copy(cid[:], dutyExecutorID[16:])

				if v, ok := c.validatorsMap.GetValidator(spectypes.ValidatorPK(dutyExecutorID)); ok {
					v.HandleMessage(ctx, c.logger, m)
				} else if vc, ok := c.validatorsMap.GetCommittee(cid); ok {
					vc.HandleMessage(ctx, c.logger, m)
				} else if c.validatorCommonOpts.ExporterOptions.Enabled {
					if m.MsgType != spectypes.SSVConsensusMsgType && m.MsgType != spectypes.SSVPartialSignatureMsgType {
						continue
					}
					if !c.messageWorker.TryEnqueue(m) {
						c.logger.Warn("Failed to enqueue post consensus message: buffer is full")
					}
				}

			default:
				// This should be impossible because the channel is typed.
				c.logger.Fatal("unknown message type from router", zap.Any("message", m))
			}
		}
	}
}

var nonCommitteeValidatorTTLs = map[spectypes.RunnerRole]int{
	spectypes.RoleCommittee:  64,
	spectypes.RoleProposer:   4,
	spectypes.RoleAggregator: 4,
	//spectypes.BNRoleSyncCommittee:             4,
	spectypes.RoleSyncCommitteeContribution: 4,
}

func (c *controller) handleWorkerMessages(ctx context.Context, msg network.DecodedSSVMessage) error {
	ssvMsg := msg.(*queue.SSVMessage)

	var ncv *validator.CommitteeObserver

	item := c.committeesObservers.Get(ssvMsg.GetID())
	if item == nil || item.Value() == nil {
		committeeObserverOptions := validator.CommitteeObserverOptions{
			Logger:            c.logger,
			BeaconConfig:      c.networkConfig,
			ValidatorStore:    c.validatorStore,
			Network:           c.validatorCommonOpts.Network,
			Storage:           c.validatorCommonOpts.Storage,
			FullNode:          c.validatorCommonOpts.FullNode,
			OperatorSigner:    c.validatorCommonOpts.OperatorSigner,
			NewDecidedHandler: c.validatorCommonOpts.NewDecidedHandler,
			AttesterRoots:     c.attesterRoots,
			SyncCommRoots:     c.syncCommRoots,
			DomainCache:       c.domainCache,
			BeaconVoteRoots:   c.beaconVoteRoots,
		}

		ncv = validator.NewCommitteeObserver(ssvMsg.GetID(), committeeObserverOptions)

		ttlSlots := nonCommitteeValidatorTTLs[ssvMsg.MsgID.GetRoleType()]
		ttl := time.Duration(ttlSlots) * c.networkConfig.GetSlotDuration()

		c.committeesObservers.Set(ssvMsg.GetID(), ncv, ttl)
	} else {
		ncv = item.Value()
	}

	if c.validatorCommonOpts.ExporterOptions.Mode == exporter.ModeArchive {
		// use new exporter functionality
		return c.traceCollector.Collect(c.ctx, ssvMsg, ncv.VerifySig)
	}

	// use old exporter functionality
	return c.handleNonCommitteeMessages(ctx, ssvMsg, ncv)
}

func (c *controller) handleNonCommitteeMessages(
	ctx context.Context,
	msg *queue.SSVMessage,
	ncv *validator.CommitteeObserver,
) error {
	c.committeesObserversMutex.Lock()
	defer c.committeesObserversMutex.Unlock()

	switch msg.MsgType {
	case spectypes.SSVConsensusMsgType:
		// Process proposal messages for committee consensus only to get the roots
		if msg.MsgID.GetRoleType() != spectypes.RoleCommittee {
			return nil
		}

		subMsg, ok := msg.Body.(*specqbft.Message)
		if !ok || subMsg.MsgType != specqbft.ProposalMsgType {
			return nil
		}

		return ncv.SaveRoots(ctx, msg)
	case spectypes.SSVPartialSignatureMsgType:
		pSigMessages := &spectypes.PartialSignatureMessages{}
		if err := pSigMessages.Decode(msg.SignedSSVMessage.SSVMessage.GetData()); err != nil {
			return err
		}

		return ncv.ProcessMessage(msg)
	}

	return nil
}

// StartValidators loads all persisted shares and setup the corresponding validators
func (c *controller) StartValidators(ctx context.Context) {
	// TODO: Pass context whereever the execution flow may be blocked.

	// Load non-liquidated shares.
	shares := c.sharesStorage.List(nil, registrystorage.ByNotLiquidated())
	if len(shares) == 0 {
		close(c.committeeValidatorSetup)
		c.logger.Info("could not find validators")
		return
	}

	var ownShares []*ssvtypes.SSVShare
	for _, share := range shares {
		if c.operatorDataStore.GetOperatorID() != 0 && share.BelongsToOperator(c.operatorDataStore.GetOperatorID()) {
			ownShares = append(ownShares, share)
		}
	}

	if c.validatorCommonOpts.ExporterOptions.Enabled {
		// There are no committee validators to setup.
		close(c.committeeValidatorSetup)
	} else {
		// Setup committee validators.
		inited, committees := c.setupValidators(ownShares)
		if len(inited) == 0 {
			// If no validators were started and therefore we're not subscribed to any subnets,
			// then subscribe to a random subnet to participate in the network.
			if err := c.network.SubscribeRandoms(1); err != nil {
				c.logger.Error("failed to subscribe to random subnets", zap.Error(err))
			}
		}
		close(c.committeeValidatorSetup)

		// Start validators.
		c.startValidators(inited, committees)
	}
}

// setupValidators setup and starts validators from the given shares.
// shares w/o validator's metadata won't start, but the metadata will be fetched and the validator will start afterwards
func (c *controller) setupValidators(shares []*ssvtypes.SSVShare) ([]*validator.Validator, []*validator.Committee) {
	c.logger.Info("starting validators setup...", zap.Int("shares count", len(shares)))
	var errs []error
	var fetchMetadata [][]byte
	var validators []*validator.Validator
	var committees []*validator.Committee
	for _, validatorShare := range shares {
		var initialized bool
		v, vc, err := c.onShareInit(validatorShare)
		if err != nil {
			c.logger.Warn("could not start validator", fields.PubKey(validatorShare.ValidatorPubKey[:]), zap.Error(err))
			errs = append(errs, err)
		}
		if v != nil {
			initialized = true
		}
		if !initialized && err == nil {
			// Fetch metadata, if needed.
			fetchMetadata = append(fetchMetadata, validatorShare.ValidatorPubKey[:])
		}
		if initialized {
			validators = append(validators, v)
			committees = append(committees, vc)
		}
	}
	c.logger.Info("init validators done", zap.Int("validators_size", c.validatorsMap.SizeValidators()), zap.Int("committee_size", c.validatorsMap.SizeCommittees()),
		zap.Int("failures", len(errs)), zap.Int("missing_metadata", len(fetchMetadata)),
		zap.Int("shares", len(shares)), zap.Int("initialized", len(validators)))
	return validators, committees
}

func (c *controller) startValidators(validators []*validator.Validator, committees []*validator.Committee) int {
	var started int
	var errs []error
	for _, v := range validators {
		s, err := c.startValidator(v)
		if err != nil {
			c.logger.Error("could not start validator", zap.Error(err))
			errs = append(errs, err)
			continue
		}
		if s {
			started++
		}
	}

	started += len(committees)

	c.logger.Info("setup validators done", zap.Int("map size", c.validatorsMap.SizeValidators()),
		zap.Int("failures", len(errs)),
		zap.Int("shares", len(validators)), zap.Int("started", started))
	return started
}

// StartNetworkHandlers init msg worker that handles network messages
func (c *controller) StartNetworkHandlers() {
	c.network.UseMessageRouter(c.messageRouter)
	for i := 0; i < networkRouterConcurrency; i++ {
		go c.handleRouterMessages()
	}
	c.messageWorker.UseHandler(c.handleWorkerMessages)
}

// startEligibleValidators starts validators that transitioned to eligible to start due to a metadata update.
func (c *controller) startEligibleValidators(ctx context.Context, pubKeys []spectypes.ValidatorPK) (count int) {
	// Build a map for quick lookup to ensure only explicitly listed validators start.
	validatorsSet := make(map[spectypes.ValidatorPK]struct{}, len(pubKeys))
	for _, v := range pubKeys {
		validatorsSet[v] = struct{}{}
	}

	// Filtering shares again ensures:
	// 1. Validators still exist (not removed or liquidated).
	// 2. They belong to this operator (ownership check).

	// Note: A validator might be removed from storage after being fetched but before starting.
	// In this case, it could still be added to validatorsMap despite no longer existing in sharesStorage,
	// leading to unnecessary tracking.
	operatorID := c.operatorDataStore.GetOperatorID()
	shares := c.sharesStorage.List(
		nil,
		registrystorage.ByOperatorID(operatorID),
		registrystorage.ByNotLiquidated(),
		func(share *ssvtypes.SSVShare) bool {
			_, exists := validatorsSet[share.ValidatorPubKey]
			return exists
		},
	)

	startedValidators := 0

	for _, share := range shares {
		select {
		case <-ctx.Done():
			c.logger.Warn("context cancelled, stopping validator start loop")
			return startedValidators
		default:
		}

		// Start validator (if not already started).
		// TODO: why its in the map if not started?
		if v, found := c.validatorsMap.GetValidator(share.ValidatorPubKey); found {
			started, err := c.startValidator(v)
			if err != nil {
				c.logger.Warn("could not start validator", zap.Error(err))
			}
			if started {
				startedValidators++
			}
			vc, found := c.validatorsMap.GetCommittee(v.Share.CommitteeID())
			if found {
				vc.AddShare(&v.Share.Share)
			}
		} else {
			c.logger.Info("starting new validator", fields.PubKey(share.ValidatorPubKey[:]))

			started, err := c.onShareStart(share)
			if err != nil {
				c.logger.Warn("could not start newly active validator", zap.Error(err))
				continue
			}
			if started {
				startedValidators++
				c.logger.Debug("started share after metadata sync", zap.Bool("started", started))
			}
		}
	}

	return startedValidators
}

// GetValidator returns a validator instance from ValidatorsMap
func (c *controller) GetValidator(pubKey spectypes.ValidatorPK) (*validator.Validator, bool) {
	return c.validatorsMap.GetValidator(pubKey)
}

func (c *controller) ExecuteDuty(ctx context.Context, logger *zap.Logger, duty *spectypes.ValidatorDuty) {
	dutyID := fields.FormatDutyID(c.networkConfig.EstimatedEpochAtSlot(duty.Slot), duty.Slot, duty.Type, duty.ValidatorIndex)
	ctx, span := tracer.Start(observability.TraceContext(ctx, dutyID),
		observability.InstrumentName(observabilityNamespace, "execute_duty"),
		trace.WithAttributes(
			observability.CommitteeIndexAttribute(duty.CommitteeIndex),
			observability.BeaconSlotAttribute(duty.Slot),
			observability.BeaconRoleAttribute(duty.Type),
			observability.RunnerRoleAttribute(duty.RunnerRole()),
			observability.ValidatorPublicKeyAttribute(duty.PubKey),
			observability.ValidatorIndexAttribute(duty.ValidatorIndex),
			observability.DutyIDAttribute(dutyID),
		),
		trace.WithLinks(trace.LinkFromContext(ctx)))
	defer span.End()

	// because we're using the same duty for more than 1 duty (e.g. attest + aggregator) there is an error in bls.Deserialize func for cgo pointer to pointer.
	// so we need to copy the pubkey val to avoid pointer
	pk := make([]byte, 48)
	copy(pk, duty.PubKey[:])

	if v, ok := c.GetValidator(spectypes.ValidatorPK(pk)); ok {
		ssvMsg, err := CreateDutyExecuteMsg(duty, pk, c.networkConfig.GetDomainType())
		if err != nil {
			logger.Error("could not create duty execute msg", zap.Error(err))
			span.SetStatus(codes.Error, err.Error())
			return
		}
		dec, err := queue.DecodeSSVMessage(ssvMsg)
		if err != nil {
			logger.Error("could not decode duty execute msg", zap.Error(err))
			span.SetStatus(codes.Error, err.Error())
			return
		}
		dec.TraceContext = ctx
		span.AddEvent("pushing message to the queue")
		if pushed := v.Queues[duty.RunnerRole()].Q.TryPush(dec); !pushed {
			const eventMsg = "dropping ExecuteDuty message because the queue is full"
			logger.Warn(eventMsg)
			span.AddEvent(eventMsg)
		}
	} else {
		const eventMsg = "could not find validator"
		logger.Warn(eventMsg)
		span.AddEvent(eventMsg)
	}

	span.SetStatus(codes.Ok, "")
}

func (c *controller) ExecuteCommitteeDuty(ctx context.Context, logger *zap.Logger, committeeID spectypes.CommitteeID, duty *spectypes.CommitteeDuty) {
	cm, ok := c.validatorsMap.GetCommittee(committeeID)
	if !ok {
		const eventMsg = "could not find committee"
		logger.Warn(eventMsg, fields.CommitteeID(committeeID))
		return
	}

	var committee []spectypes.OperatorID
	for _, operator := range cm.CommitteeMember.Committee {
		committee = append(committee, operator.OperatorID)
	}

	dutyID := fields.FormatCommitteeDutyID(committee, c.networkConfig.EstimatedEpochAtSlot(duty.Slot), duty.Slot)
	ctx, span := tracer.Start(observability.TraceContext(ctx, dutyID),
		observability.InstrumentName(observabilityNamespace, "execute_committee_duty"),
		trace.WithAttributes(
			observability.BeaconSlotAttribute(duty.Slot),
			observability.CommitteeIDAttribute(committeeID),
			observability.RunnerRoleAttribute(duty.RunnerRole()),
			observability.DutyIDAttribute(dutyID),
		),
		trace.WithLinks(trace.LinkFromContext(ctx)))
	defer span.End()

	ssvMsg, err := CreateCommitteeDutyExecuteMsg(duty, committeeID, c.networkConfig.GetDomainType())
	if err != nil {
		logger.Error("could not create duty execute msg", zap.Error(err))
		span.SetStatus(codes.Error, err.Error())
		return
	}
	dec, err := queue.DecodeSSVMessage(ssvMsg)
	if err != nil {
		logger.Error("could not decode duty execute msg", zap.Error(err))
		span.SetStatus(codes.Error, err.Error())
		return
	}
	if err := cm.OnExecuteDuty(ctx, logger, dec.Body.(*ssvtypes.EventMsg)); err != nil {
		logger.Error("could not execute committee duty", zap.Error(err))
		span.RecordError(err)
	}

	span.SetStatus(codes.Ok, "")
}

// CreateDutyExecuteMsg returns ssvMsg with event type of execute duty
func CreateDutyExecuteMsg(duty *spectypes.ValidatorDuty, pubKey []byte, domain spectypes.DomainType) (*spectypes.SSVMessage, error) {
	executeDutyData := ssvtypes.ExecuteDutyData{Duty: duty}
	data, err := json.Marshal(executeDutyData)
	if err != nil {
		return nil, fmt.Errorf("failed to marshal execute duty data: %w", err)
	}

	return dutyDataToSSVMsg(domain, pubKey, duty.RunnerRole(), data)
}

// CreateCommitteeDutyExecuteMsg returns ssvMsg with event type of execute committee duty
func CreateCommitteeDutyExecuteMsg(duty *spectypes.CommitteeDuty, committeeID spectypes.CommitteeID, domain spectypes.DomainType) (*spectypes.SSVMessage, error) {
	executeCommitteeDutyData := ssvtypes.ExecuteCommitteeDutyData{Duty: duty}
	data, err := json.Marshal(executeCommitteeDutyData)
	if err != nil {
		return nil, fmt.Errorf("failed to marshal execute committee duty data: %w", err)
	}

	return dutyDataToSSVMsg(domain, committeeID[:], spectypes.RoleCommittee, data)
}

func dutyDataToSSVMsg(
	domain spectypes.DomainType,
	msgIdentifier []byte,
	runnerRole spectypes.RunnerRole,
	data []byte,
) (*spectypes.SSVMessage, error) {
	msg := ssvtypes.EventMsg{
		Type: ssvtypes.ExecuteDuty,
		Data: data,
	}
	msgData, err := msg.Encode()
	if err != nil {
		return nil, fmt.Errorf("failed to encode event msg: %w", err)
	}

	return &spectypes.SSVMessage{
		MsgType: message.SSVEventMsgType,
		MsgID:   spectypes.NewMsgID(domain, msgIdentifier, runnerRole),
		Data:    msgData,
	}, nil
}

func (c *controller) FilterIndices(afterInit bool, filter func(*ssvtypes.SSVShare) bool) []phase0.ValidatorIndex {
	if afterInit {
		<-c.committeeValidatorSetup
	}
	var indices []phase0.ValidatorIndex
	c.sharesStorage.Range(nil, func(share *ssvtypes.SSVShare) bool {
		if filter(share) {
			indices = append(indices, share.ValidatorIndex)
		}
		return true
	})
	return indices
}

// onShareStop is called when a validator was removed or liquidated
func (c *controller) onShareStop(pubKey spectypes.ValidatorPK) {
	// remove from ValidatorsMap
	v := c.validatorsMap.RemoveValidator(pubKey)

	if v == nil {
		c.logger.Warn("could not find validator to stop", fields.PubKey(pubKey[:]))
		return
	}

	// stop instance
	v.Stop()
	c.logger.Debug("validator was stopped", fields.PubKey(pubKey[:]))
	vc, ok := c.validatorsMap.GetCommittee(v.Share.CommitteeID())
	if ok {
		vc.RemoveShare(v.Share.ValidatorIndex)
		if len(vc.Shares) == 0 {
			deletedCommittee := c.validatorsMap.RemoveCommittee(v.Share.CommitteeID())
			if deletedCommittee == nil {
				c.logger.Warn("could not find committee to remove on no validators",
					fields.CommitteeID(v.Share.CommitteeID()),
					fields.PubKey(pubKey[:]),
				)
				return
			}
			deletedCommittee.Stop()
		}
	}
}

func (c *controller) onShareInit(share *ssvtypes.SSVShare) (*validator.Validator, *validator.Committee, error) {
	if !share.HasBeaconMetadata() { // fetching index and status in case not exist
		c.logger.Warn("skipping validator until it becomes active", fields.PubKey(share.ValidatorPubKey[:]))
		return nil, nil, nil
	}

	if err := c.setShareFeeRecipient(share, c.recipientsStorage.GetRecipientData); err != nil {
		return nil, nil, fmt.Errorf("could not set share fee recipient: %w", err)
	}

	operator, err := c.committeeMemberFromShare(share)
	if err != nil {
		return nil, nil, err
	}

	// Start a committee validator.
	v, found := c.validatorsMap.GetValidator(share.ValidatorPubKey)
	if !found {
		// Share context with both the validator and the runners,
		// so that when the validator is stopped, the runners are stopped as well.
		validatorCtx, validatorCancel := context.WithCancel(c.ctx)

<<<<<<< HEAD
		opts := c.validatorOptions
		opts.SSVShare = share
		opts.Operator = operator
		opts.DutyRunners, err = SetupRunners(validatorCtx, c.logger, c.recipientsStorage, c.validatorRegistrationSubmitter, opts)
=======
		dutyRunners, err := SetupRunners(validatorCtx, c.logger, share, operator, c.validatorCommonOpts)
>>>>>>> 2aa30340
		if err != nil {
			validatorCancel()
			return nil, nil, fmt.Errorf("could not setup runners: %w", err)
		}
		opts := c.validatorCommonOpts.NewOptions(share, operator, dutyRunners)

		v = validator.NewValidator(validatorCtx, validatorCancel, opts)
		c.validatorsMap.PutValidator(share.ValidatorPubKey, v)

		c.printShare(share, "setup validator done")
	} else {
		c.printShare(v.Share, "get validator")
	}

	// Start a committee validator.
	vc, found := c.validatorsMap.GetCommittee(operator.CommitteeID)
	if !found {
		// Share context with both the validator and the runners,
		// so that when the validator is stopped, the runners are stopped as well.
		ctx, cancel := context.WithCancel(c.ctx)

		opts := c.validatorCommonOpts.NewOptions(share, operator, nil)

		committeeOpIDs := ssvtypes.OperatorIDsFromOperators(operator.Committee)

		logger := c.logger.With([]zap.Field{
			zap.String("committee", fields.FormatCommittee(committeeOpIDs)),
			zap.String("committee_id", hex.EncodeToString(operator.CommitteeID[:])),
		}...)

		committeeRunnerFunc := SetupCommitteeRunners(ctx, opts)

		vc = validator.NewCommittee(
			ctx,
			cancel,
			logger,
			c.networkConfig,
			operator,
			committeeRunnerFunc,
			nil,
			c.dutyGuard,
		)
		vc.AddShare(&share.Share)
		c.validatorsMap.PutCommittee(operator.CommitteeID, vc)

		c.printShare(share, "setup committee done")

	} else {
		vc.AddShare(&share.Share)
		c.printShare(share, "added share to committee")
	}

	return v, vc, nil
}

func (c *controller) committeeMemberFromShare(share *ssvtypes.SSVShare) (*spectypes.CommitteeMember, error) {
	operators := make([]*spectypes.Operator, len(share.Committee))
	for i, cm := range share.Committee {
		opdata, found, err := c.operatorsStorage.GetOperatorData(nil, cm.Signer)
		if err != nil {
			return nil, fmt.Errorf("could not get operator data: %w", err)
		}
		if !found {
			//TODO alan: support removed ops
			return nil, fmt.Errorf("operator not found")
		}

		operatorPEM, err := base64.StdEncoding.DecodeString(opdata.PublicKey)
		if err != nil {
			return nil, fmt.Errorf("could not decode public key: %w", err)
		}

		operators[i] = &spectypes.Operator{
			OperatorID:        cm.Signer,
			SSVOperatorPubKey: operatorPEM,
		}
	}

	f := ssvtypes.ComputeF(uint64(len(share.Committee)))

	operatorPEM, err := base64.StdEncoding.DecodeString(c.operatorDataStore.GetOperatorData().PublicKey)
	if err != nil {
		return nil, fmt.Errorf("could not decode public key: %w", err)
	}

	return &spectypes.CommitteeMember{
		OperatorID:        c.operatorDataStore.GetOperatorID(),
		CommitteeID:       share.CommitteeID(),
		SSVOperatorPubKey: operatorPEM,
		FaultyNodes:       f,
		Committee:         operators,
	}, nil
}

func (c *controller) onShareStart(share *ssvtypes.SSVShare) (bool, error) {
	v, _, err := c.onShareInit(share)
	if err != nil || v == nil {
		return false, err
	}

	started, err := c.startValidator(v)
	if err != nil {
		return false, err
	}

	return started, nil
}

func (c *controller) printShare(s *ssvtypes.SSVShare, msg string) {
	committee := make([]string, len(s.Committee))
	for i, c := range s.Committee {
		committee[i] = fmt.Sprintf(`[OperatorID=%d, PubKey=%x]`, c.Signer, c.SharePubKey)
	}
	c.logger.Debug(msg,
		fields.PubKey(s.ValidatorPubKey[:]),
		zap.Bool("own_validator", s.BelongsToOperator(c.operatorDataStore.GetOperatorID())),
		zap.Strings("committee", committee),
		fields.FeeRecipient(s.FeeRecipientAddress[:]),
	)
}

func (c *controller) setShareFeeRecipient(share *ssvtypes.SSVShare, getRecipientData GetRecipientDataFunc) error {
	data, found, err := getRecipientData(nil, share.OwnerAddress)
	if err != nil {
		return errors.Wrap(err, "could not get recipient data")
	}

	var feeRecipient bellatrix.ExecutionAddress
	if !found {
		c.logger.Debug("setting fee recipient to owner address",
			fields.Validator(share.ValidatorPubKey[:]), fields.FeeRecipient(share.OwnerAddress.Bytes()))
		copy(feeRecipient[:], share.OwnerAddress.Bytes())
	} else {
		c.logger.Debug("setting fee recipient to storage data",
			fields.Validator(share.ValidatorPubKey[:]), fields.FeeRecipient(data.FeeRecipient[:]))
		feeRecipient = data.FeeRecipient
	}
	share.FeeRecipientAddress = feeRecipient

	return nil
}

func (c *controller) validatorStart(validator *validator.Validator) (bool, error) {
	if c.validatorStartFunc == nil {
		return validator.Start(c.logger)
	}
	return c.validatorStartFunc(validator)
}

// startValidator will start the given validator if applicable
func (c *controller) startValidator(v *validator.Validator) (bool, error) {
	c.reportValidatorStatus(v.Share)
	if v.Share.ValidatorIndex == 0 {
		return false, errors.New("could not start validator: index not found")
	}
	started, err := c.validatorStart(v)
	if err != nil {
		validatorErrorsCounter.Add(c.ctx, 1)
		return false, errors.Wrap(err, "could not start validator")
	}

	return started, nil
}

func (c *controller) HandleMetadataUpdates(ctx context.Context) {
	// TODO: Consider getting rid of `Stream` method because it adds complexity.
	// Instead, validatorSyncer could return the next batch, which would be passed to handleMetadataUpdate afterwards.
	// There doesn't seem to exist any logic that requires these processes to be parallel.
	for syncBatch := range c.validatorSyncer.Stream(ctx) {
		if err := c.handleMetadataUpdate(ctx, syncBatch); err != nil {
			c.logger.Warn("could not handle metadata sync", zap.Error(err))
		}
	}
}

// handleMetadataUpdate processes metadata changes for validators.
func (c *controller) handleMetadataUpdate(ctx context.Context, syncBatch metadata.SyncBatch) error {
	// Skip processing for full nodes (exporters) and operators that are still syncing
	// (i.e., haven't received their OperatorAdded event yet).
	if !c.operatorDataStore.OperatorIDReady() {
		return nil
	}

	// Identify validators that changed state (eligible to start, slashed, or exited) after the metadata update.
	eligibleToStart, slashedShares, exitedShares := syncBatch.DetectValidatorStateChanges()

	// Start only the validators that became eligible to start as a result of the metadata update.
	if len(eligibleToStart) > 0 || len(slashedShares) > 0 || len(exitedShares) > 0 {
		c.logger.Debug("validators state changed after metadata sync",
			zap.Int("eligible_to_start_count", len(eligibleToStart)),
			zap.Int("slashed_count", len(slashedShares)),
			zap.Int("exited_count", len(exitedShares)),
		)
	}

	if len(eligibleToStart) > 0 {
		startedValidators := c.startEligibleValidators(ctx, eligibleToStart)
		if startedValidators > 0 {
			c.logger.Debug("started new eligible validators", zap.Int("started_validators", startedValidators))

			// Refresh duties only if there are started validators.
			if !c.reportIndicesChange(ctx) {
				c.logger.Error("failed to notify indices change")
			}
		} else {
			c.logger.Warn("no eligible validators started despite metadata changes")
		}
	}

	return nil
}

func (c *controller) reportIndicesChange(ctx context.Context) bool {
	timeoutCtx, cancel := context.WithTimeout(ctx, 2*c.networkConfig.GetSlotDuration())
	defer cancel()

	select {
	case <-timeoutCtx.Done():
		return false
	case c.indicesChangeCh <- struct{}{}:
		return true
	}
}

func (c *controller) ReportValidatorStatuses(ctx context.Context) {
	ticker := time.NewTicker(time.Second * 30)
	defer ticker.Stop()

	for {
		select {
		case <-ticker.C:
			start := time.Now()
			validatorsPerStatus := make(map[validatorStatus]uint32)

			for _, share := range c.validatorStore.OperatorValidators(c.operatorDataStore.GetOperatorID()) {
				if share.IsParticipating(c.networkConfig, c.networkConfig.EstimatedCurrentEpoch()) {
					validatorsPerStatus[statusParticipating]++
				}
				if !share.HasBeaconMetadata() {
					validatorsPerStatus[statusNotFound]++
				} else if share.IsActive() {
					validatorsPerStatus[statusActive]++
				} else if share.Slashed() {
					validatorsPerStatus[statusSlashed]++
				} else if share.Exited() {
					validatorsPerStatus[statusExiting]++
				} else if !share.Activated() {
					validatorsPerStatus[statusNotActivated]++
				} else if share.Pending() {
					validatorsPerStatus[statusPending]++
				} else if share.ValidatorIndex == 0 {
					validatorsPerStatus[statusNoIndex]++
				} else {
					validatorsPerStatus[statusUnknown]++
				}
			}
			for status, count := range validatorsPerStatus {
				c.logger.
					With(zap.String("status", string(status))).
					With(zap.Uint32("count", count)).
					With(zap.Duration("elapsed_time", time.Since(start))).
					Info("recording validator status")
				recordValidatorStatus(ctx, count, status)
			}
		case <-ctx.Done():
			c.logger.Info("stopped reporting validator statuses. Context cancelled")
			return
		}
	}

}

func SetupCommitteeRunners(
	ctx context.Context,
	options *validator.Options,
) validator.CommitteeRunnerFunc {
	buildController := func(role spectypes.RunnerRole, valueCheckF specqbft.ProposedValueCheckF) *qbftcontroller.Controller {
		config := &qbft.Config{
			BeaconSigner: options.Signer,
			Domain:       options.NetworkConfig.GetDomainType(),
			ValueCheckF:  valueCheckF,
			ProposerF: func(state *specqbft.State, round specqbft.Round) spectypes.OperatorID {
				leader := qbft.RoundRobinProposer(state, round)
				return leader
			},
			Network:     options.Network,
			Timer:       roundtimer.New(ctx, options.NetworkConfig, role, nil),
			CutOffRound: roundtimer.CutOffRound,
		}

		identifier := spectypes.NewMsgID(options.NetworkConfig.GetDomainType(), options.Operator.CommitteeID[:], role)
		qbftCtrl := qbftcontroller.NewController(identifier[:], options.Operator, config, options.OperatorSigner, options.FullNode)
		return qbftCtrl
	}

	return func(
		slot phase0.Slot,
		shares map[phase0.ValidatorIndex]*spectypes.Share,
		attestingValidators []phase0.BLSPubKey,
		dutyGuard runner.CommitteeDutyGuard,
	) (*runner.CommitteeRunner, error) {
		// Create a committee runner.
		epoch := options.NetworkConfig.EstimatedEpochAtSlot(slot)
		valCheck := ssv.BeaconVoteValueCheckF(options.Signer, slot, attestingValidators, epoch)
		crunner, err := runner.NewCommitteeRunner(
			options.NetworkConfig,
			shares,
			buildController(spectypes.RoleCommittee, valCheck),
			options.Beacon,
			options.Network,
			options.Signer,
			options.OperatorSigner,
			valCheck,
			dutyGuard,
			options.DoppelgangerHandler,
		)
		if err != nil {
			return nil, err
		}
		return crunner.(*runner.CommitteeRunner), nil
	}
}

// SetupRunners initializes duty runners for the given validator
func SetupRunners(
	ctx context.Context,
	logger *zap.Logger,
<<<<<<< HEAD
	recipientsStorage Recipients,
	validatorRegistrationSubmitter runner.ValidatorRegistrationSubmitter,
	options validator.Options,
=======
	share *ssvtypes.SSVShare,
	operator *spectypes.CommitteeMember,
	options *validator.CommonOptions,
>>>>>>> 2aa30340
) (runner.ValidatorDutyRunners, error) {
	runnersType := []spectypes.RunnerRole{
		spectypes.RoleCommittee,
		spectypes.RoleProposer,
		spectypes.RoleAggregator,
		spectypes.RoleSyncCommitteeContribution,
		spectypes.RoleValidatorRegistration,
		spectypes.RoleVoluntaryExit,
	}

	buildController := func(role spectypes.RunnerRole, valueCheckF specqbft.ProposedValueCheckF) *qbftcontroller.Controller {
		config := &qbft.Config{
			BeaconSigner: options.Signer,
			Domain:       options.NetworkConfig.GetDomainType(),
			ValueCheckF:  nil, // is set per role type
			ProposerF: func(state *specqbft.State, round specqbft.Round) spectypes.OperatorID {
				leader := qbft.RoundRobinProposer(state, round)
				return leader
			},
			Network:     options.Network,
			Timer:       roundtimer.New(ctx, options.NetworkConfig, role, nil),
			CutOffRound: roundtimer.CutOffRound,
		}
		config.ValueCheckF = valueCheckF

		identifier := spectypes.NewMsgID(options.NetworkConfig.GetDomainType(), share.ValidatorPubKey[:], role)
		qbftCtrl := qbftcontroller.NewController(identifier[:], operator, config, options.OperatorSigner, options.FullNode)
		return qbftCtrl
	}

	shareMap := make(map[phase0.ValidatorIndex]*spectypes.Share) // TODO: fill the map
	shareMap[share.ValidatorIndex] = &share.Share

	runners := runner.ValidatorDutyRunners{}
	var err error
	for _, role := range runnersType {
		switch role {
		case spectypes.RoleProposer:
			proposedValueCheck := ssv.ProposerValueCheckF(options.Signer, options.NetworkConfig, share.ValidatorPubKey, share.ValidatorIndex, phase0.BLSPubKey(share.SharePubKey))
			qbftCtrl := buildController(spectypes.RoleProposer, proposedValueCheck)
			runners[role], err = runner.NewProposerRunner(logger, options.NetworkConfig, shareMap, qbftCtrl, options.Beacon, options.Network, options.Signer, options.OperatorSigner, options.DoppelgangerHandler, proposedValueCheck, 0, options.Graffiti, options.ProposerDelay)
		case spectypes.RoleAggregator:
			aggregatorValueCheckF := ssv.AggregatorValueCheckF(options.Signer, options.NetworkConfig, share.ValidatorPubKey, share.ValidatorIndex)
			qbftCtrl := buildController(spectypes.RoleAggregator, aggregatorValueCheckF)
			runners[role], err = runner.NewAggregatorRunner(options.NetworkConfig, shareMap, qbftCtrl, options.Beacon, options.Network, options.Signer, options.OperatorSigner, aggregatorValueCheckF, 0)
		case spectypes.RoleSyncCommitteeContribution:
			syncCommitteeContributionValueCheckF := ssv.SyncCommitteeContributionValueCheckF(options.Signer, options.NetworkConfig, share.ValidatorPubKey, share.ValidatorIndex)
			qbftCtrl := buildController(spectypes.RoleSyncCommitteeContribution, syncCommitteeContributionValueCheckF)
			runners[role], err = runner.NewSyncCommitteeAggregatorRunner(options.NetworkConfig, shareMap, qbftCtrl, options.Beacon, options.Network, options.Signer, options.OperatorSigner, syncCommitteeContributionValueCheckF, 0)
		case spectypes.RoleValidatorRegistration:
			runners[role], err = runner.NewValidatorRegistrationRunner(options.NetworkConfig, shareMap, options.SSVShare.OwnerAddress, options.Beacon, options.Network, options.Signer, options.OperatorSigner, recipientsStorage, validatorRegistrationSubmitter, options.GasLimit)
		case spectypes.RoleVoluntaryExit:
			runners[role], err = runner.NewVoluntaryExitRunner(options.NetworkConfig, shareMap, options.Beacon, options.Network, options.Signer, options.OperatorSigner)
		}
		if err != nil {
			return nil, errors.Wrap(err, "could not create duty runner")
		}
	}
	return runners, nil
}<|MERGE_RESOLUTION|>--- conflicted
+++ resolved
@@ -19,6 +19,8 @@
 	"go.opentelemetry.io/otel/codes"
 	"go.opentelemetry.io/otel/trace"
 	"go.uber.org/zap"
+
+	"github.com/ssvlabs/ssv/ssvsigner/ekm"
 
 	"github.com/ssvlabs/ssv/doppelganger"
 	"github.com/ssvlabs/ssv/exporter"
@@ -49,7 +51,6 @@
 	"github.com/ssvlabs/ssv/protocol/v2/ssv/validator"
 	ssvtypes "github.com/ssvlabs/ssv/protocol/v2/types"
 	registrystorage "github.com/ssvlabs/ssv/registry/storage"
-	"github.com/ssvlabs/ssv/ssvsigner/ekm"
 	"github.com/ssvlabs/ssv/storage/basedb"
 )
 
@@ -66,7 +67,6 @@
 
 // ControllerOptions for creating a validator controller
 type ControllerOptions struct {
-<<<<<<< HEAD
 	Context                        context.Context
 	DB                             basedb.Database
 	SignatureCollectionTimeout     time.Duration `yaml:"SignatureCollectionTimeout" env:"SIGNATURE_COLLECTION_TIMEOUT" env-default:"5s" env-description:"Timeout for signature collection after consensus"`
@@ -75,9 +75,7 @@
 	MinPeers                       int           `yaml:"MinimumPeers" env:"MINIMUM_PEERS" env-default:"2" env-description:"Minimum number of peers required for sync"`
 	Network                        P2PNetwork
 	Beacon                         beaconprotocol.BeaconNode
-	FullNode                       bool   `yaml:"FullNode" env:"FULLNODE" env-default:"false" env-description:"Store complete message history instead of just latest messages"`
-	Exporter                       bool   `yaml:"Exporter" env:"EXPORTER" env-default:"false" env-description:"Enable data export functionality"`
-	ExporterRetainSlots            uint64 `yaml:"ExporterRetainSlots" env:"EXPORTER_RETAIN_SLOTS" env-default:"50400" env-description:"Number of slots to retain in export data"`
+	FullNode                       bool `yaml:"FullNode" env:"FULLNODE" env-default:"false" env-description:"Store complete message history instead of just latest messages"`
 	BeaconSigner                   ekm.BeaconSigner
 	OperatorSigner                 ssvtypes.OperatorSigner
 	OperatorDataStore              operatordatastore.OperatorDataStore
@@ -86,6 +84,7 @@
 	RecipientsStorage              Recipients
 	NewDecidedHandler              qbftcontroller.NewDecidedHandler
 	DutyRoles                      []spectypes.BeaconRole
+	DutyTraceCollector             *dutytracer.Collector
 	StorageMap                     *storage.ParticipantStores
 	ValidatorStore                 registrystorage.ValidatorStore
 	MessageValidator               validation.MessageValidator
@@ -95,34 +94,6 @@
 	ValidatorSyncer                *metadata.Syncer
 	Graffiti                       []byte
 	ProposerDelay                  time.Duration
-=======
-	Context                    context.Context
-	DB                         basedb.Database
-	SignatureCollectionTimeout time.Duration `yaml:"SignatureCollectionTimeout" env:"SIGNATURE_COLLECTION_TIMEOUT" env-default:"5s" env-description:"Timeout for signature collection after consensus"`
-	MetadataUpdateInterval     time.Duration `yaml:"MetadataUpdateInterval" env:"METADATA_UPDATE_INTERVAL" env-default:"12m" env-description:"Interval for updating validator metadata"` // used outside of validator controller, left for compatibility
-	HistorySyncBatchSize       int           `yaml:"HistorySyncBatchSize" env:"HISTORY_SYNC_BATCH_SIZE" env-default:"25" env-description:"Maximum number of messages to sync in a single batch"`
-	MinPeers                   int           `yaml:"MinimumPeers" env:"MINIMUM_PEERS" env-default:"2" env-description:"Minimum number of peers required for sync"`
-	Network                    P2PNetwork
-	Beacon                     beaconprotocol.BeaconNode
-	FullNode                   bool `yaml:"FullNode" env:"FULLNODE" env-default:"false" env-description:"Store complete message history instead of just latest messages"`
-	BeaconSigner               ekm.BeaconSigner
-	OperatorSigner             ssvtypes.OperatorSigner
-	OperatorDataStore          operatordatastore.OperatorDataStore
-	RegistryStorage            nodestorage.Storage
-	RecipientsStorage          Recipients
-	NewDecidedHandler          qbftcontroller.NewDecidedHandler
-	DutyRoles                  []spectypes.BeaconRole
-	DutyTraceCollector         *dutytracer.Collector
-	StorageMap                 *storage.ParticipantStores
-	ValidatorStore             registrystorage.ValidatorStore
-	MessageValidator           validation.MessageValidator
-	ValidatorsMap              *validators.ValidatorsMap
-	DoppelgangerHandler        doppelganger.Provider
-	NetworkConfig              networkconfig.Network
-	ValidatorSyncer            *metadata.Syncer
-	Graffiti                   []byte
-	ProposerDelay              time.Duration
->>>>>>> 2aa30340
 
 	// worker flags
 	WorkersCount    int    `yaml:"MsgWorkersCount" env:"MSG_WORKERS_COUNT" env-default:"256" env-description:"Number of message processing workers"`
@@ -221,16 +192,11 @@
 
 	domainCache *validator.DomainCache
 
-<<<<<<< HEAD
 	indicesChangeCh         chan struct{}
 	validatorRegistrationCh chan duties.RegistrationDescriptor
 	validatorExitCh         chan duties.ExitDescriptor
-=======
-	indicesChangeCh chan struct{}
-	validatorExitCh chan duties.ExitDescriptor
 
 	traceCollector *dutytracer.Collector
->>>>>>> 2aa30340
 }
 
 // NewController creates a new validator controller instance
@@ -267,7 +233,6 @@
 	cacheTTL := 2 * options.NetworkConfig.EpochDuration() // #nosec G115
 
 	ctrl := controller{
-<<<<<<< HEAD
 		logger:                         logger.Named(logging.NameController),
 		networkConfig:                  options.NetworkConfig,
 		sharesStorage:                  options.RegistryStorage.Shares(),
@@ -282,22 +247,7 @@
 		beaconSigner:                   options.BeaconSigner,
 		operatorSigner:                 options.OperatorSigner,
 		network:                        options.Network,
-=======
-		logger:            logger.Named(logging.NameController),
-		networkConfig:     options.NetworkConfig,
-		sharesStorage:     options.RegistryStorage.Shares(),
-		operatorsStorage:  options.RegistryStorage,
-		recipientsStorage: options.RegistryStorage,
-		ibftStorageMap:    options.StorageMap,
-		validatorStore:    options.ValidatorStore,
-		ctx:               options.Context,
-		beacon:            options.Beacon,
-		operatorDataStore: options.OperatorDataStore,
-		beaconSigner:      options.BeaconSigner,
-		operatorSigner:    options.OperatorSigner,
-		network:           options.Network,
-		traceCollector:    options.DutyTraceCollector,
->>>>>>> 2aa30340
+		traceCollector:                 options.DutyTraceCollector,
 
 		validatorsMap:       options.ValidatorsMap,
 		validatorCommonOpts: validatorCommonOpts,
@@ -878,14 +828,7 @@
 		// so that when the validator is stopped, the runners are stopped as well.
 		validatorCtx, validatorCancel := context.WithCancel(c.ctx)
 
-<<<<<<< HEAD
-		opts := c.validatorOptions
-		opts.SSVShare = share
-		opts.Operator = operator
-		opts.DutyRunners, err = SetupRunners(validatorCtx, c.logger, c.recipientsStorage, c.validatorRegistrationSubmitter, opts)
-=======
-		dutyRunners, err := SetupRunners(validatorCtx, c.logger, share, operator, c.validatorCommonOpts)
->>>>>>> 2aa30340
+		dutyRunners, err := SetupRunners(validatorCtx, c.logger, share, operator, c.recipientsStorage, c.validatorRegistrationSubmitter, c.validatorCommonOpts)
 		if err != nil {
 			validatorCancel()
 			return nil, nil, fmt.Errorf("could not setup runners: %w", err)
@@ -1213,15 +1156,11 @@
 func SetupRunners(
 	ctx context.Context,
 	logger *zap.Logger,
-<<<<<<< HEAD
+	share *ssvtypes.SSVShare,
+	operator *spectypes.CommitteeMember,
 	recipientsStorage Recipients,
 	validatorRegistrationSubmitter runner.ValidatorRegistrationSubmitter,
-	options validator.Options,
-=======
-	share *ssvtypes.SSVShare,
-	operator *spectypes.CommitteeMember,
 	options *validator.CommonOptions,
->>>>>>> 2aa30340
 ) (runner.ValidatorDutyRunners, error) {
 	runnersType := []spectypes.RunnerRole{
 		spectypes.RoleCommittee,
@@ -1272,7 +1211,7 @@
 			qbftCtrl := buildController(spectypes.RoleSyncCommitteeContribution, syncCommitteeContributionValueCheckF)
 			runners[role], err = runner.NewSyncCommitteeAggregatorRunner(options.NetworkConfig, shareMap, qbftCtrl, options.Beacon, options.Network, options.Signer, options.OperatorSigner, syncCommitteeContributionValueCheckF, 0)
 		case spectypes.RoleValidatorRegistration:
-			runners[role], err = runner.NewValidatorRegistrationRunner(options.NetworkConfig, shareMap, options.SSVShare.OwnerAddress, options.Beacon, options.Network, options.Signer, options.OperatorSigner, recipientsStorage, validatorRegistrationSubmitter, options.GasLimit)
+			runners[role], err = runner.NewValidatorRegistrationRunner(options.NetworkConfig, shareMap, share.OwnerAddress, options.Beacon, options.Network, options.Signer, options.OperatorSigner, recipientsStorage, validatorRegistrationSubmitter, options.GasLimit)
 		case spectypes.RoleVoluntaryExit:
 			runners[role], err = runner.NewVoluntaryExitRunner(options.NetworkConfig, shareMap, options.Beacon, options.Network, options.Signer, options.OperatorSigner)
 		}
