package validator

import (
	"context"
	"encoding/base64"
	"encoding/hex"
	"encoding/json"
	"fmt"
	"sync"
	"time"

	"github.com/ssvlabs/ssv/utils/hashmap"

	"github.com/attestantio/go-eth2-client/spec/bellatrix"
	"github.com/attestantio/go-eth2-client/spec/phase0"
	"github.com/ethereum/go-ethereum/common"
	"github.com/jellydator/ttlcache/v3"
	"github.com/pkg/errors"
	"go.uber.org/zap"

	specqbft "github.com/ssvlabs/ssv-spec/qbft"
	spectypes "github.com/ssvlabs/ssv-spec/types"
	"github.com/ssvlabs/ssv/doppelganger"
	"github.com/ssvlabs/ssv/ibft/storage"
	"github.com/ssvlabs/ssv/logging"
	"github.com/ssvlabs/ssv/logging/fields"
	"github.com/ssvlabs/ssv/message/validation"
	"github.com/ssvlabs/ssv/network"
	"github.com/ssvlabs/ssv/network/commons"
	"github.com/ssvlabs/ssv/networkconfig"
	operatordatastore "github.com/ssvlabs/ssv/operator/datastore"
	"github.com/ssvlabs/ssv/operator/duties"
	dutytracer "github.com/ssvlabs/ssv/operator/dutytracer"
	nodestorage "github.com/ssvlabs/ssv/operator/storage"
	"github.com/ssvlabs/ssv/operator/validator/metadata"
	"github.com/ssvlabs/ssv/operator/validators"
	beaconprotocol "github.com/ssvlabs/ssv/protocol/v2/blockchain/beacon"
	"github.com/ssvlabs/ssv/protocol/v2/message"
	protocolp2p "github.com/ssvlabs/ssv/protocol/v2/p2p"
	"github.com/ssvlabs/ssv/protocol/v2/qbft"
	qbftcontroller "github.com/ssvlabs/ssv/protocol/v2/qbft/controller"
	"github.com/ssvlabs/ssv/protocol/v2/qbft/roundtimer"
	"github.com/ssvlabs/ssv/protocol/v2/queue/worker"
	"github.com/ssvlabs/ssv/protocol/v2/ssv"
	"github.com/ssvlabs/ssv/protocol/v2/ssv/queue"
	"github.com/ssvlabs/ssv/protocol/v2/ssv/runner"
	"github.com/ssvlabs/ssv/protocol/v2/ssv/validator"
	ssvtypes "github.com/ssvlabs/ssv/protocol/v2/types"
	registrystorage "github.com/ssvlabs/ssv/registry/storage"
	"github.com/ssvlabs/ssv/ssvsigner/ekm"
	"github.com/ssvlabs/ssv/storage/basedb"
)

//go:generate go tool -modfile=../../tool.mod mockgen -package=mocks -destination=./mocks/controller.go -source=./controller.go

const (
	networkRouterConcurrency = 2048
)

type GetRecipientDataFunc func(r basedb.Reader, owner common.Address) (*registrystorage.RecipientData, bool, error)

// ShareEventHandlerFunc is a function that handles event in an extended mode
type ShareEventHandlerFunc func(share *ssvtypes.SSVShare)

// ControllerOptions for creating a validator controller
type ControllerOptions struct {
	Context                    context.Context
	DB                         basedb.Database
	SignatureCollectionTimeout time.Duration `yaml:"SignatureCollectionTimeout" env:"SIGNATURE_COLLECTION_TIMEOUT" env-default:"5s" env-description:"Timeout for signature collection after consensus"`
	MetadataUpdateInterval     time.Duration `yaml:"MetadataUpdateInterval" env:"METADATA_UPDATE_INTERVAL" env-default:"12m" env-description:"Interval for updating validator metadata"` // used outside of validator controller, left for compatibility
	HistorySyncBatchSize       int           `yaml:"HistorySyncBatchSize" env:"HISTORY_SYNC_BATCH_SIZE" env-default:"25" env-description:"Maximum number of messages to sync in a single batch"`
	MinPeers                   int           `yaml:"MinimumPeers" env:"MINIMUM_PEERS" env-default:"2" env-description:"Minimum number of peers required for sync"`
	Network                    P2PNetwork
	Beacon                     beaconprotocol.BeaconNode
	FullNode                   bool   `yaml:"FullNode" env:"FULLNODE" env-default:"false" env-description:"Store complete message history instead of just latest messages"`
	Exporter                   bool   `yaml:"Exporter" env:"EXPORTER" env-default:"false" env-description:"Enable data export functionality"`
	ExporterFull               bool   `yaml:"ExporterFull" env:"EXPORTER_FULL" env-default:"false" env-description:"Expose all validator duties to the exporter in addition to the decideds"`
	ExporterRetainSlots        uint64 `yaml:"ExporterRetainSlots" env:"EXPORTER_RETAIN_SLOTS" env-default:"50400" env-description:"Number of slots to retain in export data"`
	BeaconSigner               ekm.BeaconSigner
	OperatorSigner             ssvtypes.OperatorSigner
	OperatorDataStore          operatordatastore.OperatorDataStore
	RegistryStorage            nodestorage.Storage
	RecipientsStorage          Recipients
	NewDecidedHandler          qbftcontroller.NewDecidedHandler
	DutyRoles                  []spectypes.BeaconRole
	DutyTraceCollector         *dutytracer.Collector
	StorageMap                 *storage.ParticipantStores
	ValidatorStore             registrystorage.ValidatorStore
	MessageValidator           validation.MessageValidator
	ValidatorsMap              *validators.ValidatorsMap
	DoppelgangerHandler        doppelganger.Provider
	NetworkConfig              networkconfig.NetworkConfig
	ValidatorSyncer            *metadata.Syncer
	Graffiti                   []byte

	// worker flags
	WorkersCount    int    `yaml:"MsgWorkersCount" env:"MSG_WORKERS_COUNT" env-default:"256" env-description:"Number of message processing workers"`
	QueueBufferSize int    `yaml:"MsgWorkerBufferSize" env:"MSG_WORKER_BUFFER_SIZE" env-default:"65536" env-description:"Size of message worker queue buffer"`
	GasLimit        uint64 `yaml:"ExperimentalGasLimit" env:"EXPERIMENTAL_GAS_LIMIT" env-default:"30000000" env-description:"Gas limit for MEV block proposals (must match across committee, otherwise MEV fails). Do not change unless you know what you're doing"`
}

// Controller represent the validators controller,
// it takes care of bootstrapping, updating and managing existing validators and their shares
type Controller interface {
	StartValidators(ctx context.Context)
	HandleMetadataUpdates(ctx context.Context)
	FilterIndices(afterInit bool, filter func(*ssvtypes.SSVShare) bool) []phase0.ValidatorIndex
	GetValidator(pubKey spectypes.ValidatorPK) (*validator.Validator, bool)
	StartNetworkHandlers()
	// GetValidatorStats returns stats of validators, including the following:
	//  - the amount of validators in the network
	//  - the amount of active validators (i.e. not slashed or existed)
	//  - the amount of validators assigned to this operator
	GetValidatorStats() (uint64, uint64, uint64, error)
	IndicesChangeChan() chan struct{}
	ValidatorExitChan() <-chan duties.ExitDescriptor

	StopValidator(pubKey spectypes.ValidatorPK) error
	LiquidateCluster(owner common.Address, operatorIDs []uint64, toLiquidate []*ssvtypes.SSVShare) error
	ReactivateCluster(owner common.Address, operatorIDs []uint64, toReactivate []*ssvtypes.SSVShare) error
	UpdateFeeRecipient(owner, recipient common.Address) error
	ExitValidator(pubKey phase0.BLSPubKey, blockNumber uint64, validatorIndex phase0.ValidatorIndex, ownValidator bool) error
	ReportValidatorStatuses(ctx context.Context)
	duties.DutyExecutor
}

type Nonce uint16

type Recipients interface {
	GetRecipientData(r basedb.Reader, owner common.Address) (*registrystorage.RecipientData, bool, error)
}

type SharesStorage interface {
	Get(txn basedb.Reader, pubKey []byte) (*ssvtypes.SSVShare, bool)
	List(txn basedb.Reader, filters ...registrystorage.SharesFilter) []*ssvtypes.SSVShare
	Range(txn basedb.Reader, fn func(*ssvtypes.SSVShare) bool)
}

type P2PNetwork interface {
	protocolp2p.Broadcaster
	UseMessageRouter(router network.MessageRouter)
	SubscribeRandoms(logger *zap.Logger, numSubnets int) error
	ActiveSubnets() commons.Subnets
	FixedSubnets() commons.Subnets
}

// controller implements Controller
type controller struct {
	ctx context.Context

	logger *zap.Logger

	networkConfig     networkconfig.NetworkConfig
	sharesStorage     SharesStorage
	operatorsStorage  registrystorage.Operators
	recipientsStorage Recipients
	ibftStorageMap    *storage.ParticipantStores

	beacon         beaconprotocol.BeaconNode
	beaconSigner   ekm.BeaconSigner
	operatorSigner ssvtypes.OperatorSigner

	operatorDataStore operatordatastore.OperatorDataStore

	validatorOptions        validator.Options
	validatorStore          registrystorage.ValidatorStore
	validatorsMap           *validators.ValidatorsMap
	validatorStartFunc      func(validator *validator.Validator) (bool, error)
	committeeValidatorSetup chan struct{}
	dutyGuard               *validator.CommitteeDutyGuard

	validatorSyncer *metadata.Syncer

	operatorsIDs         *sync.Map
	network              P2PNetwork
	messageRouter        *messageRouter
	messageWorker        *worker.Worker
	historySyncBatchSize int
	messageValidator     validation.MessageValidator

	// committeeObservers is a cache of initialized committeeObserver instances
<<<<<<< HEAD
	committeesObservers      *hashmap.Map[spectypes.MessageID, *validator.CommitteeObserver] // todo: need to evict?
=======
	committeesObservers      *hashmap.Map[spectypes.MessageID, *committeeObserver]
>>>>>>> 611889bc
	committeesObserversMutex sync.Mutex

<<<<<<< HEAD
	recentlyStartedValidators uint64
	indicesChange             chan struct{}
	validatorExitCh           chan duties.ExitDescriptor

	traceCollector *dutytracer.Collector
=======
	attesterRoots   *ttlcache.Cache[phase0.Root, struct{}]
	syncCommRoots   *ttlcache.Cache[phase0.Root, struct{}]
	beaconVoteRoots *ttlcache.Cache[validator.BeaconVoteCacheKey, struct{}]

	domainCache *validator.DomainCache

	indicesChange   chan struct{}
	validatorExitCh chan duties.ExitDescriptor
>>>>>>> 611889bc
}

// NewController creates a new validator controller instance
func NewController(logger *zap.Logger, options ControllerOptions) Controller {
	logger.Debug("setting up validator controller")

	// lookup in a map that holds all relevant operators
	operatorsIDs := &sync.Map{}

	workerCfg := &worker.Config{
		Ctx:          options.Context,
		WorkersCount: options.WorkersCount,
		Buffer:       options.QueueBufferSize,
	}

	validatorOptions := validator.Options{ //TODO add vars
		NetworkConfig: options.NetworkConfig,
		Network:       options.Network,
		Beacon:        options.Beacon,
		Storage:       options.StorageMap,
		//Share:   nil,  // set per validator
		Signer:              options.BeaconSigner,
		OperatorSigner:      options.OperatorSigner,
		DoppelgangerHandler: options.DoppelgangerHandler,
		DutyRunners:         nil, // set per validator
		NewDecidedHandler:   options.NewDecidedHandler,
		FullNode:            options.FullNode,
		Exporter:            options.Exporter,
		GasLimit:            options.GasLimit,
		MessageValidator:    options.MessageValidator,
		Graffiti:            options.Graffiti,
		ExporterFull:        options.ExporterFull,
	}

	// If full node, increase queue size to make enough room
	// for history sync batches to be pushed whole.
	if options.FullNode {
		size := options.HistorySyncBatchSize * 2
		if size > validator.DefaultQueueSize {
			validatorOptions.QueueSize = size
		}
	}

	beaconNetwork := options.NetworkConfig.Beacon
	cacheTTL := beaconNetwork.SlotDurationSec() * time.Duration(beaconNetwork.SlotsPerEpoch()*2) // #nosec G115

	ctrl := controller{
		logger:            logger.Named(logging.NameController),
		networkConfig:     options.NetworkConfig,
		sharesStorage:     options.RegistryStorage.Shares(),
		operatorsStorage:  options.RegistryStorage,
		recipientsStorage: options.RegistryStorage,
		ibftStorageMap:    options.StorageMap,
		validatorStore:    options.ValidatorStore,
		ctx:               options.Context,
		beacon:            options.Beacon,
		operatorDataStore: options.OperatorDataStore,
		beaconSigner:      options.BeaconSigner,
		operatorSigner:    options.OperatorSigner,
		network:           options.Network,
		traceCollector:    options.DutyTraceCollector,

		validatorsMap:    options.ValidatorsMap,
		validatorOptions: validatorOptions,

		validatorSyncer: options.ValidatorSyncer,

		operatorsIDs: operatorsIDs,

		messageRouter:        newMessageRouter(logger),
		messageWorker:        worker.NewWorker(logger, workerCfg),
		historySyncBatchSize: options.HistorySyncBatchSize,

		committeesObservers: hashmap.New[spectypes.MessageID, *validator.CommitteeObserver](),
		attesterRoots: ttlcache.New(
			ttlcache.WithTTL[phase0.Root, struct{}](cacheTTL),
		),
		syncCommRoots: ttlcache.New(
			ttlcache.WithTTL[phase0.Root, struct{}](cacheTTL),
		),
		domainCache: validator.NewDomainCache(options.Beacon, cacheTTL),
		beaconVoteRoots: ttlcache.New(
			ttlcache.WithTTL[validator.BeaconVoteCacheKey, struct{}](cacheTTL),
		),
		indicesChange:           make(chan struct{}),
		validatorExitCh:         make(chan duties.ExitDescriptor),
		committeeValidatorSetup: make(chan struct{}, 1),
		dutyGuard:               validator.NewCommitteeDutyGuard(),

		messageValidator: options.MessageValidator,
	}

	// Delete old root and domain entries.
	go ctrl.attesterRoots.Start()
	go ctrl.syncCommRoots.Start()
	go ctrl.domainCache.Start()
	go ctrl.beaconVoteRoots.Start()

	return &ctrl
}

func (c *controller) IndicesChangeChan() chan struct{} {
	return c.indicesChange
}

func (c *controller) ValidatorExitChan() <-chan duties.ExitDescriptor {
	return c.validatorExitCh
}

func (c *controller) GetValidatorStats() (uint64, uint64, uint64, error) {
	allShares := c.sharesStorage.List(nil)
	operatorShares := uint64(0)
	active := uint64(0)
	for _, s := range allShares {
		if ok := s.BelongsToOperator(c.operatorDataStore.GetOperatorID()); ok {
			operatorShares++
		}
		if s.IsParticipating(c.networkConfig, c.beacon.GetBeaconNetwork().EstimatedCurrentEpoch()) {
			active++
		}
	}
	return uint64(len(allShares)), active, operatorShares, nil
}

func (c *controller) handleRouterMessages() {
	ctx, cancel := context.WithCancel(c.ctx)
	defer cancel()
	ch := c.messageRouter.GetMessageChan()
	for {
		select {
		case <-ctx.Done():
			c.logger.Debug("router message handler stopped")
			return

		case msg := <-ch:
			switch m := msg.(type) {
			case *queue.SSVMessage:
				if m.MsgType == message.SSVEventMsgType {
					continue
				}

				// TODO: only try copying clusterid if validator failed
				dutyExecutorID := m.GetID().GetDutyExecutorID()
				var cid spectypes.CommitteeID
				copy(cid[:], dutyExecutorID[16:])

				if v, ok := c.validatorsMap.GetValidator(spectypes.ValidatorPK(dutyExecutorID)); ok {
					v.HandleMessage(ctx, c.logger, m)
				} else if vc, ok := c.validatorsMap.GetCommittee(cid); ok {
					vc.HandleMessage(ctx, c.logger, m)
				} else if c.validatorOptions.Exporter || c.validatorOptions.ExporterFull {
					if m.MsgType != spectypes.SSVConsensusMsgType && m.MsgType != spectypes.SSVPartialSignatureMsgType {
						continue
					}
					if !c.messageWorker.TryEnqueue(m) {
						c.logger.Warn("Failed to enqueue post consensus message: buffer is full")
					}
				}

			default:
				// This should be impossible because the channel is typed.
				c.logger.Fatal("unknown message type from router", zap.Any("message", m))
			}
		}
	}
}

// TODO: ecivt committeeObserver of dead committees by time or event
//var committeeObserverValidatorTTLs = map[spectypes.RunnerRole]int{
//	spectypes.RoleCommittee:                 64,
//	spectypes.RoleProposer:                  4,
//	spectypes.RoleAggregator:                4,
//	spectypes.RoleSyncCommitteeContribution: 4,
//}

func (c *controller) handleWorkerMessages(netmsg network.DecodedSSVMessage) error {
	msg := netmsg.(*queue.SSVMessage)
	observer := c.getCommitteeObserver(msg.GetID())

	// Validate message should be processed
	switch msg.GetType() {
	case spectypes.SSVConsensusMsgType:
		// Process proposal messages for committee consensus only to get the roots
		if msg.MsgID.GetRoleType() != spectypes.RoleCommittee {
			return nil
		}

		subMsg, ok := msg.Body.(*specqbft.Message)
		if !ok || subMsg.MsgType != specqbft.ProposalMsgType {
			return nil
		}
		if err := observer.SaveRoots(msg); err != nil {
			return fmt.Errorf("failed to save roots: %w", err)
		}
	case spectypes.SSVPartialSignatureMsgType:
		pSigMessages := &spectypes.PartialSignatureMessages{}
		if err := pSigMessages.Decode(msg.SignedSSVMessage.SSVMessage.GetData()); err != nil {
			return fmt.Errorf("failed to decode partial signature messages: %w", err)
		}

		if err := observer.VerifySig(pSigMessages); err != nil {
			return fmt.Errorf("failed to verify partial signature messages: %w", err)
		}
	}

	if c.validatorOptions.ExporterFull {
		return c.traceCollector.Collect(c.ctx, msg, observer.VerifySig)
	}

	return nil
}

func (c *controller) getCommitteeObserver(msgID spectypes.MessageID) *validator.CommitteeObserver {
	c.committeesObserversMutex.Lock()
	defer c.committeesObserversMutex.Unlock()

	// Check if the observer already exists
	existingObserver, ok := c.committeesObservers.Get(msgID)
	if ok {
		return existingObserver
	}

	// Create a new committee observer if it doesn't exist
	committeeObserverOptions := validator.CommitteeObserverOptions{
		Logger:            c.logger,
		NetworkConfig:     c.networkConfig,
		ValidatorStore:    c.validatorStore,
		Network:           c.validatorOptions.Network,
		Storage:           c.validatorOptions.Storage,
		FullNode:          c.validatorOptions.FullNode,
		Operator:          c.validatorOptions.Operator,
		OperatorSigner:    c.validatorOptions.OperatorSigner,
		NewDecidedHandler: c.validatorOptions.NewDecidedHandler,
		AttesterRoots:     c.attesterRoots,
		SyncCommRoots:     c.syncCommRoots,
		DomainCache:       c.domainCache,
		BeaconVoteRoots:   c.beaconVoteRoots,
	}
	newObserver := validator.NewCommitteeObserver(msgID, committeeObserverOptions)

	c.committeesObservers.Set(
		msgID,
		newObserver,
	)

	return newObserver
}

// StartValidators loads all persisted shares and setup the corresponding validators
func (c *controller) StartValidators(ctx context.Context) {
	// TODO: Pass context whereever the execution flow may be blocked.

	// Load non-liquidated shares.
	shares := c.sharesStorage.List(nil, registrystorage.ByNotLiquidated())
	if len(shares) == 0 {
		close(c.committeeValidatorSetup)
		c.logger.Info("could not find validators")
		return
	}

	var ownShares []*ssvtypes.SSVShare
	for _, share := range shares {
		if c.operatorDataStore.GetOperatorID() != 0 && share.BelongsToOperator(c.operatorDataStore.GetOperatorID()) {
			ownShares = append(ownShares, share)
		}
	}

	if c.validatorOptions.Exporter || c.validatorOptions.ExporterFull {
		// There are no committee validators to setup.
		close(c.committeeValidatorSetup)
	} else {
		// Setup committee validators.
		inited, committees := c.setupValidators(ownShares)
		if len(inited) == 0 {
			// If no validators were started and therefore we're not subscribed to any subnets,
			// then subscribe to a random subnet to participate in the network.
			if err := c.network.SubscribeRandoms(c.logger, 1); err != nil {
				c.logger.Error("failed to subscribe to random subnets", zap.Error(err))
			}
		}
		close(c.committeeValidatorSetup)

		// Start validators.
		c.startValidators(inited, committees)
	}
}

// setupValidators setup and starts validators from the given shares.
// shares w/o validator's metadata won't start, but the metadata will be fetched and the validator will start afterwards
func (c *controller) setupValidators(shares []*ssvtypes.SSVShare) ([]*validator.Validator, []*validator.Committee) {
	c.logger.Info("starting validators setup...", zap.Int("shares count", len(shares)))
	var errs []error
	var fetchMetadata [][]byte
	var validators []*validator.Validator
	var committees []*validator.Committee
	for _, validatorShare := range shares {
		var initialized bool
		v, vc, err := c.onShareInit(validatorShare)
		if err != nil {
			c.logger.Warn("could not start validator", fields.PubKey(validatorShare.ValidatorPubKey[:]), zap.Error(err))
			errs = append(errs, err)
		}
		if v != nil {
			initialized = true
		}
		if !initialized && err == nil {
			// Fetch metadata, if needed.
			fetchMetadata = append(fetchMetadata, validatorShare.ValidatorPubKey[:])
		}
		if initialized {
			validators = append(validators, v)
			committees = append(committees, vc)
		}
	}
	c.logger.Info("init validators done", zap.Int("validators_size", c.validatorsMap.SizeValidators()), zap.Int("committee_size", c.validatorsMap.SizeCommittees()),
		zap.Int("failures", len(errs)), zap.Int("missing_metadata", len(fetchMetadata)),
		zap.Int("shares", len(shares)), zap.Int("initialized", len(validators)))
	return validators, committees
}

func (c *controller) startValidators(validators []*validator.Validator, committees []*validator.Committee) int {
	var started int
	var errs []error
	for _, v := range validators {
		s, err := c.startValidator(v)
		if err != nil {
			c.logger.Error("could not start validator", zap.Error(err))
			errs = append(errs, err)
			continue
		}
		if s {
			started++
		}
	}

	started += len(committees)

	c.logger.Info("setup validators done", zap.Int("map size", c.validatorsMap.SizeValidators()),
		zap.Int("failures", len(errs)),
		zap.Int("shares", len(validators)), zap.Int("started", started))
	return started
}

// StartNetworkHandlers init msg worker that handles network messages
func (c *controller) StartNetworkHandlers() {
	c.network.UseMessageRouter(c.messageRouter)
	for i := 0; i < networkRouterConcurrency; i++ {
		go c.handleRouterMessages()
	}
	c.messageWorker.UseHandler(c.handleWorkerMessages)
}

func (c *controller) startValidatorsForMetadata(_ context.Context, validators metadata.ValidatorMap) (count int) {
	// TODO: use context

	shares := c.sharesStorage.List(
		nil,
		registrystorage.ByNotLiquidated(),
		registrystorage.ByOperatorID(c.operatorDataStore.GetOperatorID()),
		func(share *ssvtypes.SSVShare) bool {
			return validators[share.ValidatorPubKey] != nil
		},
	)

	startedValidators := 0

	for _, share := range shares {
		// Start validator (if not already started).
		// TODO: why its in the map if not started?
		if v, found := c.validatorsMap.GetValidator(share.ValidatorPubKey); found {
			v.Share.ValidatorIndex = share.ValidatorIndex
			v.Share.Status = share.Status
			v.Share.ActivationEpoch = share.ActivationEpoch
			v.Share.ExitEpoch = share.ExitEpoch
			started, err := c.startValidator(v)
			if err != nil {
				c.logger.Warn("could not start validator", zap.Error(err))
			}
			if started {
				startedValidators++
			}
			vc, found := c.validatorsMap.GetCommittee(v.Share.CommitteeID())
			if found {
				vc.AddShare(&v.Share.Share)
			}
		} else {
			c.logger.Info("starting new validator", fields.PubKey(share.ValidatorPubKey[:]))

			started, err := c.onShareStart(share)
			if err != nil {
				c.logger.Warn("could not start newly active validator", zap.Error(err))
				continue
			}
			if started {
				startedValidators++
				c.logger.Debug("started share after metadata sync", zap.Bool("started", started))
			}
		}
	}

	return startedValidators
}

// GetValidator returns a validator instance from ValidatorsMap
func (c *controller) GetValidator(pubKey spectypes.ValidatorPK) (*validator.Validator, bool) {
	return c.validatorsMap.GetValidator(pubKey)
}

func (c *controller) ExecuteDuty(ctx context.Context, logger *zap.Logger, duty *spectypes.ValidatorDuty) {
	// because we're using the same duty for more than 1 duty (e.g. attest + aggregator) there is an error in bls.Deserialize func for cgo pointer to pointer.
	// so we need to copy the pubkey val to avoid pointer
	pk := make([]byte, 48)
	copy(pk, duty.PubKey[:])

	if v, ok := c.GetValidator(spectypes.ValidatorPK(pk)); ok {
		ssvMsg, err := CreateDutyExecuteMsg(duty, pk, c.networkConfig.DomainType)
		if err != nil {
			logger.Error("could not create duty execute msg", zap.Error(err))
			return
		}
		dec, err := queue.DecodeSSVMessage(ssvMsg)
		if err != nil {
			logger.Error("could not decode duty execute msg", zap.Error(err))
			return
		}
		if pushed := v.Queues[duty.RunnerRole()].Q.TryPush(dec); !pushed {
			logger.Warn("dropping ExecuteDuty message because the queue is full")
		}
		// logger.Debug("📬 queue: pushed message", fields.MessageID(dec.MsgID), fields.MessageType(dec.MsgType))
	} else {
		logger.Warn("could not find validator")
	}
}

func (c *controller) ExecuteCommitteeDuty(ctx context.Context, logger *zap.Logger, committeeID spectypes.CommitteeID, duty *spectypes.CommitteeDuty) {
	if cm, ok := c.validatorsMap.GetCommittee(committeeID); ok {
		ssvMsg, err := CreateCommitteeDutyExecuteMsg(duty, committeeID, c.networkConfig.DomainType)
		if err != nil {
			logger.Error("could not create duty execute msg", zap.Error(err))
			return
		}
		dec, err := queue.DecodeSSVMessage(ssvMsg)
		if err != nil {
			logger.Error("could not decode duty execute msg", zap.Error(err))
			return
		}
		if err := cm.OnExecuteDuty(ctx, logger, dec.Body.(*ssvtypes.EventMsg)); err != nil {
			logger.Error("could not execute committee duty", zap.Error(err))
		}
	} else {
		logger.Warn("could not find committee", fields.CommitteeID(committeeID))
	}
}

// CreateDutyExecuteMsg returns ssvMsg with event type of execute duty
func CreateDutyExecuteMsg(duty *spectypes.ValidatorDuty, pubKey []byte, domain spectypes.DomainType) (*spectypes.SSVMessage, error) {
	executeDutyData := ssvtypes.ExecuteDutyData{Duty: duty}
	data, err := json.Marshal(executeDutyData)
	if err != nil {
		return nil, fmt.Errorf("failed to marshal execute duty data: %w", err)
	}

	return dutyDataToSSVMsg(domain, pubKey, duty.RunnerRole(), data)
}

// CreateCommitteeDutyExecuteMsg returns ssvMsg with event type of execute committee duty
func CreateCommitteeDutyExecuteMsg(duty *spectypes.CommitteeDuty, committeeID spectypes.CommitteeID, domain spectypes.DomainType) (*spectypes.SSVMessage, error) {
	executeCommitteeDutyData := ssvtypes.ExecuteCommitteeDutyData{Duty: duty}
	data, err := json.Marshal(executeCommitteeDutyData)
	if err != nil {
		return nil, fmt.Errorf("failed to marshal execute committee duty data: %w", err)
	}

	return dutyDataToSSVMsg(domain, committeeID[:], spectypes.RoleCommittee, data)
}

func dutyDataToSSVMsg(
	domain spectypes.DomainType,
	msgIdentifier []byte,
	runnerRole spectypes.RunnerRole,
	data []byte,
) (*spectypes.SSVMessage, error) {
	msg := ssvtypes.EventMsg{
		Type: ssvtypes.ExecuteDuty,
		Data: data,
	}
	msgData, err := msg.Encode()
	if err != nil {
		return nil, fmt.Errorf("failed to encode event msg: %w", err)
	}

	return &spectypes.SSVMessage{
		MsgType: message.SSVEventMsgType,
		MsgID:   spectypes.NewMsgID(domain, msgIdentifier, runnerRole),
		Data:    msgData,
	}, nil
}

func (c *controller) FilterIndices(afterInit bool, filter func(*ssvtypes.SSVShare) bool) []phase0.ValidatorIndex {
	if afterInit {
		<-c.committeeValidatorSetup
	}
	var indices []phase0.ValidatorIndex
	c.sharesStorage.Range(nil, func(share *ssvtypes.SSVShare) bool {
		if filter(share) {
			indices = append(indices, share.ValidatorIndex)
		}
		return true
	})
	return indices
}

// onShareStop is called when a validator was removed or liquidated
func (c *controller) onShareStop(pubKey spectypes.ValidatorPK) {
	// remove from ValidatorsMap
	v := c.validatorsMap.RemoveValidator(pubKey)

	if v == nil {
		c.logger.Warn("could not find validator to stop", fields.PubKey(pubKey[:]))
		return
	}

	// stop instance
	v.Stop()
	c.logger.Debug("validator was stopped", fields.PubKey(pubKey[:]))
	vc, ok := c.validatorsMap.GetCommittee(v.Share.CommitteeID())
	if ok {
		vc.RemoveShare(v.Share.ValidatorIndex)
		if len(vc.Shares) == 0 {
			deletedCommittee := c.validatorsMap.RemoveCommittee(v.Share.CommitteeID())
			if deletedCommittee == nil {
				c.logger.Warn("could not find committee to remove on no validators",
					fields.CommitteeID(v.Share.CommitteeID()),
					fields.PubKey(pubKey[:]),
				)
				return
			}
			deletedCommittee.Stop()
		}
	}
}

func (c *controller) onShareInit(share *ssvtypes.SSVShare) (*validator.Validator, *validator.Committee, error) {
	if !share.HasBeaconMetadata() { // fetching index and status in case not exist
		c.logger.Warn("skipping validator until it becomes active", fields.PubKey(share.ValidatorPubKey[:]))
		return nil, nil, nil
	}

	if err := c.setShareFeeRecipient(share, c.recipientsStorage.GetRecipientData); err != nil {
		return nil, nil, fmt.Errorf("could not set share fee recipient: %w", err)
	}

	operator, err := c.committeeMemberFromShare(share)
	if err != nil {
		return nil, nil, err
	}

	// Start a committee validator.
	v, found := c.validatorsMap.GetValidator(share.ValidatorPubKey)
	if !found {
		// Share context with both the validator and the runners,
		// so that when the validator is stopped, the runners are stopped as well.
		validatorCtx, validatorCancel := context.WithCancel(c.ctx)

		opts := c.validatorOptions
		opts.SSVShare = share
		opts.Operator = operator
		opts.DutyRunners, err = SetupRunners(validatorCtx, c.logger, opts)
		if err != nil {
			validatorCancel()
			return nil, nil, fmt.Errorf("could not setup runners: %w", err)
		}

		v = validator.NewValidator(validatorCtx, validatorCancel, opts)
		c.validatorsMap.PutValidator(share.ValidatorPubKey, v)

		c.printShare(share, "setup validator done")
	} else {
		c.printShare(v.Share, "get validator")
	}

	// Start a committee validator.
	vc, found := c.validatorsMap.GetCommittee(operator.CommitteeID)
	if !found {
		// Share context with both the validator and the runners,
		// so that when the validator is stopped, the runners are stopped as well.
		ctx, cancel := context.WithCancel(c.ctx)

		opts := c.validatorOptions
		opts.SSVShare = share
		opts.Operator = operator

		committeeOpIDs := ssvtypes.OperatorIDsFromOperators(operator.Committee)

		logger := c.logger.With([]zap.Field{
			zap.String("committee", fields.FormatCommittee(committeeOpIDs)),
			zap.String("committee_id", hex.EncodeToString(operator.CommitteeID[:])),
		}...)

		committeeRunnerFunc := SetupCommitteeRunners(ctx, opts)

		vc = validator.NewCommittee(
			ctx,
			cancel,
			logger,
			c.beacon.GetBeaconNetwork(),
			operator,
			committeeRunnerFunc,
			nil,
			c.dutyGuard,
		)
		vc.AddShare(&share.Share)
		c.validatorsMap.PutCommittee(operator.CommitteeID, vc)

		c.printShare(share, "setup committee done")

	} else {
		vc.AddShare(&share.Share)
		c.printShare(share, "added share to committee")
	}

	return v, vc, nil
}

func (c *controller) committeeMemberFromShare(share *ssvtypes.SSVShare) (*spectypes.CommitteeMember, error) {
	operators := make([]*spectypes.Operator, len(share.Committee))
	for i, cm := range share.Committee {
		opdata, found, err := c.operatorsStorage.GetOperatorData(nil, cm.Signer)
		if err != nil {
			return nil, fmt.Errorf("could not get operator data: %w", err)
		}
		if !found {
			//TODO alan: support removed ops
			return nil, fmt.Errorf("operator not found")
		}

		operatorPEM, err := base64.StdEncoding.DecodeString(string(opdata.PublicKey))
		if err != nil {
			return nil, fmt.Errorf("could not decode public key: %w", err)
		}

		operators[i] = &spectypes.Operator{
			OperatorID:        cm.Signer,
			SSVOperatorPubKey: operatorPEM,
		}
	}

	f := ssvtypes.ComputeF(uint64(len(share.Committee)))

	operatorPEM, err := base64.StdEncoding.DecodeString(string(c.operatorDataStore.GetOperatorData().PublicKey))
	if err != nil {
		return nil, fmt.Errorf("could not decode public key: %w", err)
	}

	return &spectypes.CommitteeMember{
		OperatorID:        c.operatorDataStore.GetOperatorID(),
		CommitteeID:       share.CommitteeID(),
		SSVOperatorPubKey: operatorPEM,
		FaultyNodes:       f,
		Committee:         operators,
	}, nil
}

func (c *controller) onShareStart(share *ssvtypes.SSVShare) (bool, error) {
	v, _, err := c.onShareInit(share)
	if err != nil || v == nil {
		return false, err
	}

	started, err := c.startValidator(v)
	if err != nil {
		return false, err
	}

	return started, nil
}

func (c *controller) printShare(s *ssvtypes.SSVShare, msg string) {
	committee := make([]string, len(s.Committee))
	for i, c := range s.Committee {
		committee[i] = fmt.Sprintf(`[OperatorID=%d, PubKey=%x]`, c.Signer, c.SharePubKey)
	}
	c.logger.Debug(msg,
		fields.PubKey(s.ValidatorPubKey[:]),
		zap.Bool("own_validator", s.BelongsToOperator(c.operatorDataStore.GetOperatorID())),
		zap.Strings("committee", committee),
		fields.FeeRecipient(s.FeeRecipientAddress[:]),
	)
}

func (c *controller) setShareFeeRecipient(share *ssvtypes.SSVShare, getRecipientData GetRecipientDataFunc) error {
	data, found, err := getRecipientData(nil, share.OwnerAddress)
	if err != nil {
		return errors.Wrap(err, "could not get recipient data")
	}

	var feeRecipient bellatrix.ExecutionAddress
	if !found {
		c.logger.Debug("setting fee recipient to owner address",
			fields.Validator(share.ValidatorPubKey[:]), fields.FeeRecipient(share.OwnerAddress.Bytes()))
		copy(feeRecipient[:], share.OwnerAddress.Bytes())
	} else {
		c.logger.Debug("setting fee recipient to storage data",
			fields.Validator(share.ValidatorPubKey[:]), fields.FeeRecipient(data.FeeRecipient[:]))
		feeRecipient = data.FeeRecipient
	}
	share.SetFeeRecipient(feeRecipient)

	return nil
}

func (c *controller) validatorStart(validator *validator.Validator) (bool, error) {
	if c.validatorStartFunc == nil {
		return validator.Start(c.logger)
	}
	return c.validatorStartFunc(validator)
}

// startValidator will start the given validator if applicable
func (c *controller) startValidator(v *validator.Validator) (bool, error) {
	c.reportValidatorStatus(v.Share)
	if v.Share.ValidatorIndex == 0 {
		return false, errors.New("could not start validator: index not found")
	}
	started, err := c.validatorStart(v)
	if err != nil {
		validatorErrorsCounter.Add(c.ctx, 1)
		return false, errors.Wrap(err, "could not start validator")
	}

	return started, nil
}

func (c *controller) HandleMetadataUpdates(ctx context.Context) {
	// TODO: Consider getting rid of `Stream` method because it adds complexity.
	// Instead, validatorSyncer could return the next batch, which would be passed to handleMetadataUpdate afterwards.
	// There doesn't seem to exist any logic that requires these processes to be parallel.
	for syncBatch := range c.validatorSyncer.Stream(ctx) {
		if err := c.handleMetadataUpdate(ctx, syncBatch); err != nil {
			c.logger.Warn("could not handle metadata sync", zap.Error(err))
		}
	}
}

func (c *controller) handleMetadataUpdate(ctx context.Context, syncBatch metadata.SyncBatch) error {
	startedValidators := 0
	if c.operatorDataStore.GetOperatorID() != 0 {
		startedValidators = c.startValidatorsForMetadata(ctx, syncBatch.Validators)
	}

	if startedValidators > 0 || hasNewValidators(syncBatch.IndicesBefore, syncBatch.IndicesAfter) {
		c.logger.Debug("new validators found after metadata sync",
			zap.Int("started_validators", startedValidators),
		)
		// Refresh duties if there are any new active validators.
		if !c.reportIndicesChange(ctx, 2*c.beacon.GetBeaconNetwork().SlotDurationSec()) {
			c.logger.Warn("timed out while notifying DutyScheduler of new validators")
		}
	}

	c.logger.Debug("started validators after metadata sync",
		fields.Count(startedValidators),
	)

	return nil
}

func (c *controller) reportIndicesChange(ctx context.Context, timeout time.Duration) bool {
	timeoutCtx, cancel := context.WithTimeout(ctx, timeout)
	defer cancel()

	select {
	case <-timeoutCtx.Done():
		return false
	case c.indicesChange <- struct{}{}:
		return true
	}
}

func (c *controller) ReportValidatorStatuses(ctx context.Context) {
	ticker := time.NewTicker(time.Second * 30)
	defer ticker.Stop()

	for {
		select {
		case <-ticker.C:
			start := time.Now()
			validatorsPerStatus := make(map[validatorStatus]uint32)

			for _, share := range c.validatorStore.OperatorValidators(c.operatorDataStore.GetOperatorID()) {
				if share.IsParticipating(c.networkConfig, c.beacon.GetBeaconNetwork().EstimatedCurrentEpoch()) {
					validatorsPerStatus[statusParticipating]++
				}
				if !share.HasBeaconMetadata() {
					validatorsPerStatus[statusNotFound]++
				} else if share.IsActive() {
					validatorsPerStatus[statusActive]++
				} else if share.Slashed() {
					validatorsPerStatus[statusSlashed]++
				} else if share.Exiting() {
					validatorsPerStatus[statusExiting]++
				} else if !share.Activated() {
					validatorsPerStatus[statusNotActivated]++
				} else if share.Pending() {
					validatorsPerStatus[statusPending]++
				} else if share.ValidatorIndex == 0 {
					validatorsPerStatus[statusNoIndex]++
				} else {
					validatorsPerStatus[statusUnknown]++
				}
			}
			for status, count := range validatorsPerStatus {
				c.logger.
					With(zap.String("status", string(status))).
					With(zap.Uint32("count", count)).
					With(zap.Duration("elapsed_time", time.Since(start))).
					Info("recording validator status")
				recordValidatorStatus(ctx, count, status)
			}
		case <-ctx.Done():
			c.logger.Info("stopped reporting validator statuses. Context cancelled")
			return
		}
	}

}

func hasNewValidators(before []phase0.ValidatorIndex, after []phase0.ValidatorIndex) bool {
	m := make(map[phase0.ValidatorIndex]struct{})
	for _, v := range before {
		m[v] = struct{}{}
	}
	for _, v := range after {
		if _, ok := m[v]; !ok {
			return true
		}
	}
	return false
}

func SetupCommitteeRunners(
	ctx context.Context,
	options validator.Options,
) validator.CommitteeRunnerFunc {
	buildController := func(role spectypes.RunnerRole, valueCheckF specqbft.ProposedValueCheckF) *qbftcontroller.Controller {
		config := &qbft.Config{
			BeaconSigner: options.Signer,
			Domain:       options.NetworkConfig.DomainType,
			ValueCheckF:  valueCheckF,
			ProposerF: func(state *specqbft.State, round specqbft.Round) spectypes.OperatorID {
				leader := qbft.RoundRobinProposer(state, round)
				return leader
			},
			Network:     options.Network,
			Timer:       roundtimer.New(ctx, options.NetworkConfig.Beacon, role, nil),
			CutOffRound: roundtimer.CutOffRound,
		}

		identifier := spectypes.NewMsgID(options.NetworkConfig.DomainType, options.Operator.CommitteeID[:], role)
		qbftCtrl := qbftcontroller.NewController(identifier[:], options.Operator, config, options.OperatorSigner, options.FullNode)
		return qbftCtrl
	}

	return func(
		slot phase0.Slot,
		shares map[phase0.ValidatorIndex]*spectypes.Share,
		attestingValidators []phase0.BLSPubKey,
		dutyGuard runner.CommitteeDutyGuard,
	) (*runner.CommitteeRunner, error) {
		// Create a committee runner.
		epoch := options.NetworkConfig.Beacon.GetBeaconNetwork().EstimatedEpochAtSlot(slot)
		valCheck := ssv.BeaconVoteValueCheckF(options.Signer, slot, attestingValidators, epoch)
		crunner, err := runner.NewCommitteeRunner(
			options.NetworkConfig,
			shares,
			buildController(spectypes.RoleCommittee, valCheck),
			options.Beacon,
			options.Network,
			options.Signer,
			options.OperatorSigner,
			valCheck,
			dutyGuard,
			options.DoppelgangerHandler,
		)
		if err != nil {
			return nil, err
		}
		return crunner.(*runner.CommitteeRunner), nil
	}
}

// SetupRunners initializes duty runners for the given validator
func SetupRunners(
	ctx context.Context,
	logger *zap.Logger,
	options validator.Options,
) (runner.ValidatorDutyRunners, error) {

	if options.SSVShare == nil || !options.SSVShare.HasBeaconMetadata() {
		logger.Error("missing validator metadata", zap.String("validator", hex.EncodeToString(options.SSVShare.ValidatorPubKey[:])))
		return runner.ValidatorDutyRunners{}, nil // TODO need to find better way to fix it
	}

	runnersType := []spectypes.RunnerRole{
		spectypes.RoleCommittee,
		spectypes.RoleProposer,
		spectypes.RoleAggregator,
		spectypes.RoleSyncCommitteeContribution,
		spectypes.RoleValidatorRegistration,
		spectypes.RoleVoluntaryExit,
	}

	buildController := func(role spectypes.RunnerRole, valueCheckF specqbft.ProposedValueCheckF) *qbftcontroller.Controller {
		config := &qbft.Config{
			BeaconSigner: options.Signer,
			Domain:       options.NetworkConfig.DomainType,
			ValueCheckF:  nil, // sets per role type
			ProposerF: func(state *specqbft.State, round specqbft.Round) spectypes.OperatorID {
				leader := qbft.RoundRobinProposer(state, round)
				//logger.Debug("leader", zap.Int("operator_id", int(leader)))
				return leader
			},
			Network:     options.Network,
			Timer:       roundtimer.New(ctx, options.NetworkConfig.Beacon, role, nil),
			CutOffRound: roundtimer.CutOffRound,
		}
		config.ValueCheckF = valueCheckF

		identifier := spectypes.NewMsgID(options.NetworkConfig.DomainType, options.SSVShare.ValidatorPubKey[:], role)
		qbftCtrl := qbftcontroller.NewController(identifier[:], options.Operator, config, options.OperatorSigner, options.FullNode)
		return qbftCtrl
	}

	shareMap := make(map[phase0.ValidatorIndex]*spectypes.Share) // TODO: fill the map
	shareMap[options.SSVShare.ValidatorIndex] = &options.SSVShare.Share

	runners := runner.ValidatorDutyRunners{}
	domainType := options.NetworkConfig.DomainType
	var err error
	for _, role := range runnersType {
		switch role {
		case spectypes.RoleProposer:
			proposedValueCheck := ssv.ProposerValueCheckF(options.Signer, options.NetworkConfig.Beacon.GetBeaconNetwork(), options.SSVShare.ValidatorPubKey, options.SSVShare.ValidatorIndex, phase0.BLSPubKey(options.SSVShare.SharePubKey))
			qbftCtrl := buildController(spectypes.RoleProposer, proposedValueCheck)
			runners[role], err = runner.NewProposerRunner(domainType, options.NetworkConfig.Beacon.GetBeaconNetwork(), shareMap, qbftCtrl, options.Beacon, options.Network, options.Signer, options.OperatorSigner, options.DoppelgangerHandler, proposedValueCheck, 0, options.Graffiti)
		case spectypes.RoleAggregator:
			aggregatorValueCheckF := ssv.AggregatorValueCheckF(options.Signer, options.NetworkConfig.Beacon.GetBeaconNetwork(), options.SSVShare.ValidatorPubKey, options.SSVShare.ValidatorIndex)
			qbftCtrl := buildController(spectypes.RoleAggregator, aggregatorValueCheckF)
			runners[role], err = runner.NewAggregatorRunner(domainType, options.NetworkConfig.Beacon.GetBeaconNetwork(), shareMap, qbftCtrl, options.Beacon, options.Network, options.Signer, options.OperatorSigner, aggregatorValueCheckF, 0)
		case spectypes.RoleSyncCommitteeContribution:
			syncCommitteeContributionValueCheckF := ssv.SyncCommitteeContributionValueCheckF(options.Signer, options.NetworkConfig.Beacon.GetBeaconNetwork(), options.SSVShare.ValidatorPubKey, options.SSVShare.ValidatorIndex)
			qbftCtrl := buildController(spectypes.RoleSyncCommitteeContribution, syncCommitteeContributionValueCheckF)
			runners[role], err = runner.NewSyncCommitteeAggregatorRunner(domainType, options.NetworkConfig.Beacon.GetBeaconNetwork(), shareMap, qbftCtrl, options.Beacon, options.Network, options.Signer, options.OperatorSigner, syncCommitteeContributionValueCheckF, 0)
		case spectypes.RoleValidatorRegistration:
			runners[role], err = runner.NewValidatorRegistrationRunner(domainType, options.NetworkConfig.Beacon.GetBeaconNetwork(), shareMap, options.Beacon, options.Network, options.Signer, options.OperatorSigner, options.GasLimit)
		case spectypes.RoleVoluntaryExit:
			runners[role], err = runner.NewVoluntaryExitRunner(domainType, options.NetworkConfig.Beacon.GetBeaconNetwork(), shareMap, options.Beacon, options.Network, options.Signer, options.OperatorSigner)
		}
		if err != nil {
			return nil, errors.Wrap(err, "could not create duty runner")
		}
	}
	return runners, nil
}<|MERGE_RESOLUTION|>--- conflicted
+++ resolved
@@ -179,20 +179,9 @@
 	messageValidator     validation.MessageValidator
 
 	// committeeObservers is a cache of initialized committeeObserver instances
-<<<<<<< HEAD
 	committeesObservers      *hashmap.Map[spectypes.MessageID, *validator.CommitteeObserver] // todo: need to evict?
-=======
-	committeesObservers      *hashmap.Map[spectypes.MessageID, *committeeObserver]
->>>>>>> 611889bc
 	committeesObserversMutex sync.Mutex
 
-<<<<<<< HEAD
-	recentlyStartedValidators uint64
-	indicesChange             chan struct{}
-	validatorExitCh           chan duties.ExitDescriptor
-
-	traceCollector *dutytracer.Collector
-=======
 	attesterRoots   *ttlcache.Cache[phase0.Root, struct{}]
 	syncCommRoots   *ttlcache.Cache[phase0.Root, struct{}]
 	beaconVoteRoots *ttlcache.Cache[validator.BeaconVoteCacheKey, struct{}]
@@ -201,7 +190,8 @@
 
 	indicesChange   chan struct{}
 	validatorExitCh chan duties.ExitDescriptor
->>>>>>> 611889bc
+
+	traceCollector *dutytracer.Collector
 }
 
 // NewController creates a new validator controller instance
