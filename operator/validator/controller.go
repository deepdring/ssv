--- conflicted
+++ resolved
@@ -402,22 +402,12 @@
 	return nil
 }
 
-<<<<<<< HEAD
 func (c *controller) handleConsensusMessages(msg *queue.DecodedSSVMessage, ncv *committeeObserver) error {
 	c.committeesObserversMutex.Lock()
 	defer c.committeesObserversMutex.Unlock()
 	if msg.MsgType != spectypes.SSVConsensusMsgType {
 		return nil
 	}
-=======
-			opts := c.validatorOptions
-			opts.SSVShare = share
-			operator, err := c.committeeMemberFromShare(opts.SSVShare)
-			if err != nil {
-				return err
-			}
-			opts.Operator = operator
->>>>>>> b3ce2845
 
 	if msg.MsgID.GetRoleType() != spectypes.RoleCommittee {
 		return nil
