package validator

import (
	"context"
	"encoding/base64"
	"encoding/hex"
	"encoding/json"
	"fmt"
	"sync"
	"time"

	"github.com/attestantio/go-eth2-client/spec/bellatrix"
	"github.com/attestantio/go-eth2-client/spec/phase0"
	"github.com/ethereum/go-ethereum/common"
	"github.com/jellydator/ttlcache/v3"
	"github.com/pkg/errors"
	specqbft "github.com/ssvlabs/ssv-spec/qbft"
	spectypes "github.com/ssvlabs/ssv-spec/types"
	"go.opentelemetry.io/otel/codes"
	"go.opentelemetry.io/otel/trace"
	"go.uber.org/zap"

	"github.com/ssvlabs/ssv/ssvsigner/ekm"

	"github.com/ssvlabs/ssv/doppelganger"
	"github.com/ssvlabs/ssv/exporter"
	"github.com/ssvlabs/ssv/ibft/storage"
	"github.com/ssvlabs/ssv/logging"
	"github.com/ssvlabs/ssv/logging/fields"
	"github.com/ssvlabs/ssv/message/validation"
	"github.com/ssvlabs/ssv/network"
	"github.com/ssvlabs/ssv/network/commons"
	"github.com/ssvlabs/ssv/networkconfig"
	"github.com/ssvlabs/ssv/observability"
	operatordatastore "github.com/ssvlabs/ssv/operator/datastore"
	"github.com/ssvlabs/ssv/operator/duties"
	dutytracer "github.com/ssvlabs/ssv/operator/dutytracer"
	nodestorage "github.com/ssvlabs/ssv/operator/storage"
	"github.com/ssvlabs/ssv/operator/validator/metadata"
	"github.com/ssvlabs/ssv/operator/validators"
	beaconprotocol "github.com/ssvlabs/ssv/protocol/v2/blockchain/beacon"
	"github.com/ssvlabs/ssv/protocol/v2/message"
	protocolp2p "github.com/ssvlabs/ssv/protocol/v2/p2p"
	"github.com/ssvlabs/ssv/protocol/v2/qbft"
	qbftcontroller "github.com/ssvlabs/ssv/protocol/v2/qbft/controller"
	"github.com/ssvlabs/ssv/protocol/v2/qbft/roundtimer"
	"github.com/ssvlabs/ssv/protocol/v2/queue/worker"
	"github.com/ssvlabs/ssv/protocol/v2/ssv"
	"github.com/ssvlabs/ssv/protocol/v2/ssv/queue"
	"github.com/ssvlabs/ssv/protocol/v2/ssv/runner"
	"github.com/ssvlabs/ssv/protocol/v2/ssv/validator"
	ssvtypes "github.com/ssvlabs/ssv/protocol/v2/types"
	registrystorage "github.com/ssvlabs/ssv/registry/storage"
	"github.com/ssvlabs/ssv/storage/basedb"
)

//go:generate go tool -modfile=../../tool.mod mockgen -package=mocks -destination=./mocks/controller.go -source=./controller.go

const (
	networkRouterConcurrency = 2048
)

type GetRecipientDataFunc func(r basedb.Reader, owner common.Address) (*registrystorage.RecipientData, bool, error)

// ShareEventHandlerFunc is a function that handles event in an extended mode
type ShareEventHandlerFunc func(share *ssvtypes.SSVShare)

// ControllerOptions for creating a validator controller
type ControllerOptions struct {
	Context                    context.Context
	DB                         basedb.Database
	SignatureCollectionTimeout time.Duration `yaml:"SignatureCollectionTimeout" env:"SIGNATURE_COLLECTION_TIMEOUT" env-default:"5s" env-description:"Timeout for signature collection after consensus"`
	MetadataUpdateInterval     time.Duration `yaml:"MetadataUpdateInterval" env:"METADATA_UPDATE_INTERVAL" env-default:"12m" env-description:"Interval for updating validator metadata"` // used outside of validator controller, left for compatibility
	HistorySyncBatchSize       int           `yaml:"HistorySyncBatchSize" env:"HISTORY_SYNC_BATCH_SIZE" env-default:"25" env-description:"Maximum number of messages to sync in a single batch"`
	MinPeers                   int           `yaml:"MinimumPeers" env:"MINIMUM_PEERS" env-default:"2" env-description:"Minimum number of peers required for sync"`
	Network                    P2PNetwork
	Beacon                     beaconprotocol.BeaconNode
	FullNode                   bool `yaml:"FullNode" env:"FULLNODE" env-default:"false" env-description:"Store complete message history instead of just latest messages"`
	BeaconSigner               ekm.BeaconSigner
	OperatorSigner             ssvtypes.OperatorSigner
	OperatorDataStore          operatordatastore.OperatorDataStore
	RegistryStorage            nodestorage.Storage
	RecipientsStorage          Recipients
	NewDecidedHandler          qbftcontroller.NewDecidedHandler
	DutyRoles                  []spectypes.BeaconRole
	DutyTraceCollector         *dutytracer.Collector
	StorageMap                 *storage.ParticipantStores
	ValidatorStore             registrystorage.ValidatorStore
	MessageValidator           validation.MessageValidator
	ValidatorsMap              *validators.ValidatorsMap
	DoppelgangerHandler        doppelganger.Provider
	NetworkConfig              networkconfig.Network
	ValidatorSyncer            *metadata.Syncer
	Graffiti                   []byte
	ProposerDelay              time.Duration
	KeyManager                 ekm.KeyManager

	// worker flags
	WorkersCount    int    `yaml:"MsgWorkersCount" env:"MSG_WORKERS_COUNT" env-default:"256" env-description:"Number of message processing workers"`
	QueueBufferSize int    `yaml:"MsgWorkerBufferSize" env:"MSG_WORKER_BUFFER_SIZE" env-default:"65536" env-description:"Size of message worker queue buffer"`
	GasLimit        uint64 `yaml:"ExperimentalGasLimit" env:"EXPERIMENTAL_GAS_LIMIT" env-description:"Gas limit for MEV block proposals (must match across committee, otherwise MEV fails). Do not change unless you know what you're doing"`
}

// Controller represent the validators controller,
// it takes care of bootstrapping, updating and managing existing validators and their shares
type Controller interface {
	StartValidators(ctx context.Context)
	HandleMetadataUpdates(ctx context.Context)
	FilterIndices(afterInit bool, filter func(*ssvtypes.SSVShare) bool) []phase0.ValidatorIndex
	GetValidator(pubKey spectypes.ValidatorPK) (*validator.Validator, bool)
	StartNetworkHandlers()
	// GetValidatorStats returns stats of validators, including the following:
	//  - the amount of validators in the network
	//  - the amount of active validators (i.e. not slashed or existed)
	//  - the amount of validators assigned to this operator
	GetValidatorStats() (uint64, uint64, uint64, error)
	IndicesChangeChan() chan struct{}
	ValidatorExitChan() <-chan registrystorage.ExitDescriptor

	// TODO: remove it and use callbacks?
	StopValidator(pubKey spectypes.ValidatorPK) error
	ExitValidator(pubKey phase0.BLSPubKey, blockNumber uint64, validatorIndex phase0.ValidatorIndex, ownValidator bool) error
	ReportValidatorStatuses(ctx context.Context)
	duties.DutyExecutor
}

type Nonce uint16

type Recipients interface {
	GetRecipientData(r basedb.Reader, owner common.Address) (*registrystorage.RecipientData, bool, error)
}

type SharesStorage interface {
	Get(txn basedb.Reader, pubKey []byte) (*ssvtypes.SSVShare, bool)
	List(txn basedb.Reader, filters ...registrystorage.SharesFilter) []*ssvtypes.SSVShare
	Range(txn basedb.Reader, fn func(*ssvtypes.SSVShare) bool)
}

type P2PNetwork interface {
	protocolp2p.Broadcaster
	UseMessageRouter(router network.MessageRouter)
	SubscribeRandoms(numSubnets int) error
	ActiveSubnets() commons.Subnets
	FixedSubnets() commons.Subnets
}

// controller implements Controller
type controller struct {
	ctx context.Context

	logger *zap.Logger

	networkConfig     networkconfig.Network
	sharesStorage     SharesStorage
	operatorsStorage  registrystorage.Operators
	recipientsStorage Recipients
	ibftStorageMap    *storage.ParticipantStores

	beacon         beaconprotocol.BeaconNode
	beaconSigner   ekm.BeaconSigner
	operatorSigner ssvtypes.OperatorSigner
	keyManager     ekm.KeyManager

	operatorDataStore operatordatastore.OperatorDataStore

	validatorCommonOpts     *validator.CommonOptions
	validatorStore          registrystorage.ValidatorStore
	validatorsMap           *validators.ValidatorsMap
	validatorStartFunc      func(validator *validator.Validator) (bool, error)
	committeeValidatorSetup chan struct{}
	dutyGuard               *validator.CommitteeDutyGuard

	validatorSyncer *metadata.Syncer

	operatorsIDs         *sync.Map
	network              P2PNetwork
	messageRouter        *messageRouter
	messageWorker        *worker.Worker
	historySyncBatchSize int
	messageValidator     validation.MessageValidator

	// nonCommittees is a cache of initialized committeeObserver instances
	committeesObservers      *ttlcache.Cache[spectypes.MessageID, *validator.CommitteeObserver]
	committeesObserversMutex sync.Mutex

	attesterRoots   *ttlcache.Cache[phase0.Root, struct{}]
	syncCommRoots   *ttlcache.Cache[phase0.Root, struct{}]
	beaconVoteRoots *ttlcache.Cache[validator.BeaconVoteCacheKey, struct{}]

	domainCache *validator.DomainCache

	indicesChangeCh chan struct{}
<<<<<<< HEAD
	validatorExitCh chan registrystorage.ExitDescriptor
=======
	validatorExitCh chan duties.ExitDescriptor

	traceCollector *dutytracer.Collector
>>>>>>> c213e987
}

// NewController creates a new validator controller instance
func NewController(logger *zap.Logger, options ControllerOptions, exporterOptions exporter.Options) Controller {
	logger.Debug("setting up validator controller")

	// lookup in a map that holds all relevant operators
	operatorsIDs := &sync.Map{}

	workerCfg := &worker.Config{
		Ctx:          options.Context,
		WorkersCount: options.WorkersCount,
		Buffer:       options.QueueBufferSize,
	}

	validatorCommonOpts := validator.NewCommonOptions(
		options.NetworkConfig,
		options.Network,
		options.Beacon,
		options.StorageMap,
		options.BeaconSigner,
		options.OperatorSigner,
		options.DoppelgangerHandler,
		options.NewDecidedHandler,
		options.FullNode,
		exporterOptions,
		options.HistorySyncBatchSize,
		options.GasLimit,
		options.MessageValidator,
		options.Graffiti,
		options.ProposerDelay,
	)

	cacheTTL := 2 * options.NetworkConfig.EpochDuration() // #nosec G115

	ctrl := controller{
		logger:            logger.Named(logging.NameController),
		networkConfig:     options.NetworkConfig,
		sharesStorage:     options.RegistryStorage.Shares(),
		operatorsStorage:  options.RegistryStorage,
		recipientsStorage: options.RegistryStorage,
		ibftStorageMap:    options.StorageMap,
		validatorStore:    options.ValidatorStore,
		ctx:               options.Context,
		beacon:            options.Beacon,
		operatorDataStore: options.OperatorDataStore,
		beaconSigner:      options.BeaconSigner,
		operatorSigner:    options.OperatorSigner,
		keyManager:        options.KeyManager,
		network:           options.Network,
		traceCollector:    options.DutyTraceCollector,

		validatorsMap:       options.ValidatorsMap,
		validatorCommonOpts: validatorCommonOpts,

		validatorSyncer: options.ValidatorSyncer,

		operatorsIDs: operatorsIDs,

		messageRouter:        newMessageRouter(logger),
		messageWorker:        worker.NewWorker(logger, workerCfg),
		historySyncBatchSize: options.HistorySyncBatchSize,

		committeesObservers: ttlcache.New(
			ttlcache.WithTTL[spectypes.MessageID, *validator.CommitteeObserver](cacheTTL),
		),
		attesterRoots: ttlcache.New(
			ttlcache.WithTTL[phase0.Root, struct{}](cacheTTL),
		),
		syncCommRoots: ttlcache.New(
			ttlcache.WithTTL[phase0.Root, struct{}](cacheTTL),
		),
		domainCache: validator.NewDomainCache(options.Beacon, cacheTTL),
		beaconVoteRoots: ttlcache.New(
			ttlcache.WithTTL[validator.BeaconVoteCacheKey, struct{}](cacheTTL),
		),
		indicesChangeCh:         make(chan struct{}),
		validatorExitCh:         make(chan registrystorage.ExitDescriptor),
		committeeValidatorSetup: make(chan struct{}, 1),
		dutyGuard:               validator.NewCommitteeDutyGuard(),

		messageValidator: options.MessageValidator,
	}

	// Register lifecycle callbacks with ValidatorStore
	ctrl.registerValidatorStoreCallbacks()

	// Start automatic expired item deletion in nonCommitteeValidators.
	go ctrl.committeesObservers.Start()
	// Delete old root and domain entries.
	go ctrl.attesterRoots.Start()
	go ctrl.syncCommRoots.Start()
	go ctrl.domainCache.Start()
	go ctrl.beaconVoteRoots.Start()

	return &ctrl
}

// registerValidatorStoreCallbacks sets up the lifecycle callbacks for ValidatorStore
func (c *controller) registerValidatorStoreCallbacks() {
	callbacks := registrystorage.ValidatorLifecycleCallbacks{
		OnValidatorAdded: func(ctx context.Context, snapshot *registrystorage.ValidatorSnapshot) error {
			// For new validators, we don't need to do anything special here
			// as they will be initialized and started through OnValidatorStarted
			c.logger.Debug("validator added to store",
				fields.PubKey(snapshot.Share.ValidatorPubKey[:]),
				zap.Bool("has_metadata", snapshot.Share.HasBeaconMetadata()))
			return nil
		},

		OnValidatorStarted: func(ctx context.Context, snapshot *registrystorage.ValidatorSnapshot) error {
			// This is called when a validator should start participating
			c.logger.Debug("validator should start", fields.PubKey(snapshot.Share.ValidatorPubKey[:]))

			// Make a copy of the share for thread safety
			share := snapshot.Share.Copy()

			// Start the validator asynchronously to avoid blocking
			go func() {
				started, err := c.onShareStart(share)
				if err != nil {
					c.logger.Error("failed to start validator from lifecycle callback",
						fields.PubKey(share.ValidatorPubKey[:]),
						zap.Error(err))
					return
				}
				if started {
					c.logger.Debug("validator started from lifecycle callback",
						fields.PubKey(share.ValidatorPubKey[:]))

					// Notify indices change
					if !c.reportIndicesChange(ctx) {
						c.logger.Error("failed to notify indices change")
					}
				}
			}()

			return nil
		},

		OnValidatorStopped: func(ctx context.Context, pubKey spectypes.ValidatorPK) error {
			c.logger.Debug("validator should stop", fields.PubKey(pubKey[:]))

			// Stop the validator asynchronously to avoid blocking
			go func() {
				c.onShareStop(pubKey)
			}()

			return nil
		},

		OnValidatorUpdated: func(ctx context.Context, snapshot *registrystorage.ValidatorSnapshot) error {
			c.logger.Debug("validator updated", fields.PubKey(snapshot.Share.ValidatorPubKey[:]))

			// Update fee recipient if it changed
			if v, found := c.validatorsMap.GetValidator(snapshot.Share.ValidatorPubKey); found {
				v.Share.SetFeeRecipient(snapshot.Share.FeeRecipientAddress)
			}

			return nil
		},

		OnValidatorRemoved: func(ctx context.Context, pubKey spectypes.ValidatorPK) error {
			c.logger.Debug("validator removed", fields.PubKey(pubKey[:]))

			// Stop the validator asynchronously
			go func() {
				c.onShareStop(pubKey)
			}()

			return nil
		},

		OnValidatorExited: func(ctx context.Context, descriptor registrystorage.ExitDescriptor) error {
			c.logger.Debug("validator exited",
				fields.PubKey(descriptor.PubKey[:]),
				zap.Uint64("block_number", descriptor.BlockNumber))

			// Send to exit channel asynchronously
			go func() {
				select {
				case c.validatorExitCh <- descriptor:
					c.logger.Debug("sent validator exit descriptor")
				case <-time.After(2 * c.networkConfig.GetSlotDuration()):
					c.logger.Error("timeout sending validator exit descriptor")
				}
			}()

			return nil
		},

		OnIndicesChanged: func(ctx context.Context) error {
			if !c.reportIndicesChange(ctx) {
				return fmt.Errorf("failed to report indices change")
			}
			return nil
		},
	}

	c.validatorStore.RegisterLifecycleCallbacks(callbacks)
}

func (c *controller) IndicesChangeChan() chan struct{} {
	return c.indicesChangeCh
}

func (c *controller) ValidatorExitChan() <-chan registrystorage.ExitDescriptor {
	return c.validatorExitCh
}

func (c *controller) GetValidatorStats() (uint64, uint64, uint64, error) {
<<<<<<< HEAD
	// Use ValidatorStore for statistics
	allValidators := c.validatorStore.GetAllValidators()
	operatorValidators := c.validatorStore.GetSelfValidators()

	active := uint64(0)
	epoch := c.networkConfig.EstimatedCurrentEpoch()

	for _, snapshot := range allValidators {
		if snapshot.Share.IsParticipating(c.networkConfig, epoch) {
			active++
		}
	}

	return uint64(len(allValidators)), active, uint64(len(operatorValidators)), nil
=======
	operatorShares := uint64(0)
	active, total := uint64(0), uint64(0)
	c.sharesStorage.Range(nil, func(s *ssvtypes.SSVShare) bool {
		if ok := s.BelongsToOperator(c.operatorDataStore.GetOperatorID()); ok {
			operatorShares++
		}
		if s.IsParticipating(c.networkConfig, c.networkConfig.EstimatedCurrentEpoch()) {
			active++
		}
		total++
		return true
	})
	return total, active, operatorShares, nil
>>>>>>> c213e987
}

func (c *controller) handleRouterMessages() {
	ctx, cancel := context.WithCancel(c.ctx)
	defer cancel()
	ch := c.messageRouter.GetMessageChan()
	for {
		select {
		case <-ctx.Done():
			c.logger.Debug("router message handler stopped")
			return

		case msg := <-ch:
			switch m := msg.(type) {
			case *queue.SSVMessage:
				if m.MsgType == message.SSVEventMsgType {
					continue
				}

				// TODO: only try copying clusterid if validator failed
				dutyExecutorID := m.GetID().GetDutyExecutorID()
				var cid spectypes.CommitteeID
				copy(cid[:], dutyExecutorID[16:])

				if v, ok := c.validatorsMap.GetValidator(spectypes.ValidatorPK(dutyExecutorID)); ok {
					v.HandleMessage(ctx, c.logger, m)
				} else if vc, ok := c.validatorsMap.GetCommittee(cid); ok {
					vc.HandleMessage(ctx, c.logger, m)
				} else if c.validatorCommonOpts.ExporterOptions.Enabled {
					if m.MsgType != spectypes.SSVConsensusMsgType && m.MsgType != spectypes.SSVPartialSignatureMsgType {
						continue
					}
					if !c.messageWorker.TryEnqueue(m) {
						c.logger.Warn("Failed to enqueue post consensus message: buffer is full")
					}
				}

			default:
				// This should be impossible because the channel is typed.
				c.logger.Fatal("unknown message type from router", zap.Any("message", m))
			}
		}
	}
}

var nonCommitteeValidatorTTLs = map[spectypes.RunnerRole]int{
	spectypes.RoleCommittee:                 64,
	spectypes.RoleProposer:                  4,
	spectypes.RoleAggregator:                4,
	spectypes.RoleSyncCommitteeContribution: 4,
}

func (c *controller) handleWorkerMessages(ctx context.Context, msg network.DecodedSSVMessage) error {
	ssvMsg := msg.(*queue.SSVMessage)

	var ncv *validator.CommitteeObserver

	item := c.committeesObservers.Get(ssvMsg.GetID())
	if item == nil || item.Value() == nil {
		committeeObserverOptions := validator.CommitteeObserverOptions{
			Logger:            c.logger,
			BeaconConfig:      c.networkConfig,
			ValidatorStore:    c.validatorStore,
			Network:           c.validatorCommonOpts.Network,
			Storage:           c.validatorCommonOpts.Storage,
			FullNode:          c.validatorCommonOpts.FullNode,
			OperatorSigner:    c.validatorCommonOpts.OperatorSigner,
			NewDecidedHandler: c.validatorCommonOpts.NewDecidedHandler,
			AttesterRoots:     c.attesterRoots,
			SyncCommRoots:     c.syncCommRoots,
			DomainCache:       c.domainCache,
			BeaconVoteRoots:   c.beaconVoteRoots,
		}

		ncv = validator.NewCommitteeObserver(ssvMsg.GetID(), committeeObserverOptions)

		ttlSlots := nonCommitteeValidatorTTLs[ssvMsg.MsgID.GetRoleType()]
		ttl := time.Duration(ttlSlots) * c.networkConfig.GetSlotDuration()

		c.committeesObservers.Set(ssvMsg.GetID(), ncv, ttl)
	} else {
		ncv = item.Value()
	}

	if c.validatorCommonOpts.ExporterOptions.Mode == exporter.ModeArchive {
		// use new exporter functionality
		return c.traceCollector.Collect(c.ctx, ssvMsg, ncv.VerifySig)
	}

	// use old exporter functionality
	return c.handleNonCommitteeMessages(ctx, ssvMsg, ncv)
}

func (c *controller) handleNonCommitteeMessages(
	ctx context.Context,
	msg *queue.SSVMessage,
	ncv *validator.CommitteeObserver,
) error {
	c.committeesObserversMutex.Lock()
	defer c.committeesObserversMutex.Unlock()

	switch msg.MsgType {
	case spectypes.SSVConsensusMsgType:
		// Process proposal messages for committee consensus only to get the roots
		if msg.MsgID.GetRoleType() != spectypes.RoleCommittee {
			return nil
		}

		subMsg, ok := msg.Body.(*specqbft.Message)
		if !ok || subMsg.MsgType != specqbft.ProposalMsgType {
			return nil
		}

		return ncv.SaveRoots(ctx, msg)
	case spectypes.SSVPartialSignatureMsgType:
		pSigMessages := &spectypes.PartialSignatureMessages{}
		if err := pSigMessages.Decode(msg.SignedSSVMessage.SSVMessage.GetData()); err != nil {
			return err
		}

		return ncv.ProcessMessage(msg)
	}

	return nil
}

// StartValidators loads all persisted shares and setup the corresponding validators
func (c *controller) StartValidators(ctx context.Context) {
	// Get own validators from ValidatorStore
	ownValidators := c.validatorStore.GetSelfValidators()

	if len(ownValidators) == 0 {
		close(c.committeeValidatorSetup)
		c.logger.Info("could not find validators")

		// Subscribe to random subnet if no validators
		if !c.validatorOptions.Exporter {
			if err := c.network.SubscribeRandoms(1); err != nil {
				c.logger.Error("failed to subscribe to random subnets", zap.Error(err))
			}
		}
		return
	}

	// Convert snapshots to shares
	var ownShares []*ssvtypes.SSVShare
	for _, snapshot := range ownValidators {
		share := snapshot.Share.Copy()
		ownShares = append(ownShares, share)
	}

	if c.validatorCommonOpts.ExporterOptions.Enabled {
		// There are no committee validators to setup.
		close(c.committeeValidatorSetup)
	} else {
		// Setup committee validators.
		inited, committees := c.setupValidators(ownShares)
		if len(inited) == 0 {
			// If no validators were started and therefore we're not subscribed to any subnets,
			// then subscribe to a random subnet to participate in the network.
			if err := c.network.SubscribeRandoms(1); err != nil {
				c.logger.Error("failed to subscribe to random subnets", zap.Error(err))
			}
		}
		close(c.committeeValidatorSetup)

		// Start validators.
		c.startValidators(inited, committees)
	}
}

// setupValidators setup and starts validators from the given shares.
// shares w/o validator's metadata won't start, but the metadata will be fetched and the validator will start afterwards
func (c *controller) setupValidators(shares []*ssvtypes.SSVShare) ([]*validator.Validator, []*validator.Committee) {
	c.logger.Info("starting validators setup...", zap.Int("shares count", len(shares)))
	var errs []error
	var fetchMetadata [][]byte
	var validators []*validator.Validator
	var committees []*validator.Committee
	for _, validatorShare := range shares {
		var initialized bool
		v, vc, err := c.onShareInit(validatorShare)
		if err != nil {
			c.logger.Warn("could not start validator", fields.PubKey(validatorShare.ValidatorPubKey[:]), zap.Error(err))
			errs = append(errs, err)
		}
		if v != nil {
			initialized = true
		}
		if !initialized && err == nil {
			// Fetch metadata, if needed.
			fetchMetadata = append(fetchMetadata, validatorShare.ValidatorPubKey[:])
		}
		if initialized {
			validators = append(validators, v)
			committees = append(committees, vc)
		}
	}
	c.logger.Info("init validators done", zap.Int("validators_size", c.validatorsMap.SizeValidators()), zap.Int("committee_size", c.validatorsMap.SizeCommittees()),
		zap.Int("failures", len(errs)), zap.Int("missing_metadata", len(fetchMetadata)),
		zap.Int("shares", len(shares)), zap.Int("initialized", len(validators)))
	return validators, committees
}

func (c *controller) startValidators(validators []*validator.Validator, committees []*validator.Committee) int {
	var started int
	var errs []error
	for _, v := range validators {
		s, err := c.startValidator(v)
		if err != nil {
			c.logger.Error("could not start validator", zap.Error(err))
			errs = append(errs, err)
			continue
		}
		if s {
			started++
		}
	}

	started += len(committees)

	c.logger.Info("setup validators done", zap.Int("map size", c.validatorsMap.SizeValidators()),
		zap.Int("failures", len(errs)),
		zap.Int("shares", len(validators)), zap.Int("started", started))
	return started
}

// StartNetworkHandlers init msg worker that handles network messages
func (c *controller) StartNetworkHandlers() {
	c.network.UseMessageRouter(c.messageRouter)
	for i := 0; i < networkRouterConcurrency; i++ {
		go c.handleRouterMessages()
	}
	c.messageWorker.UseHandler(c.handleWorkerMessages)
}

// GetValidator returns a validator instance from ValidatorsMap
func (c *controller) GetValidator(pubKey spectypes.ValidatorPK) (*validator.Validator, bool) {
	return c.validatorsMap.GetValidator(pubKey)
}

func (c *controller) ExecuteDuty(ctx context.Context, logger *zap.Logger, duty *spectypes.ValidatorDuty) {
	dutyID := fields.FormatDutyID(c.networkConfig.EstimatedEpochAtSlot(duty.Slot), duty.Slot, duty.Type, duty.ValidatorIndex)
	ctx, span := tracer.Start(observability.TraceContext(ctx, dutyID),
		observability.InstrumentName(observabilityNamespace, "execute_duty"),
		trace.WithAttributes(
			observability.CommitteeIndexAttribute(duty.CommitteeIndex),
			observability.BeaconSlotAttribute(duty.Slot),
			observability.BeaconRoleAttribute(duty.Type),
			observability.RunnerRoleAttribute(duty.RunnerRole()),
			observability.ValidatorPublicKeyAttribute(duty.PubKey),
			observability.ValidatorIndexAttribute(duty.ValidatorIndex),
			observability.DutyIDAttribute(dutyID),
		),
		trace.WithLinks(trace.LinkFromContext(ctx)))
	defer span.End()

	// because we're using the same duty for more than 1 duty (e.g. attest + aggregator) there is an error in bls.Deserialize func for cgo pointer to pointer.
	// so we need to copy the pubkey val to avoid pointer
	pk := make([]byte, 48)
	copy(pk, duty.PubKey[:])

	if v, ok := c.GetValidator(spectypes.ValidatorPK(pk)); ok {
		ssvMsg, err := CreateDutyExecuteMsg(duty, pk, c.networkConfig.GetDomainType())
		if err != nil {
			logger.Error("could not create duty execute msg", zap.Error(err))
			span.SetStatus(codes.Error, err.Error())
			return
		}
		dec, err := queue.DecodeSSVMessage(ssvMsg)
		if err != nil {
			logger.Error("could not decode duty execute msg", zap.Error(err))
			span.SetStatus(codes.Error, err.Error())
			return
		}
		dec.TraceContext = ctx
		span.AddEvent("pushing message to the queue")
		if pushed := v.Queues[duty.RunnerRole()].Q.TryPush(dec); !pushed {
			const eventMsg = "dropping ExecuteDuty message because the queue is full"
			logger.Warn(eventMsg)
			span.AddEvent(eventMsg)
		}
	} else {
		const eventMsg = "could not find validator"
		logger.Warn(eventMsg)
		span.AddEvent(eventMsg)
	}

	span.SetStatus(codes.Ok, "")
}

func (c *controller) ExecuteCommitteeDuty(ctx context.Context, logger *zap.Logger, committeeID spectypes.CommitteeID, duty *spectypes.CommitteeDuty) {
	cm, ok := c.validatorsMap.GetCommittee(committeeID)
	if !ok {
		const eventMsg = "could not find committee"
		logger.Warn(eventMsg, fields.CommitteeID(committeeID))
		return
	}

	var committee []spectypes.OperatorID
	for _, operator := range cm.CommitteeMember.Committee {
		committee = append(committee, operator.OperatorID)
	}

	dutyID := fields.FormatCommitteeDutyID(committee, c.networkConfig.EstimatedEpochAtSlot(duty.Slot), duty.Slot)
	ctx, span := tracer.Start(observability.TraceContext(ctx, dutyID),
		observability.InstrumentName(observabilityNamespace, "execute_committee_duty"),
		trace.WithAttributes(
			observability.BeaconSlotAttribute(duty.Slot),
			observability.CommitteeIDAttribute(committeeID),
			observability.RunnerRoleAttribute(duty.RunnerRole()),
			observability.DutyIDAttribute(dutyID),
		),
		trace.WithLinks(trace.LinkFromContext(ctx)))
	defer span.End()

	ssvMsg, err := CreateCommitteeDutyExecuteMsg(duty, committeeID, c.networkConfig.GetDomainType())
	if err != nil {
		logger.Error("could not create duty execute msg", zap.Error(err))
		span.SetStatus(codes.Error, err.Error())
		return
	}
	dec, err := queue.DecodeSSVMessage(ssvMsg)
	if err != nil {
		logger.Error("could not decode duty execute msg", zap.Error(err))
		span.SetStatus(codes.Error, err.Error())
		return
	}
	if err := cm.OnExecuteDuty(ctx, logger, dec.Body.(*ssvtypes.EventMsg)); err != nil {
		logger.Error("could not execute committee duty", zap.Error(err))
		span.RecordError(err)
	}

	span.SetStatus(codes.Ok, "")
}

// CreateDutyExecuteMsg returns ssvMsg with event type of execute duty
func CreateDutyExecuteMsg(duty *spectypes.ValidatorDuty, pubKey []byte, domain spectypes.DomainType) (*spectypes.SSVMessage, error) {
	executeDutyData := ssvtypes.ExecuteDutyData{Duty: duty}
	data, err := json.Marshal(executeDutyData)
	if err != nil {
		return nil, fmt.Errorf("failed to marshal execute duty data: %w", err)
	}

	return dutyDataToSSVMsg(domain, pubKey, duty.RunnerRole(), data)
}

// CreateCommitteeDutyExecuteMsg returns ssvMsg with event type of execute committee duty
func CreateCommitteeDutyExecuteMsg(duty *spectypes.CommitteeDuty, committeeID spectypes.CommitteeID, domain spectypes.DomainType) (*spectypes.SSVMessage, error) {
	executeCommitteeDutyData := ssvtypes.ExecuteCommitteeDutyData{Duty: duty}
	data, err := json.Marshal(executeCommitteeDutyData)
	if err != nil {
		return nil, fmt.Errorf("failed to marshal execute committee duty data: %w", err)
	}

	return dutyDataToSSVMsg(domain, committeeID[:], spectypes.RoleCommittee, data)
}

func dutyDataToSSVMsg(
	domain spectypes.DomainType,
	msgIdentifier []byte,
	runnerRole spectypes.RunnerRole,
	data []byte,
) (*spectypes.SSVMessage, error) {
	msg := ssvtypes.EventMsg{
		Type: ssvtypes.ExecuteDuty,
		Data: data,
	}
	msgData, err := msg.Encode()
	if err != nil {
		return nil, fmt.Errorf("failed to encode event msg: %w", err)
	}

	return &spectypes.SSVMessage{
		MsgType: message.SSVEventMsgType,
		MsgID:   spectypes.NewMsgID(domain, msgIdentifier, runnerRole),
		Data:    msgData,
	}, nil
}

func (c *controller) FilterIndices(afterInit bool, filter func(*ssvtypes.SSVShare) bool) []phase0.ValidatorIndex {
	if afterInit {
		<-c.committeeValidatorSetup
	}

	allValidators := c.validatorStore.GetAllValidators()
	var indices []phase0.ValidatorIndex

	for _, snapshot := range allValidators {
		if filter(&snapshot.Share) {
			indices = append(indices, snapshot.Share.ValidatorIndex)
		}
	}

	return indices
}

// onShareStop is called when a validator was removed or liquidated
func (c *controller) onShareStop(pubKey spectypes.ValidatorPK) {
	// remove from ValidatorsMap
	v := c.validatorsMap.RemoveValidator(pubKey)

	if v == nil {
		c.logger.Warn("could not find validator to stop", fields.PubKey(pubKey[:]))
		return
	}

	// stop instance
	v.Stop()
	c.logger.Debug("validator was stopped", fields.PubKey(pubKey[:]))
	vc, ok := c.validatorsMap.GetCommittee(v.Share.CommitteeID())
	if ok {
		vc.RemoveShare(v.Share.ValidatorIndex)
		if len(vc.Shares) == 0 {
			deletedCommittee := c.validatorsMap.RemoveCommittee(v.Share.CommitteeID())
			if deletedCommittee == nil {
				c.logger.Warn("could not find committee to remove on no validators",
					fields.CommitteeID(v.Share.CommitteeID()),
					fields.PubKey(pubKey[:]),
				)
				return
			}
			deletedCommittee.Stop()
		}
	}
}

func (c *controller) onShareInit(share *ssvtypes.SSVShare) (*validator.Validator, *validator.Committee, error) {
	if !share.HasBeaconMetadata() { // fetching index and status in case not exist
		c.logger.Warn("skipping validator until it becomes active", fields.PubKey(share.ValidatorPubKey[:]))
		return nil, nil, nil
	}

	if err := c.setShareFeeRecipient(share, c.recipientsStorage.GetRecipientData); err != nil {
		return nil, nil, fmt.Errorf("could not set share fee recipient: %w", err)
	}

	operator, err := c.committeeMemberFromShare(share)
	if err != nil {
		return nil, nil, err
	}

	// Start a committee validator.
	v, found := c.validatorsMap.GetValidator(share.ValidatorPubKey)
	if !found {
		// Share context with both the validator and the runners,
		// so that when the validator is stopped, the runners are stopped as well.
		validatorCtx, validatorCancel := context.WithCancel(c.ctx)

		dutyRunners, err := SetupRunners(validatorCtx, c.logger, share, operator, c.validatorCommonOpts)
		if err != nil {
			validatorCancel()
			return nil, nil, fmt.Errorf("could not setup runners: %w", err)
		}
		opts := c.validatorCommonOpts.NewOptions(share, operator, dutyRunners)

		v = validator.NewValidator(validatorCtx, validatorCancel, opts)
		c.validatorsMap.PutValidator(share.ValidatorPubKey, v)

		c.printShare(share, "setup validator done")
	} else {
		c.printShare(v.Share, "get validator")
	}

	// Start a committee validator.
	vc, found := c.validatorsMap.GetCommittee(operator.CommitteeID)
	if !found {
		// Share context with both the validator and the runners,
		// so that when the validator is stopped, the runners are stopped as well.
		ctx, cancel := context.WithCancel(c.ctx)

		opts := c.validatorCommonOpts.NewOptions(share, operator, nil)

		committeeOpIDs := ssvtypes.OperatorIDsFromOperators(operator.Committee)

		logger := c.logger.With([]zap.Field{
			zap.String("committee", fields.FormatCommittee(committeeOpIDs)),
			zap.String("committee_id", hex.EncodeToString(operator.CommitteeID[:])),
		}...)

		committeeRunnerFunc := SetupCommitteeRunners(ctx, opts)

		vc = validator.NewCommittee(
			ctx,
			cancel,
			logger,
			c.networkConfig,
			operator,
			committeeRunnerFunc,
			nil,
			c.dutyGuard,
		)
		vc.AddShare(&share.Share)
		c.validatorsMap.PutCommittee(operator.CommitteeID, vc)

		c.printShare(share, "setup committee done")

	} else {
		vc.AddShare(&share.Share)
		c.printShare(share, "added share to committee")
	}

	return v, vc, nil
}

func (c *controller) committeeMemberFromShare(share *ssvtypes.SSVShare) (*spectypes.CommitteeMember, error) {
	operators := make([]*spectypes.Operator, len(share.Committee))
	for i, cm := range share.Committee {
		opdata, found, err := c.operatorsStorage.GetOperatorData(nil, cm.Signer)
		if err != nil {
			return nil, fmt.Errorf("could not get operator data: %w", err)
		}
		if !found {
			//TODO alan: support removed ops
			return nil, fmt.Errorf("operator not found")
		}

		operatorPEM, err := base64.StdEncoding.DecodeString(opdata.PublicKey)
		if err != nil {
			return nil, fmt.Errorf("could not decode public key: %w", err)
		}

		operators[i] = &spectypes.Operator{
			OperatorID:        cm.Signer,
			SSVOperatorPubKey: operatorPEM,
		}
	}

	f := ssvtypes.ComputeF(uint64(len(share.Committee)))

	operatorPEM, err := base64.StdEncoding.DecodeString(c.operatorDataStore.GetOperatorData().PublicKey)
	if err != nil {
		return nil, fmt.Errorf("could not decode public key: %w", err)
	}

	return &spectypes.CommitteeMember{
		OperatorID:        c.operatorDataStore.GetOperatorID(),
		CommitteeID:       share.CommitteeID(),
		SSVOperatorPubKey: operatorPEM,
		FaultyNodes:       f,
		Committee:         operators,
	}, nil
}

func (c *controller) onShareStart(share *ssvtypes.SSVShare) (bool, error) {
	v, _, err := c.onShareInit(share)
	if err != nil || v == nil {
		return false, err
	}

	started, err := c.startValidator(v)
	if err != nil {
		return false, err
	}

	return started, nil
}

func (c *controller) printShare(s *ssvtypes.SSVShare, msg string) {
	committee := make([]string, len(s.Committee))
	for i, c := range s.Committee {
		committee[i] = fmt.Sprintf(`[OperatorID=%d, PubKey=%x]`, c.Signer, c.SharePubKey)
	}
	c.logger.Debug(msg,
		fields.PubKey(s.ValidatorPubKey[:]),
		zap.Bool("own_validator", s.BelongsToOperator(c.operatorDataStore.GetOperatorID())),
		zap.Strings("committee", committee),
		fields.FeeRecipient(s.FeeRecipientAddress[:]),
	)
}

func (c *controller) setShareFeeRecipient(share *ssvtypes.SSVShare, getRecipientData GetRecipientDataFunc) error {
	data, found, err := getRecipientData(nil, share.OwnerAddress)
	if err != nil {
		return errors.Wrap(err, "could not get recipient data")
	}

	var feeRecipient bellatrix.ExecutionAddress
	if !found {
		c.logger.Debug("setting fee recipient to owner address",
			fields.Validator(share.ValidatorPubKey[:]), fields.FeeRecipient(share.OwnerAddress.Bytes()))
		copy(feeRecipient[:], share.OwnerAddress.Bytes())
	} else {
		c.logger.Debug("setting fee recipient to storage data",
			fields.Validator(share.ValidatorPubKey[:]), fields.FeeRecipient(data.FeeRecipient[:]))
		feeRecipient = data.FeeRecipient
	}
	share.SetFeeRecipient(feeRecipient)

	return nil
}

func (c *controller) validatorStart(validator *validator.Validator) (bool, error) {
	if c.validatorStartFunc == nil {
		return validator.Start(c.logger)
	}
	return c.validatorStartFunc(validator)
}

// startValidator will start the given validator if applicable
func (c *controller) startValidator(v *validator.Validator) (bool, error) {
	c.reportValidatorStatus(v.Share)
	if v.Share.ValidatorIndex == 0 {
		return false, errors.New("could not start validator: index not found")
	}
	started, err := c.validatorStart(v)
	if err != nil {
		validatorErrorsCounter.Add(c.ctx, 1)
		return false, errors.Wrap(err, "could not start validator")
	}

	return started, nil
}

func (c *controller) HandleMetadataUpdates(ctx context.Context) {
	// TODO: Consider getting rid of `Stream` method because it adds complexity.
	// Instead, validatorSyncer could return the next batch, which would be passed to handleMetadataUpdate afterwards.
	// There doesn't seem to exist any logic that requires these processes to be parallel.
	for syncBatch := range c.validatorSyncer.Stream(ctx) {
		if err := c.handleMetadataUpdate(ctx, syncBatch); err != nil {
			c.logger.Warn("could not handle metadata sync", zap.Error(err))
		}
	}
}

// handleMetadataUpdate processes metadata changes for validators.
func (c *controller) handleMetadataUpdate(ctx context.Context, syncBatch metadata.SyncBatch) error {
	// Skip processing for full nodes (exporters) and operators that are still syncing
	// (i.e., haven't received their OperatorAdded event yet).
	if !c.operatorDataStore.OperatorIDReady() {
		return nil
	}

	// Update ValidatorStore with the new metadata
	changedMetadata, err := c.validatorStore.UpdateValidatorsMetadata(ctx, syncBatch.After)
	if err != nil {
		return fmt.Errorf("update validators metadata: %w", err)
	}

	// Only log if there were actual changes
	if len(changedMetadata) > 0 {
		c.logger.Debug("validators metadata updated",
			zap.Int("total_in_batch", len(syncBatch.After)),
			zap.Int("actually_changed", len(changedMetadata)))
	}

	return nil
}

func (c *controller) reportIndicesChange(ctx context.Context) bool {
	timeoutCtx, cancel := context.WithTimeout(ctx, 2*c.networkConfig.GetSlotDuration())
	defer cancel()

	select {
	case <-timeoutCtx.Done():
		return false
	case c.indicesChangeCh <- struct{}{}:
		return true
	}
}

func (c *controller) ReportValidatorStatuses(ctx context.Context) {
	ticker := time.NewTicker(time.Second * 30)
	defer ticker.Stop()

	for {
		select {
		case <-ticker.C:
			start := time.Now()

			statusReport := c.validatorStore.GetValidatorStatusReport()

			for status, count := range statusReport {
				c.logger.
					With(zap.String("status", string(status))).
					With(zap.Uint32("count", count)).
					With(zap.Duration("elapsed_time", time.Since(start))).
					Info("recording validator status")

				recordValidatorStatus(ctx, count, status)
			}
		case <-ctx.Done():
			c.logger.Info("stopped reporting validator statuses. Context cancelled")
			return
		}
	}
}

func (c *controller) StopValidator(pubKey spectypes.ValidatorPK) error {
	logger := c.logger.Named("TaskExecutor").With(
		zap.String("task", "StopValidator"),
		fields.PubKey(pubKey[:]))

	// ValidatorStore will handle the removal and trigger OnValidatorStopped callback
	// which will call onShareStop asynchronously
	opts := registrystorage.UpdateOptions{
		TriggerCallbacks: true,
	}
	err := c.validatorStore.OnShareRemoved(c.ctx, pubKey, opts)
	if err != nil {
		logger.Error("failed to remove validator", zap.Error(err))
		return err
	}

	validatorsRemovedCounter.Add(c.ctx, 1)
	logger.Info("validator removal initiated")
	return nil
}

func (c *controller) ExitValidator(pubKey phase0.BLSPubKey, blockNumber uint64, validatorIndex phase0.ValidatorIndex, ownValidator bool) error {
	logger := c.logger.Named("TaskExecutor").With(
		zap.String("task", "ExitValidator"),
		fields.PubKey(pubKey[:]),
		fields.BlockNumber(blockNumber),
		zap.Uint64("validator_index", uint64(validatorIndex)),
		zap.Bool("own_validator", ownValidator))

	// ValidatorStore will handle the exit and trigger OnValidatorExited callback
	var pk spectypes.ValidatorPK
	copy(pk[:], pubKey[:])

	opts := registrystorage.UpdateOptions{
		TriggerCallbacks: true,
	}
	err := c.validatorStore.OnValidatorExited(c.ctx, pk, blockNumber, opts)
	if err != nil {
		logger.Error("failed to process validator exit", zap.Error(err))
		return err
	}

	logger.Info("validator exit initiated")
	return nil
}

func SetupCommitteeRunners(
	ctx context.Context,
	options *validator.Options,
) validator.CommitteeRunnerFunc {
	buildController := func(role spectypes.RunnerRole, valueCheckF specqbft.ProposedValueCheckF) *qbftcontroller.Controller {
		config := &qbft.Config{
			BeaconSigner: options.Signer,
			Domain:       options.NetworkConfig.GetDomainType(),
			ValueCheckF:  valueCheckF,
			ProposerF: func(state *specqbft.State, round specqbft.Round) spectypes.OperatorID {
				leader := qbft.RoundRobinProposer(state, round)
				return leader
			},
			Network:     options.Network,
			Timer:       roundtimer.New(ctx, options.NetworkConfig, role, nil),
			CutOffRound: roundtimer.CutOffRound,
		}

		identifier := spectypes.NewMsgID(options.NetworkConfig.GetDomainType(), options.Operator.CommitteeID[:], role)
		qbftCtrl := qbftcontroller.NewController(identifier[:], options.Operator, config, options.OperatorSigner, options.FullNode)
		return qbftCtrl
	}

	return func(
		slot phase0.Slot,
		shares map[phase0.ValidatorIndex]*spectypes.Share,
		attestingValidators []phase0.BLSPubKey,
		dutyGuard runner.CommitteeDutyGuard,
	) (*runner.CommitteeRunner, error) {
		// Create a committee runner.
		epoch := options.NetworkConfig.EstimatedEpochAtSlot(slot)
		valCheck := ssv.BeaconVoteValueCheckF(options.Signer, slot, attestingValidators, epoch)
		crunner, err := runner.NewCommitteeRunner(
			options.NetworkConfig,
			shares,
			buildController(spectypes.RoleCommittee, valCheck),
			options.Beacon,
			options.Network,
			options.Signer,
			options.OperatorSigner,
			valCheck,
			dutyGuard,
			options.DoppelgangerHandler,
		)
		if err != nil {
			return nil, err
		}
		return crunner.(*runner.CommitteeRunner), nil
	}
}

// SetupRunners initializes duty runners for the given validator
func SetupRunners(
	ctx context.Context,
	logger *zap.Logger,
	share *ssvtypes.SSVShare,
	operator *spectypes.CommitteeMember,
	options *validator.CommonOptions,
) (runner.ValidatorDutyRunners, error) {
	runnersType := []spectypes.RunnerRole{
		spectypes.RoleCommittee,
		spectypes.RoleProposer,
		spectypes.RoleAggregator,
		spectypes.RoleSyncCommitteeContribution,
		spectypes.RoleValidatorRegistration,
		spectypes.RoleVoluntaryExit,
	}

	buildController := func(role spectypes.RunnerRole, valueCheckF specqbft.ProposedValueCheckF) *qbftcontroller.Controller {
		config := &qbft.Config{
			BeaconSigner: options.Signer,
			Domain:       options.NetworkConfig.GetDomainType(),
			ValueCheckF:  nil, // is set per role type
			ProposerF: func(state *specqbft.State, round specqbft.Round) spectypes.OperatorID {
				leader := qbft.RoundRobinProposer(state, round)
				return leader
			},
			Network:     options.Network,
			Timer:       roundtimer.New(ctx, options.NetworkConfig, role, nil),
			CutOffRound: roundtimer.CutOffRound,
		}
		config.ValueCheckF = valueCheckF

		identifier := spectypes.NewMsgID(options.NetworkConfig.GetDomainType(), share.ValidatorPubKey[:], role)
		qbftCtrl := qbftcontroller.NewController(identifier[:], operator, config, options.OperatorSigner, options.FullNode)
		return qbftCtrl
	}

	shareMap := make(map[phase0.ValidatorIndex]*spectypes.Share) // TODO: fill the map
	shareMap[share.ValidatorIndex] = &share.Share

	runners := runner.ValidatorDutyRunners{}
	var err error
	for _, role := range runnersType {
		switch role {
		case spectypes.RoleProposer:
			proposedValueCheck := ssv.ProposerValueCheckF(options.Signer, options.NetworkConfig, share.ValidatorPubKey, share.ValidatorIndex, phase0.BLSPubKey(share.SharePubKey))
			qbftCtrl := buildController(spectypes.RoleProposer, proposedValueCheck)
			runners[role], err = runner.NewProposerRunner(logger, options.NetworkConfig, shareMap, qbftCtrl, options.Beacon, options.Network, options.Signer, options.OperatorSigner, options.DoppelgangerHandler, proposedValueCheck, 0, options.Graffiti, options.ProposerDelay)
		case spectypes.RoleAggregator:
			aggregatorValueCheckF := ssv.AggregatorValueCheckF(options.Signer, options.NetworkConfig, share.ValidatorPubKey, share.ValidatorIndex)
			qbftCtrl := buildController(spectypes.RoleAggregator, aggregatorValueCheckF)
			runners[role], err = runner.NewAggregatorRunner(options.NetworkConfig, shareMap, qbftCtrl, options.Beacon, options.Network, options.Signer, options.OperatorSigner, aggregatorValueCheckF, 0)
		case spectypes.RoleSyncCommitteeContribution:
			syncCommitteeContributionValueCheckF := ssv.SyncCommitteeContributionValueCheckF(options.Signer, options.NetworkConfig, share.ValidatorPubKey, share.ValidatorIndex)
			qbftCtrl := buildController(spectypes.RoleSyncCommitteeContribution, syncCommitteeContributionValueCheckF)
			runners[role], err = runner.NewSyncCommitteeAggregatorRunner(options.NetworkConfig, shareMap, qbftCtrl, options.Beacon, options.Network, options.Signer, options.OperatorSigner, syncCommitteeContributionValueCheckF, 0)
		case spectypes.RoleValidatorRegistration:
			runners[role], err = runner.NewValidatorRegistrationRunner(options.NetworkConfig, shareMap, options.Beacon, options.Network, options.Signer, options.OperatorSigner, options.GasLimit)
		case spectypes.RoleVoluntaryExit:
			runners[role], err = runner.NewVoluntaryExitRunner(options.NetworkConfig, shareMap, options.Beacon, options.Network, options.Signer, options.OperatorSigner)
		}
		if err != nil {
			return nil, errors.Wrap(err, "could not create duty runner")
		}
	}
	return runners, nil
}<|MERGE_RESOLUTION|>--- conflicted
+++ resolved
@@ -190,13 +190,9 @@
 	domainCache *validator.DomainCache
 
 	indicesChangeCh chan struct{}
-<<<<<<< HEAD
 	validatorExitCh chan registrystorage.ExitDescriptor
-=======
-	validatorExitCh chan duties.ExitDescriptor
 
 	traceCollector *dutytracer.Collector
->>>>>>> c213e987
 }
 
 // NewController creates a new validator controller instance
@@ -408,7 +404,6 @@
 }
 
 func (c *controller) GetValidatorStats() (uint64, uint64, uint64, error) {
-<<<<<<< HEAD
 	// Use ValidatorStore for statistics
 	allValidators := c.validatorStore.GetAllValidators()
 	operatorValidators := c.validatorStore.GetSelfValidators()
@@ -423,21 +418,6 @@
 	}
 
 	return uint64(len(allValidators)), active, uint64(len(operatorValidators)), nil
-=======
-	operatorShares := uint64(0)
-	active, total := uint64(0), uint64(0)
-	c.sharesStorage.Range(nil, func(s *ssvtypes.SSVShare) bool {
-		if ok := s.BelongsToOperator(c.operatorDataStore.GetOperatorID()); ok {
-			operatorShares++
-		}
-		if s.IsParticipating(c.networkConfig, c.networkConfig.EstimatedCurrentEpoch()) {
-			active++
-		}
-		total++
-		return true
-	})
-	return total, active, operatorShares, nil
->>>>>>> c213e987
 }
 
 func (c *controller) handleRouterMessages() {
