--- conflicted
+++ resolved
@@ -16,10 +16,7 @@
 	"github.com/pkg/errors"
 	specqbft "github.com/ssvlabs/ssv-spec/qbft"
 	spectypes "github.com/ssvlabs/ssv-spec/types"
-<<<<<<< HEAD
-=======
 	"go.uber.org/zap"
->>>>>>> bfec50e9
 
 	"github.com/ssvlabs/ssv/exporter/convert"
 	"github.com/ssvlabs/ssv/ibft/storage"
@@ -86,11 +83,7 @@
 	ValidatorStore             registrystorage.ValidatorStore
 	MessageValidator           validation.MessageValidator
 	ValidatorsMap              *validators.ValidatorsMap
-<<<<<<< HEAD
-=======
-	NetworkConfig              networkconfig.NetworkConfig
 	ValidatorSyncer            *metadata.Syncer
->>>>>>> bfec50e9
 	Graffiti                   []byte
 
 	// worker flags
@@ -223,29 +216,6 @@
 		GasLimit:          options.GasLimit,
 		MessageValidator:  options.MessageValidator,
 		Graffiti:          options.Graffiti,
-<<<<<<< HEAD
-		GenesisOptions: validator.GenesisOptions{
-			Network:           options.GenesisControllerOptions.Network,
-			Signer:            options.GenesisControllerOptions.KeyManager,
-			Storage:           options.GenesisControllerOptions.StorageMap,
-			NewDecidedHandler: options.GenesisControllerOptions.NewDecidedHandler,
-		},
-	}
-
-	genesisValidatorOptions := genesisvalidator.Options{
-		Network: options.GenesisControllerOptions.Network,
-		Storage: options.GenesisControllerOptions.StorageMap,
-		// SSVShare:   nil,  // set per validator
-		Signer:            options.GenesisControllerOptions.KeyManager,
-		DutyRunners:       nil, // set per validator
-		NewDecidedHandler: options.GenesisControllerOptions.NewDecidedHandler,
-		FullNode:          options.FullNode,
-		Exporter:          options.Exporter,
-		GasLimit:          options.GasLimit,
-		MessageValidator:  options.MessageValidator,
-		Metrics:           options.GenesisControllerOptions.Metrics,
-=======
->>>>>>> bfec50e9
 	}
 
 	// If full node, increase queue size to make enough room
@@ -257,12 +227,7 @@
 		}
 	}
 
-<<<<<<< HEAD
 	cacheTTL := options.NetworkConfig.SlotDuration() * time.Duration(options.NetworkConfig.SlotsPerEpoch()*2) // #nosec G115
-=======
-	beaconNetwork := options.NetworkConfig.Beacon
-	cacheTTL := beaconNetwork.SlotDurationSec() * time.Duration(beaconNetwork.SlotsPerEpoch()*2) // #nosec G115
->>>>>>> bfec50e9
 
 	ctrl := controller{
 		logger:            logger.Named(logging.NameController),
@@ -952,40 +917,6 @@
 	return true, nil // TODO: what should be returned if c.validatorStart(v) returns false?
 }
 
-<<<<<<< HEAD
-func (c *controller) ForkListener(logger *zap.Logger) {
-	if c.networkConfig.PastAlanFork() {
-		return
-	}
-
-	go func() {
-		slotTicker := slotticker.New(c.logger, slotticker.Config{
-			SlotDuration: c.networkConfig.SlotDuration(),
-			GenesisTime:  c.networkConfig.GenesisTime(),
-		})
-
-		next := slotTicker.Next()
-		for {
-			select {
-			case <-c.ctx.Done():
-				return
-			case <-next:
-				next = slotTicker.Next()
-				if c.networkConfig.PastAlanFork() {
-					// Cancel genesis context to stop the genesis validators.
-					c.cancelGenesisCtx()
-
-					// Unset genesis validators to free up memory.
-					c.validatorsMap.ForEachValidator(func(validator *validators.ValidatorContainer) bool {
-						validator.UnsetGenesisValidator()
-						return true
-					})
-
-					logger.Info("stopped genesis validators on fork")
-					return
-				}
-			}
-=======
 func (c *controller) HandleMetadataUpdates(ctx context.Context) {
 	// TODO: Consider getting rid of `Stream` method because it adds complexity.
 	// Instead, validatorSyncer could return the next batch, which would be passed to handleMetadataUpdate afterwards.
@@ -993,7 +924,6 @@
 	for syncBatch := range c.validatorSyncer.Stream(ctx) {
 		if err := c.handleMetadataUpdate(ctx, syncBatch); err != nil {
 			c.logger.Warn("could not handle metadata sync", zap.Error(err))
->>>>>>> bfec50e9
 		}
 	}
 }
@@ -1009,7 +939,7 @@
 			zap.Int("started_validators", startedValidators),
 		)
 		// Refresh duties if there are any new active validators.
-		if !c.reportIndicesChange(ctx, 2*c.beacon.GetBeaconNetwork().SlotDurationSec()) {
+		if !c.reportIndicesChange(ctx, 2*c.beacon.Beacon.SlotDuration()) {
 			c.logger.Warn("timed out while notifying DutyScheduler of new validators")
 		}
 	}
@@ -1021,16 +951,9 @@
 	return nil
 }
 
-<<<<<<< HEAD
-func (c *controller) fetchAndUpdateValidatorsMetadata(logger *zap.Logger, pks [][]byte, beacon beaconprotocol.BeaconNode) error {
-	// Fetch metadata for all validators.
-	c.recentlyStartedValidators = 0
-	beforeUpdate := c.AllActiveIndices(c.networkConfig.Beacon.EstimatedCurrentEpoch(), false)
-=======
 func (c *controller) reportIndicesChange(ctx context.Context, timeout time.Duration) bool {
 	timeoutCtx, cancel := context.WithTimeout(ctx, timeout)
 	defer cancel()
->>>>>>> bfec50e9
 
 	select {
 	case <-timeoutCtx.Done():
@@ -1040,20 +963,6 @@
 	}
 }
 
-<<<<<<< HEAD
-	// Refresh duties if there are any new active validators.
-	afterUpdate := c.AllActiveIndices(c.networkConfig.Beacon.EstimatedCurrentEpoch(), false)
-	if c.recentlyStartedValidators > 0 || hasNewValidators(beforeUpdate, afterUpdate) {
-		c.logger.Debug("new validators found after metadata update",
-			zap.Int("before", len(beforeUpdate)),
-			zap.Int("after", len(afterUpdate)),
-			zap.Uint64("started_validators", c.recentlyStartedValidators),
-		)
-		select {
-		case c.indicesChange <- struct{}{}:
-		case <-time.After(2 * c.networkConfig.Beacon.SlotDuration):
-			c.logger.Warn("timed out while notifying DutyScheduler of new validators")
-=======
 func (c *controller) ReportValidatorStatuses(ctx context.Context) {
 	ticker := time.NewTicker(time.Second * 30)
 	defer ticker.Stop()
@@ -1065,7 +974,7 @@
 			validatorsPerStatus := make(map[validatorStatus]uint32)
 
 			for _, share := range c.validatorStore.OperatorValidators(c.operatorDataStore.GetOperatorID()) {
-				if share.IsParticipating(c.beacon.GetBeaconNetwork().EstimatedCurrentEpoch()) {
+				if share.IsParticipating(c.networkConfig.Beacon.EstimatedCurrentEpoch()) {
 					validatorsPerStatus[statusParticipating]++
 				}
 				meta := share.BeaconMetadata
@@ -1098,7 +1007,6 @@
 		case <-ctx.Done():
 			c.logger.Info("stopped reporting validator statuses. Context cancelled")
 			return
->>>>>>> bfec50e9
 		}
 	}
 
@@ -1215,116 +1123,23 @@
 		case spectypes.RoleProposer:
 			proposedValueCheck := ssv.ProposerValueCheckF(options.Signer, options.NetworkConfig.Beacon, options.SSVShare.Share.ValidatorPubKey, options.SSVShare.BeaconMetadata.Index, options.SSVShare.SharePubKey)
 			qbftCtrl := buildController(spectypes.RoleProposer, proposedValueCheck)
-<<<<<<< HEAD
-			runners[role], err = runner.NewProposerRunner(alanDomainType, options.NetworkConfig, shareMap, qbftCtrl, options.Beacon, options.Network, options.Signer, options.OperatorSigner, proposedValueCheck, 0, options.Graffiti)
-=======
-			runners[role], err = runner.NewProposerRunner(domainType, options.NetworkConfig.Beacon.GetBeaconNetwork(), shareMap, qbftCtrl, options.Beacon, options.Network, options.Signer, options.OperatorSigner, proposedValueCheck, 0, options.Graffiti)
->>>>>>> bfec50e9
+			runners[role], err = runner.NewProposerRunner(domainType, options.NetworkConfig, shareMap, qbftCtrl, options.Beacon, options.Network, options.Signer, options.OperatorSigner, proposedValueCheck, 0, options.Graffiti)
 		case spectypes.RoleAggregator:
 			aggregatorValueCheckF := ssv.AggregatorValueCheckF(options.Signer, options.NetworkConfig.Beacon, options.SSVShare.Share.ValidatorPubKey, options.SSVShare.BeaconMetadata.Index)
 			qbftCtrl := buildController(spectypes.RoleAggregator, aggregatorValueCheckF)
-<<<<<<< HEAD
-			runners[role], err = runner.NewAggregatorRunner(alanDomainType, options.NetworkConfig, shareMap, qbftCtrl, options.Beacon, options.Network, options.Signer, options.OperatorSigner, aggregatorValueCheckF, 0)
-=======
-			runners[role], err = runner.NewAggregatorRunner(domainType, options.NetworkConfig.Beacon.GetBeaconNetwork(), shareMap, qbftCtrl, options.Beacon, options.Network, options.Signer, options.OperatorSigner, aggregatorValueCheckF, 0)
->>>>>>> bfec50e9
+			runners[role], err = runner.NewAggregatorRunner(domainType, options.NetworkConfig, shareMap, qbftCtrl, options.Beacon, options.Network, options.Signer, options.OperatorSigner, aggregatorValueCheckF, 0)
 		case spectypes.RoleSyncCommitteeContribution:
 			syncCommitteeContributionValueCheckF := ssv.SyncCommitteeContributionValueCheckF(options.Signer, options.NetworkConfig.Beacon, options.SSVShare.Share.ValidatorPubKey, options.SSVShare.BeaconMetadata.Index)
 			qbftCtrl := buildController(spectypes.RoleSyncCommitteeContribution, syncCommitteeContributionValueCheckF)
-<<<<<<< HEAD
-			runners[role], err = runner.NewSyncCommitteeAggregatorRunner(alanDomainType, options.NetworkConfig, shareMap, qbftCtrl, options.Beacon, options.Network, options.Signer, options.OperatorSigner, syncCommitteeContributionValueCheckF, 0)
+			runners[role], err = runner.NewSyncCommitteeAggregatorRunner(domainType, options.NetworkConfig, shareMap, qbftCtrl, options.Beacon, options.Network, options.Signer, options.OperatorSigner, syncCommitteeContributionValueCheckF, 0)
 		case spectypes.RoleValidatorRegistration:
-			runners[role], err = runner.NewValidatorRegistrationRunner(alanDomainType, options.NetworkConfig, shareMap, options.Beacon, options.Network, options.Signer, options.OperatorSigner)
+			runners[role], err = runner.NewValidatorRegistrationRunner(domainType, options.NetworkConfig, shareMap, options.Beacon, options.Network, options.Signer, options.OperatorSigner)
 		case spectypes.RoleVoluntaryExit:
-			runners[role], err = runner.NewVoluntaryExitRunner(alanDomainType, options.NetworkConfig, shareMap, options.Beacon, options.Network, options.Signer, options.OperatorSigner)
-=======
-			runners[role], err = runner.NewSyncCommitteeAggregatorRunner(domainType, options.NetworkConfig.Beacon.GetBeaconNetwork(), shareMap, qbftCtrl, options.Beacon, options.Network, options.Signer, options.OperatorSigner, syncCommitteeContributionValueCheckF, 0)
-		case spectypes.RoleValidatorRegistration:
-			runners[role], err = runner.NewValidatorRegistrationRunner(domainType, options.NetworkConfig.Beacon.GetBeaconNetwork(), shareMap, options.Beacon, options.Network, options.Signer, options.OperatorSigner)
-		case spectypes.RoleVoluntaryExit:
-			runners[role], err = runner.NewVoluntaryExitRunner(domainType, options.NetworkConfig.Beacon.GetBeaconNetwork(), shareMap, options.Beacon, options.Network, options.Signer, options.OperatorSigner)
->>>>>>> bfec50e9
+			runners[role], err = runner.NewVoluntaryExitRunner(domainType, options.NetworkConfig, shareMap, options.Beacon, options.Network, options.Signer, options.OperatorSigner)
 		}
 		if err != nil {
 			return nil, errors.Wrap(err, "could not create duty runner")
 		}
 	}
 	return runners, nil
-<<<<<<< HEAD
-}
-
-func SetupGenesisRunners(ctx context.Context, logger *zap.Logger, options validator.Options, genesisOptions genesisvalidator.Options) genesisrunner.DutyRunners {
-	if options.SSVShare == nil || options.SSVShare.BeaconMetadata == nil {
-		logger.Error("missing validator metadata", zap.String("validator", hex.EncodeToString(options.SSVShare.ValidatorPubKey[:])))
-		return genesisrunner.DutyRunners{} // TODO need to find better way to fix it
-	}
-
-	runnersType := []genesisspectypes.BeaconRole{
-		genesisspectypes.BNRoleAttester,
-		genesisspectypes.BNRoleProposer,
-		genesisspectypes.BNRoleAggregator,
-		genesisspectypes.BNRoleSyncCommittee,
-		genesisspectypes.BNRoleSyncCommitteeContribution,
-		genesisspectypes.BNRoleValidatorRegistration,
-		genesisspectypes.BNRoleVoluntaryExit,
-	}
-
-	share := &genesisOptions.SSVShare.Share
-
-	buildController := func(role genesisspectypes.BeaconRole, valueCheckF genesisspecqbft.ProposedValueCheckF) *genesisqbftcontroller.Controller {
-		config := &genesisqbft.Config{
-			Signer:      options.GenesisOptions.Signer,
-			SigningPK:   options.SSVShare.ValidatorPubKey[:],
-			Domain:      genesisssvtypes.GetDefaultDomain(),
-			ValueCheckF: nil, // sets per role type
-			ProposerF: func(state *genesisspecqbft.State, round genesisspecqbft.Round) genesisspectypes.OperatorID {
-				leader := genesisspecqbft.RoundRobinProposer(state, round)
-				return leader
-			},
-			Storage: options.GenesisOptions.Storage.Get(role),
-			Network: options.GenesisOptions.Network,
-			Timer:   genesisroundtimer.New(ctx, options.NetworkConfig.Beacon, role, nil),
-		}
-		config.ValueCheckF = valueCheckF
-		identifier := genesisspectypes.NewMsgID(genesisssvtypes.GetDefaultDomain(), options.SSVShare.Share.ValidatorPubKey[:], role)
-		qbftCtrl := genesisqbftcontroller.NewController(identifier[:], share, config, options.FullNode)
-		qbftCtrl.NewDecidedHandler = options.GenesisOptions.NewDecidedHandler
-		return qbftCtrl
-	}
-
-	genesisBeaconNetwork := genesisspectypes.BeaconNetwork(options.NetworkConfig.Beacon.ConfigName)
-
-	runners := genesisrunner.DutyRunners{}
-	genesisDomainType := options.NetworkConfig.GenesisDomainType
-	for _, role := range runnersType {
-		switch role {
-		case genesisspectypes.BNRoleAttester:
-			valCheck := genesisspecssv.AttesterValueCheckF(options.GenesisOptions.Signer, genesisBeaconNetwork, options.SSVShare.Share.ValidatorPubKey[:], options.SSVShare.BeaconMetadata.Index, options.SSVShare.SharePubKey)
-			qbftCtrl := buildController(genesisspectypes.BNRoleAttester, valCheck)
-			runners[role] = genesisrunner.NewAttesterRunnner(genesisDomainType, genesisBeaconNetwork, share, qbftCtrl, options.GenesisBeacon, options.GenesisOptions.Network, options.GenesisOptions.Signer, valCheck, 0)
-		case genesisspectypes.BNRoleProposer:
-			proposedValueCheck := genesisspecssv.ProposerValueCheckF(options.GenesisOptions.Signer, genesisBeaconNetwork, options.SSVShare.Share.ValidatorPubKey[:], options.SSVShare.BeaconMetadata.Index, options.SSVShare.SharePubKey)
-			qbftCtrl := buildController(genesisspectypes.BNRoleProposer, proposedValueCheck)
-			runners[role] = genesisrunner.NewProposerRunner(genesisDomainType, genesisBeaconNetwork, share, qbftCtrl, options.GenesisBeacon, options.GenesisOptions.Network, options.GenesisOptions.Signer, proposedValueCheck, 0, options.Graffiti)
-		case genesisspectypes.BNRoleAggregator:
-			aggregatorValueCheckF := genesisspecssv.AggregatorValueCheckF(options.GenesisOptions.Signer, genesisBeaconNetwork, options.SSVShare.Share.ValidatorPubKey[:], options.SSVShare.BeaconMetadata.Index)
-			qbftCtrl := buildController(genesisspectypes.BNRoleAggregator, aggregatorValueCheckF)
-			runners[role] = genesisrunner.NewAggregatorRunner(genesisDomainType, genesisBeaconNetwork, share, qbftCtrl, options.GenesisBeacon, options.GenesisOptions.Network, options.GenesisOptions.Signer, aggregatorValueCheckF, 0)
-		case genesisspectypes.BNRoleSyncCommittee:
-			syncCommitteeValueCheckF := genesisspecssv.SyncCommitteeValueCheckF(options.GenesisOptions.Signer, genesisBeaconNetwork, options.SSVShare.ValidatorPubKey[:], options.SSVShare.BeaconMetadata.Index)
-			qbftCtrl := buildController(genesisspectypes.BNRoleSyncCommittee, syncCommitteeValueCheckF)
-			runners[role] = genesisrunner.NewSyncCommitteeRunner(genesisDomainType, genesisBeaconNetwork, share, qbftCtrl, options.GenesisBeacon, options.GenesisOptions.Network, options.GenesisOptions.Signer, syncCommitteeValueCheckF, 0)
-		case genesisspectypes.BNRoleSyncCommitteeContribution:
-			syncCommitteeContributionValueCheckF := genesisspecssv.SyncCommitteeContributionValueCheckF(options.GenesisOptions.Signer, genesisBeaconNetwork, options.SSVShare.Share.ValidatorPubKey[:], options.SSVShare.BeaconMetadata.Index)
-			qbftCtrl := buildController(genesisspectypes.BNRoleSyncCommitteeContribution, syncCommitteeContributionValueCheckF)
-			runners[role] = genesisrunner.NewSyncCommitteeAggregatorRunner(genesisDomainType, genesisBeaconNetwork, share, qbftCtrl, options.GenesisBeacon, options.GenesisOptions.Network, options.GenesisOptions.Signer, syncCommitteeContributionValueCheckF, 0)
-		case genesisspectypes.BNRoleValidatorRegistration:
-			runners[role] = genesisrunner.NewValidatorRegistrationRunner(genesisDomainType, genesisBeaconNetwork, share, options.GenesisBeacon, options.GenesisOptions.Network, options.GenesisOptions.Signer)
-		case genesisspectypes.BNRoleVoluntaryExit:
-			runners[role] = genesisrunner.NewVoluntaryExitRunner(genesisDomainType, genesisBeaconNetwork, share, options.GenesisBeacon, options.GenesisOptions.Network, options.GenesisOptions.Signer)
-		}
-	}
-	return runners
-=======
->>>>>>> bfec50e9
 }