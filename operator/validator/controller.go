package validator

import (
	"context"
	"encoding/hex"
	"encoding/json"
	"fmt"
	"sync"
	"time"

	"github.com/attestantio/go-eth2-client/spec/bellatrix"
	"github.com/attestantio/go-eth2-client/spec/phase0"
	specqbft "github.com/bloxapp/ssv-spec/qbft"
	specssv "github.com/bloxapp/ssv-spec/ssv"
	spectypes "github.com/bloxapp/ssv-spec/types"
	"github.com/ethereum/go-ethereum/common"
	"github.com/jellydator/ttlcache/v3"
	"github.com/libp2p/go-libp2p/core/peer"
	"github.com/pkg/errors"
	"go.uber.org/zap"

	"github.com/bloxapp/ssv/ibft/storage"
	"github.com/bloxapp/ssv/logging"
	"github.com/bloxapp/ssv/logging/fields"
	"github.com/bloxapp/ssv/message/validation"
	"github.com/bloxapp/ssv/network"
	operatordatastore "github.com/bloxapp/ssv/operator/datastore"
	"github.com/bloxapp/ssv/operator/duties"
	nodestorage "github.com/bloxapp/ssv/operator/storage"
	"github.com/bloxapp/ssv/operator/validatorsmap"
	beaconprotocol "github.com/bloxapp/ssv/protocol/v2/blockchain/beacon"
	"github.com/bloxapp/ssv/protocol/v2/message"
	p2pprotocol "github.com/bloxapp/ssv/protocol/v2/p2p"
	"github.com/bloxapp/ssv/protocol/v2/qbft"
	qbftcontroller "github.com/bloxapp/ssv/protocol/v2/qbft/controller"
	"github.com/bloxapp/ssv/protocol/v2/qbft/roundtimer"
	"github.com/bloxapp/ssv/protocol/v2/queue/worker"
	"github.com/bloxapp/ssv/protocol/v2/ssv/queue"
	"github.com/bloxapp/ssv/protocol/v2/ssv/runner"
	"github.com/bloxapp/ssv/protocol/v2/ssv/validator"
	"github.com/bloxapp/ssv/protocol/v2/types"
	ssvtypes "github.com/bloxapp/ssv/protocol/v2/types"
	registrystorage "github.com/bloxapp/ssv/registry/storage"
	"github.com/bloxapp/ssv/storage/basedb"
)

//go:generate mockgen -package=mocks -destination=./mocks/controller.go -source=./controller.go

const (
	networkRouterConcurrency = 2048
)

type GetRecipientDataFunc func(r basedb.Reader, owner common.Address) (*registrystorage.RecipientData, bool, error)

// ShareEventHandlerFunc is a function that handles event in an extended mode
type ShareEventHandlerFunc func(share *ssvtypes.SSVShare)

// ControllerOptions for creating a validator controller
type ControllerOptions struct {
	Context                    context.Context
	DB                         basedb.Database
	SignatureCollectionTimeout time.Duration `yaml:"SignatureCollectionTimeout" env:"SIGNATURE_COLLECTION_TIMEOUT" env-default:"5s" env-description:"Timeout for signature collection after consensus"`
	MetadataUpdateInterval     time.Duration `yaml:"MetadataUpdateInterval" env:"METADATA_UPDATE_INTERVAL" env-default:"12m" env-description:"Interval for updating metadata"`
	HistorySyncBatchSize       int           `yaml:"HistorySyncBatchSize" env:"HISTORY_SYNC_BATCH_SIZE" env-default:"25" env-description:"Maximum number of messages to sync in a single batch"`
	MinPeers                   int           `yaml:"MinimumPeers" env:"MINIMUM_PEERS" env-default:"2" env-description:"The required minimum peers for sync"`
	BeaconNetwork              beaconprotocol.Network
	Network                    P2PNetwork
	Beacon                     beaconprotocol.BeaconNode
	FullNode                   bool `yaml:"FullNode" env:"FULLNODE" env-default:"false" env-description:"Save decided history rather than just highest messages"`
	Exporter                   bool `yaml:"Exporter" env:"EXPORTER" env-default:"false" env-description:""`
	BuilderProposals           bool `yaml:"BuilderProposals" env:"BUILDER_PROPOSALS" env-default:"false" env-description:"Use external builders to produce blocks"`
	KeyManager                 spectypes.KeyManager
	OperatorDataStore          operatordatastore.OperatorDataStore
	RegistryStorage            nodestorage.Storage
	RecipientsStorage          Recipients
	NewDecidedHandler          qbftcontroller.NewDecidedHandler
	DutyRoles                  []spectypes.BeaconRole
	StorageMap                 *storage.QBFTStores
	Metrics                    validator.Metrics
	MessageValidator           validation.MessageValidator
	ValidatorsMap              *validatorsmap.ValidatorsMap

	// worker flags
	WorkersCount    int `yaml:"MsgWorkersCount" env:"MSG_WORKERS_COUNT" env-default:"256" env-description:"Number of goroutines to use for message workers"`
	QueueBufferSize int `yaml:"MsgWorkerBufferSize" env:"MSG_WORKER_BUFFER_SIZE" env-default:"1024" env-description:"Buffer size for message workers"`
	GasLimit        uint64
}

// Controller represent the validators controller,
// it takes care of bootstrapping, updating and managing existing validators and their shares
type Controller interface {
	StartValidators()
	CommitteeActiveIndices(epoch phase0.Epoch) []phase0.ValidatorIndex
	AllActiveIndices(epoch phase0.Epoch, afterInit bool) []phase0.ValidatorIndex
	GetValidator(pubKey string) (*validator.Validator, bool)
	ExecuteDuty(logger *zap.Logger, duty *spectypes.Duty)
	UpdateValidatorMetaDataLoop()
	StartNetworkHandlers()
	GetOperatorShares() []*ssvtypes.SSVShare
	// GetValidatorStats returns stats of validators, including the following:
	//  - the amount of validators in the network
	//  - the amount of active validators (i.e. not slashed or existed)
	//  - the amount of validators assigned to this operator
	GetValidatorStats() (uint64, uint64, uint64, error)
	IndicesChangeChan() chan struct{}
	ValidatorExitChan() <-chan duties.ExitDescriptor

	StartValidator(share *ssvtypes.SSVShare) error
	StopValidator(pubKey spectypes.ValidatorPK) error
	LiquidateCluster(owner common.Address, operatorIDs []uint64, toLiquidate []*ssvtypes.SSVShare) error
	ReactivateCluster(owner common.Address, operatorIDs []uint64, toReactivate []*ssvtypes.SSVShare) error
	UpdateFeeRecipient(owner, recipient common.Address) error
	ExitValidator(pubKey phase0.BLSPubKey, blockNumber uint64, validatorIndex phase0.ValidatorIndex) error
}

type nonCommitteeValidator struct {
	*validator.NonCommitteeValidator
	sync.Mutex
}

type Nonce uint16

type Recipients interface {
	GetRecipientData(r basedb.Reader, owner common.Address) (*registrystorage.RecipientData, bool, error)
}

type SharesStorage interface {
	Get(txn basedb.Reader, pubKey []byte) *types.SSVShare
	List(txn basedb.Reader, filters ...registrystorage.SharesFilter) []*types.SSVShare
	UpdateValidatorMetadata(pk string, metadata *beaconprotocol.ValidatorMetadata) error
}

type P2PNetwork interface {
	Broadcast(message *spectypes.SSVMessage) error
	UseMessageRouter(router network.MessageRouter)
	Peers(pk spectypes.ValidatorPK) ([]peer.ID, error)
	SubscribeRandoms(logger *zap.Logger, numSubnets int) error
	RegisterHandlers(logger *zap.Logger, handlers ...*p2pprotocol.SyncHandler)
}

// controller implements Controller
type controller struct {
	context context.Context

	logger  *zap.Logger
	metrics validator.Metrics

	sharesStorage     SharesStorage
	operatorsStorage  registrystorage.Operators
	recipientsStorage Recipients
	ibftStorageMap    *storage.QBFTStores

	beacon     beaconprotocol.BeaconNode
	keyManager spectypes.KeyManager

<<<<<<< HEAD
	operatorData      *registrystorage.OperatorData
	operatorDataMutex sync.RWMutex
=======
	shareEncryptionKeyProvider ShareEncryptionKeyProvider
	operatorDataStore          operatordatastore.OperatorDataStore
>>>>>>> c9feac37

	validatorOptions        validator.Options
	validatorsMap           *validatorsmap.ValidatorsMap
	validatorStartFunc      func(validator *validator.Validator) (bool, error)
	committeeValidatorSetup chan struct{}

	metadataUpdateInterval time.Duration

	operatorsIDs         *sync.Map
	network              P2PNetwork
	messageRouter        *messageRouter
	messageWorker        *worker.Worker
	historySyncBatchSize int
	messageValidator     validation.MessageValidator

	// nonCommittees is a cache of initialized nonCommitteeValidator instances
	nonCommitteeValidators *ttlcache.Cache[spectypes.MessageID, *nonCommitteeValidator]
	nonCommitteeMutex      sync.Mutex

	recentlyStartedValidators uint64
	metadataLastUpdated       map[string]time.Time
	indicesChange             chan struct{}
	validatorExitCh           chan duties.ExitDescriptor
}

// NewController creates a new validator controller instance
func NewController(logger *zap.Logger, options ControllerOptions) Controller {
	logger.Debug("setting up validator controller")

	// lookup in a map that holds all relevant operators
	operatorsIDs := &sync.Map{}

	workerCfg := &worker.Config{
		Ctx:          options.Context,
		WorkersCount: options.WorkersCount,
		Buffer:       options.QueueBufferSize,
	}

	validatorOptions := validator.Options{ //TODO add vars
		Network:       options.Network,
		Beacon:        options.Beacon,
		BeaconNetwork: options.BeaconNetwork.GetNetwork(),
		Storage:       options.StorageMap,
		//Share:   nil,  // set per validator
		Signer: options.KeyManager,
		//Mode: validator.ModeRW // set per validator
		DutyRunners:       nil, // set per validator
		NewDecidedHandler: options.NewDecidedHandler,
		FullNode:          options.FullNode,
		Exporter:          options.Exporter,
		BuilderProposals:  options.BuilderProposals,
		GasLimit:          options.GasLimit,
		MessageValidator:  options.MessageValidator,
		Metrics:           options.Metrics,
	}

	// If full node, increase queue size to make enough room
	// for history sync batches to be pushed whole.
	if options.FullNode {
		size := options.HistorySyncBatchSize * 2
		if size > validator.DefaultQueueSize {
			validatorOptions.QueueSize = size
		}
	}

	metrics := validator.Metrics(validator.NopMetrics{})
	if options.Metrics != nil {
		metrics = options.Metrics
	}

	ctrl := controller{
<<<<<<< HEAD
		logger:            logger.Named(logging.NameController),
		metrics:           metrics,
		sharesStorage:     options.RegistryStorage.Shares(),
		operatorsStorage:  options.RegistryStorage,
		recipientsStorage: options.RegistryStorage,
		ibftStorageMap:    options.StorageMap,
		context:           options.Context,
		beacon:            options.Beacon,
		operatorData:      options.OperatorData,
		keyManager:        options.KeyManager,
		network:           options.Network,
=======
		logger:                     logger.Named(logging.NameController),
		metrics:                    metrics,
		sharesStorage:              options.RegistryStorage.Shares(),
		operatorsStorage:           options.RegistryStorage,
		recipientsStorage:          options.RegistryStorage,
		ibftStorageMap:             options.StorageMap,
		context:                    options.Context,
		beacon:                     options.Beacon,
		shareEncryptionKeyProvider: options.ShareEncryptionKeyProvider,
		operatorDataStore:          options.OperatorDataStore,
		keyManager:                 options.KeyManager,
		network:                    options.Network,
>>>>>>> c9feac37

		validatorsMap:    options.ValidatorsMap,
		validatorOptions: validatorOptions,

		metadataUpdateInterval: options.MetadataUpdateInterval,

		operatorsIDs: operatorsIDs,

		messageRouter:        newMessageRouter(logger),
		messageWorker:        worker.NewWorker(logger, workerCfg),
		historySyncBatchSize: options.HistorySyncBatchSize,

		nonCommitteeValidators: ttlcache.New(
			ttlcache.WithTTL[spectypes.MessageID, *nonCommitteeValidator](time.Minute * 13),
		),
		metadataLastUpdated:     make(map[string]time.Time),
		indicesChange:           make(chan struct{}),
		validatorExitCh:         make(chan duties.ExitDescriptor),
		committeeValidatorSetup: make(chan struct{}, 1),

		messageValidator: options.MessageValidator,
	}

	// Start automatic expired item deletion in nonCommitteeValidators.
	go ctrl.nonCommitteeValidators.Start()

	return &ctrl
}

// setupNetworkHandlers registers all the required handlers for sync protocols
func (c *controller) setupNetworkHandlers() error {
	syncHandlers := []*p2pprotocol.SyncHandler{}
	c.logger.Debug("setting up network handlers",
		zap.Int("count", len(syncHandlers)),
		zap.Bool("full_node", c.validatorOptions.FullNode),
		zap.Bool("exporter", c.validatorOptions.Exporter),
		zap.Int("queue_size", c.validatorOptions.QueueSize))
	c.network.RegisterHandlers(c.logger, syncHandlers...)
	return nil
}

func (c *controller) GetOperatorShares() []*ssvtypes.SSVShare {
	return c.sharesStorage.List(
		nil,
		registrystorage.ByOperatorID(c.operatorDataStore.GetOperatorID()),
		registrystorage.ByActiveValidator(),
	)
}

func (c *controller) IndicesChangeChan() chan struct{} {
	return c.indicesChange
}

func (c *controller) ValidatorExitChan() <-chan duties.ExitDescriptor {
	return c.validatorExitCh
}

func (c *controller) GetValidatorStats() (uint64, uint64, uint64, error) {
	allShares := c.sharesStorage.List(nil)
	operatorShares := uint64(0)
	active := uint64(0)
	for _, s := range allShares {
		if ok := s.BelongsToOperator(c.operatorDataStore.GetOperatorID()); ok {
			operatorShares++
		}
		if s.IsAttesting(c.beacon.GetBeaconNetwork().EstimatedCurrentEpoch()) {
			active++
		}
	}
	return uint64(len(allShares)), active, operatorShares, nil
}

func (c *controller) handleRouterMessages() {
	ctx, cancel := context.WithCancel(c.context)
	defer cancel()
	ch := c.messageRouter.GetMessageChan()

	for {
		select {
		case <-ctx.Done():
			c.logger.Debug("router message handler stopped")
			return
		case msg := <-ch:
			// TODO temp solution to prevent getting event msgs from network. need to to add validation in p2p
			if msg.MsgType == message.SSVEventMsgType {
				continue
			}

			pk := msg.GetID().GetPubKey()
			hexPK := hex.EncodeToString(pk)
			if v, ok := c.validatorsMap.GetValidator(hexPK); ok {
				v.HandleMessage(c.logger, msg)
			} else if c.validatorOptions.Exporter {
				if msg.MsgType != spectypes.SSVConsensusMsgType {
					continue // not supporting other types
				}
				if !c.messageWorker.TryEnqueue(msg) { // start to save non committee decided messages only post fork
					c.logger.Warn("Failed to enqueue post consensus message: buffer is full")
				}
			}
		}
	}
}

var nonCommitteeValidatorTTLs = map[spectypes.BeaconRole]phase0.Slot{
	spectypes.BNRoleAttester:                  64,
	spectypes.BNRoleProposer:                  4,
	spectypes.BNRoleAggregator:                4,
	spectypes.BNRoleSyncCommittee:             4,
	spectypes.BNRoleSyncCommitteeContribution: 4,
}

func (c *controller) handleWorkerMessages(msg *queue.DecodedSSVMessage) error {
	// Get or create a nonCommitteeValidator for this MessageID, and lock it to prevent
	// other handlers from processing
	var ncv *nonCommitteeValidator
	err := func() error {
		c.nonCommitteeMutex.Lock()
		defer c.nonCommitteeMutex.Unlock()

		item := c.nonCommitteeValidators.Get(msg.GetID())
		if item != nil {
			ncv = item.Value()
		} else {
			// Create a new nonCommitteeValidator and cache it.
			share := c.sharesStorage.Get(nil, msg.GetID().GetPubKey())
			if share == nil {
				return errors.Errorf("could not find validator [%s]", hex.EncodeToString(msg.GetID().GetPubKey()))
			}

			opts := c.validatorOptions
			opts.SSVShare = share
			ncv = &nonCommitteeValidator{
				NonCommitteeValidator: validator.NewNonCommitteeValidator(c.logger, msg.GetID(), opts),
			}

			ttlSlots := nonCommitteeValidatorTTLs[msg.MsgID.GetRoleType()]
			c.nonCommitteeValidators.Set(
				msg.GetID(),
				ncv,
				time.Duration(ttlSlots)*c.beacon.GetBeaconNetwork().SlotDurationSec(),
			)
		}

		ncv.Lock()
		return nil
	}()
	if err != nil {
		return err
	}

	// Process the message.
	defer ncv.Unlock()
	ncv.ProcessMessage(c.logger, msg)

	return nil
}

// StartValidators loads all persisted shares and setup the corresponding validators
func (c *controller) StartValidators() {
	if c.validatorOptions.Exporter {
		// There are no committee validators to setup.
		close(c.committeeValidatorSetup)

		// Setup non-committee validators.
		c.setupNonCommitteeValidators()
		return
	}

	shares := c.sharesStorage.List(nil, registrystorage.ByNotLiquidated())
	if len(shares) == 0 {
		c.logger.Info("could not find validators")
		return
	}

	var ownShares []*ssvtypes.SSVShare
	var allPubKeys = make([][]byte, 0, len(shares))
	for _, share := range shares {
		if share.BelongsToOperator(c.operatorDataStore.GetOperatorID()) {
			ownShares = append(ownShares, share)
		}
		allPubKeys = append(allPubKeys, share.ValidatorPubKey)
	}

	// Setup committee validators.
	inited := c.setupValidators(ownShares)
	if len(inited) == 0 {
		// If no validators were started and therefore we're not subscribed to any subnets,
		// then subscribe to a random subnet to participate in the network.
		if err := c.network.SubscribeRandoms(c.logger, 1); err != nil {
			c.logger.Error("failed to subscribe to random subnets", zap.Error(err))
		}
	}
	close(c.committeeValidatorSetup)

	// Start validators.
	c.startValidators(inited)

	// Fetch metadata for all validators.
	start := time.Now()
	err := beaconprotocol.UpdateValidatorsMetadata(c.logger, allPubKeys, c, c.beacon, c.onMetadataUpdated)
	if err != nil {
		c.logger.Error("failed to update validators metadata after setup",
			zap.Int("shares", len(allPubKeys)),
			fields.Took(time.Since(start)),
			zap.Error(err))
	} else {
		c.logger.Debug("updated validators metadata after setup",
			zap.Int("shares", len(allPubKeys)),
			fields.Took(time.Since(start)))
	}
}

// setupValidators setup and starts validators from the given shares.
// shares w/o validator's metadata won't start, but the metadata will be fetched and the validator will start afterwards
func (c *controller) setupValidators(shares []*ssvtypes.SSVShare) []*validator.Validator {
	c.logger.Info("starting validators setup...", zap.Int("shares count", len(shares)))
	var errs []error
	var fetchMetadata [][]byte
	var validators []*validator.Validator
	for _, validatorShare := range shares {
		var initialized bool
		v, err := c.onShareInit(validatorShare)
		if err != nil {
			c.logger.Warn("could not start validator", fields.PubKey(validatorShare.ValidatorPubKey), zap.Error(err))
			errs = append(errs, err)
		}
		if v != nil {
			initialized = true
		}
		if !initialized && err == nil {
			// Fetch metadata, if needed.
			fetchMetadata = append(fetchMetadata, validatorShare.ValidatorPubKey)
		}
		if initialized {
			validators = append(validators, v)
		}
	}
	c.logger.Info("init validators done", zap.Int("map size", c.validatorsMap.Size()),
		zap.Int("failures", len(errs)), zap.Int("missing_metadata", len(fetchMetadata)),
		zap.Int("shares", len(shares)), zap.Int("initialized", len(validators)))
	return validators
}

func (c *controller) startValidators(validators []*validator.Validator) int {
	var started int
	var errs []error
	for _, v := range validators {
		s, err := c.startValidator(v)
		if err != nil {
			c.logger.Error("could not start validator", zap.Error(err))
			errs = append(errs, err)
			continue
		}
		if s {
			started++
		}
	}

	c.logger.Info("setup validators done", zap.Int("map size", c.validatorsMap.Size()),
		zap.Int("failures", len(errs)),
		zap.Int("shares", len(validators)), zap.Int("started", started))
	return started
}

// setupNonCommitteeValidators trigger SyncHighestDecided for each validator
// to start consensus flow which would save the highest decided instance
// and sync any gaps (in protocol/v2/qbft/controller/decided.go).
func (c *controller) setupNonCommitteeValidators() {
	nonCommitteeShares := c.sharesStorage.List(nil, registrystorage.ByNotLiquidated())
	if len(nonCommitteeShares) == 0 {
		c.logger.Info("could not find non-committee validators")
		return
	}

	pubKeys := make([][]byte, 0, len(nonCommitteeShares))
	for _, validatorShare := range nonCommitteeShares {
		pubKeys = append(pubKeys, validatorShare.ValidatorPubKey)
	}
	if len(pubKeys) > 0 {
		c.logger.Debug("updating metadata for non-committee validators", zap.Int("count", len(pubKeys)))
		if err := beaconprotocol.UpdateValidatorsMetadata(c.logger, pubKeys, c, c.beacon, c.onMetadataUpdated); err != nil {
			c.logger.Warn("could not update all validators", zap.Error(err))
		}
	}
}

// StartNetworkHandlers init msg worker that handles network messages
func (c *controller) StartNetworkHandlers() {
	// first, set stream handlers
	if err := c.setupNetworkHandlers(); err != nil {
		c.logger.Panic("could not register stream handlers", zap.Error(err))
	}
	c.network.UseMessageRouter(c.messageRouter)
	for i := 0; i < networkRouterConcurrency; i++ {
		go c.handleRouterMessages()
	}
	c.messageWorker.UseHandler(c.handleWorkerMessages)
}

// UpdateValidatorMetadata updates a given validator with metadata (implements ValidatorMetadataStorage)
func (c *controller) UpdateValidatorMetadata(pk string, metadata *beaconprotocol.ValidatorMetadata) error {
	c.metadataLastUpdated[pk] = time.Now()

	if metadata == nil {
		return errors.New("could not update empty metadata")
	}
	// Save metadata to share storage.
	err := c.sharesStorage.UpdateValidatorMetadata(pk, metadata)
	if err != nil {
		return errors.Wrap(err, "could not update validator metadata")
	}

	// If this validator is not ours or is liquidated, don't start it.
	pkBytes, err := hex.DecodeString(pk)
	if err != nil {
		return errors.Wrap(err, "could not decode public key")
	}
	share := c.sharesStorage.Get(nil, pkBytes)
	if share == nil {
		return errors.New("share was not found")
	}
	if !share.BelongsToOperator(c.operatorDataStore.GetOperatorID()) || share.Liquidated {
		return nil
	}

	// Start validator (if not already started).
	if v, found := c.validatorsMap.GetValidator(pk); found {
		v.Share.BeaconMetadata = metadata
		_, err := c.startValidator(v)
		if err != nil {
			c.logger.Warn("could not start validator", zap.Error(err))
		}
	} else {
		c.logger.Info("starting new validator", zap.String("pubKey", pk))

		started, err := c.onShareStart(share)
		if err != nil {
			return errors.Wrap(err, "could not start validator")
		}
		if started {
			c.logger.Debug("started share after metadata update", zap.Bool("started", started))
		}
	}
	return nil
}

// GetValidator returns a validator instance from ValidatorsMap
func (c *controller) GetValidator(pubKey string) (*validator.Validator, bool) {
	return c.validatorsMap.GetValidator(pubKey)
}

func (c *controller) ExecuteDuty(logger *zap.Logger, duty *spectypes.Duty) {
	// because we're using the same duty for more than 1 duty (e.g. attest + aggregator) there is an error in bls.Deserialize func for cgo pointer to pointer.
	// so we need to copy the pubkey val to avoid pointer
	var pk phase0.BLSPubKey
	copy(pk[:], duty.PubKey[:])

	pubKeyString := hex.EncodeToString(pk[:])
	if v, ok := c.GetValidator(pubKeyString); ok {
		ssvMsg, err := CreateDutyExecuteMsg(duty, pk, types.GetDefaultDomain())
		if err != nil {
			logger.Error("could not create duty execute msg", zap.Error(err))
			return
		}
		dec, err := queue.DecodeSSVMessage(ssvMsg)
		if err != nil {
			logger.Error("could not decode duty execute msg", zap.Error(err))
			return
		}
		if pushed := v.Queues[duty.Type].Q.TryPush(dec); !pushed {
			logger.Warn("dropping ExecuteDuty message because the queue is full")
		}
		// logger.Debug("📬 queue: pushed message", fields.MessageID(dec.MsgID), fields.MessageType(dec.MsgType))
	} else {
		logger.Warn("could not find validator", fields.PubKey(duty.PubKey[:]))
	}
}

// CreateDutyExecuteMsg returns ssvMsg with event type of duty execute
func CreateDutyExecuteMsg(duty *spectypes.Duty, pubKey phase0.BLSPubKey, domain spectypes.DomainType) (*spectypes.SSVMessage, error) {
	executeDutyData := types.ExecuteDutyData{Duty: duty}
	edd, err := json.Marshal(executeDutyData)
	if err != nil {
		return nil, errors.Wrap(err, "failed to marshal execute duty data")
	}
	msg := types.EventMsg{
		Type: types.ExecuteDuty,
		Data: edd,
	}
	data, err := msg.Encode()
	if err != nil {
		return nil, errors.Wrap(err, "failed to encode event msg")
	}
	return &spectypes.SSVMessage{
		MsgType: message.SSVEventMsgType,
		MsgID:   spectypes.NewMsgID(domain, pubKey[:], duty.Type),
		Data:    data,
	}, nil
}

// CommitteeActiveIndices fetches indices of in-committee validators who are active at the given epoch.
func (c *controller) CommitteeActiveIndices(epoch phase0.Epoch) []phase0.ValidatorIndex {
	validators := c.validatorsMap.GetAll()
	indices := make([]phase0.ValidatorIndex, 0, len(validators))
	for _, v := range validators {
		if v.Share.IsAttesting(epoch) {
			indices = append(indices, v.Share.BeaconMetadata.Index)
		}
	}
	return indices
}

func (c *controller) AllActiveIndices(epoch phase0.Epoch, afterInit bool) []phase0.ValidatorIndex {
	if afterInit {
		<-c.committeeValidatorSetup
	}
	shares := c.sharesStorage.List(nil, registrystorage.ByAttesting(epoch))
	indices := make([]phase0.ValidatorIndex, len(shares))
	for i, share := range shares {
		indices[i] = share.BeaconMetadata.Index
	}
	return indices
}

// onMetadataUpdated is called when validator's metadata was updated
func (c *controller) onMetadataUpdated(pk string, meta *beaconprotocol.ValidatorMetadata) {
	if meta == nil {
		return
	}
	logger := c.logger.With(zap.String("pk", pk))

	if v, exist := c.GetValidator(pk); exist {
		// update share object owned by the validator
		// TODO: check if this updates running validators
		if !v.Share.BeaconMetadata.Equals(meta) {
			v.Share.BeaconMetadata.Status = meta.Status
			v.Share.BeaconMetadata.Balance = meta.Balance
			v.Share.BeaconMetadata.ActivationEpoch = meta.ActivationEpoch
			logger.Debug("metadata was updated")
		}
		_, err := c.startValidator(v)
		if err != nil {
			logger.Warn("could not start validator after metadata update",
				zap.String("pk", pk), zap.Error(err), zap.Any("metadata", meta))
		}
		return
	}
}

// onShareStop is called when a validator was removed or liquidated
func (c *controller) onShareStop(pubKey spectypes.ValidatorPK) {
	// remove from ValidatorsMap
	v := c.validatorsMap.RemoveValidator(hex.EncodeToString(pubKey))

	// stop instance
	if v != nil {
		v.Stop()
	}
}

func (c *controller) onShareInit(share *ssvtypes.SSVShare) (*validator.Validator, error) {
	if !share.HasBeaconMetadata() { // fetching index and status in case not exist
		c.logger.Warn("skipping validator until it becomes active", fields.PubKey(share.ValidatorPubKey))
		return nil, nil
	}

	if err := c.setShareFeeRecipient(share, c.recipientsStorage.GetRecipientData); err != nil {
		return nil, fmt.Errorf("could not set share fee recipient: %w", err)
	}

	// Start a committee validator.
	v, found := c.validatorsMap.GetValidator(hex.EncodeToString(share.ValidatorPubKey))
	if !found {
		if !share.HasBeaconMetadata() {
			return nil, fmt.Errorf("beacon metadata is missing")
		}

		// Share context with both the validator and the runners,
		// so that when the validator is stopped, the runners are stopped as well.
		ctx, cancel := context.WithCancel(c.context)

		opts := c.validatorOptions
		opts.SSVShare = share
		opts.DutyRunners = SetupRunners(ctx, c.logger, opts)

		v = validator.NewValidator(ctx, cancel, opts)
		c.validatorsMap.CreateValidator(hex.EncodeToString(share.ValidatorPubKey), v)

		c.printShare(share, "setup validator done")

	} else {
		c.printShare(v.Share, "get validator")
	}

	return v, nil
}

func (c *controller) onShareStart(share *ssvtypes.SSVShare) (bool, error) {
	v, err := c.onShareInit(share)
	if err != nil || v == nil {
		return false, err
	}

	return c.startValidator(v)
}

func (c *controller) printShare(s *ssvtypes.SSVShare, msg string) {
	committee := make([]string, len(s.Committee))
	for i, c := range s.Committee {
		committee[i] = fmt.Sprintf(`[OperatorID=%d, PubKey=%x]`, c.OperatorID, c.PubKey)
	}
	c.logger.Debug(msg,
		fields.PubKey(s.ValidatorPubKey),
		zap.Uint64("node_id", s.OperatorID),
		zap.Strings("committee", committee),
		fields.FeeRecipient(s.FeeRecipientAddress[:]),
	)
}

func (c *controller) setShareFeeRecipient(share *ssvtypes.SSVShare, getRecipientData GetRecipientDataFunc) error {
	data, found, err := getRecipientData(nil, share.OwnerAddress)
	if err != nil {
		return errors.Wrap(err, "could not get recipient data")
	}

	var feeRecipient bellatrix.ExecutionAddress
	if !found {
		c.logger.Debug("setting fee recipient to owner address",
			fields.Validator(share.ValidatorPubKey), fields.FeeRecipient(share.OwnerAddress.Bytes()))
		copy(feeRecipient[:], share.OwnerAddress.Bytes())
	} else {
		c.logger.Debug("setting fee recipient to storage data",
			fields.Validator(share.ValidatorPubKey), fields.FeeRecipient(data.FeeRecipient[:]))
		feeRecipient = data.FeeRecipient
	}
	share.SetFeeRecipient(feeRecipient)

	return nil
}

func (c *controller) validatorStart(validator *validator.Validator) (bool, error) {
	if c.validatorStartFunc == nil {
		return validator.Start(c.logger)
	}
	return c.validatorStartFunc(validator)
}

// startValidator will start the given validator if applicable
func (c *controller) startValidator(v *validator.Validator) (bool, error) {
	c.reportValidatorStatus(v.Share.ValidatorPubKey, v.Share.BeaconMetadata)
	if v.Share.BeaconMetadata.Index == 0 {
		return false, errors.New("could not start validator: index not found")
	}
	started, err := c.validatorStart(v)
	if err != nil {
		c.metrics.ValidatorError(v.Share.ValidatorPubKey)
		return false, errors.Wrap(err, "could not start validator")
	}
	if started {
		c.recentlyStartedValidators++
	}
	return true, nil
}

// UpdateValidatorMetaDataLoop updates metadata of validators in an interval
func (c *controller) UpdateValidatorMetaDataLoop() {
	var interval = c.beacon.GetBeaconNetwork().SlotDurationSec() * 2

	// Prepare share filters.
	filters := []registrystorage.SharesFilter{}

	// Filter for validators who are not liquidated.
	filters = append(filters, registrystorage.ByNotLiquidated())

	// Filter for validators which haven't been updated recently.
	filters = append(filters, func(s *ssvtypes.SSVShare) bool {
		last, ok := c.metadataLastUpdated[string(s.ValidatorPubKey)]
		return !ok || time.Since(last) > c.metadataUpdateInterval
	})

	for {
		time.Sleep(interval)
		start := time.Now()

		// Get the shares to fetch metadata for.
		shares := c.sharesStorage.List(nil, filters...)
		var pks [][]byte
		for _, share := range shares {
			pks = append(pks, share.ValidatorPubKey)
			c.metadataLastUpdated[string(share.ValidatorPubKey)] = time.Now()
		}

		// TODO: continue if there is nothing to update.

		c.recentlyStartedValidators = 0
		if len(pks) > 0 {
			err := beaconprotocol.UpdateValidatorsMetadata(c.logger, pks, c, c.beacon, c.onMetadataUpdated)
			if err != nil {
				c.logger.Warn("failed to update validators metadata", zap.Error(err))
				continue
			}
		}
		c.logger.Debug("updated validators metadata",
			zap.Int("validators", len(shares)),
			zap.Uint64("started_validators", c.recentlyStartedValidators),
			fields.Took(time.Since(start)))

		// Notify DutyScheduler of new validators.
		if c.recentlyStartedValidators > 0 {
			select {
			case c.indicesChange <- struct{}{}:
			case <-time.After(interval):
				c.logger.Warn("timed out while notifying DutyScheduler of new validators")
			}
		}
	}
}

// SetupRunners initializes duty runners for the given validator
func SetupRunners(ctx context.Context, logger *zap.Logger, options validator.Options) runner.DutyRunners {
	if options.SSVShare == nil || options.SSVShare.BeaconMetadata == nil {
		logger.Error("missing validator metadata", zap.String("validator", hex.EncodeToString(options.SSVShare.ValidatorPubKey)))
		return runner.DutyRunners{} // TODO need to find better way to fix it
	}

	runnersType := []spectypes.BeaconRole{
		spectypes.BNRoleAttester,
		spectypes.BNRoleProposer,
		spectypes.BNRoleAggregator,
		spectypes.BNRoleSyncCommittee,
		spectypes.BNRoleSyncCommitteeContribution,
		spectypes.BNRoleValidatorRegistration,
		spectypes.BNRoleVoluntaryExit,
	}

	domainType := ssvtypes.GetDefaultDomain()
	buildController := func(role spectypes.BeaconRole, valueCheckF specqbft.ProposedValueCheckF) *qbftcontroller.Controller {
		config := &qbft.Config{
			Signer:      options.Signer,
			SigningPK:   options.SSVShare.ValidatorPubKey, // TODO right val?
			Domain:      domainType,
			ValueCheckF: nil, // sets per role type
			ProposerF: func(state *specqbft.State, round specqbft.Round) spectypes.OperatorID {
				leader := specqbft.RoundRobinProposer(state, round)
				//logger.Debug("leader", zap.Int("operator_id", int(leader)))
				return leader
			},
			Storage:               options.Storage.Get(role),
			Network:               options.Network,
			Timer:                 roundtimer.New(ctx, options.BeaconNetwork, role, nil),
			SignatureVerification: true,
		}
		config.ValueCheckF = valueCheckF

		identifier := spectypes.NewMsgID(ssvtypes.GetDefaultDomain(), options.SSVShare.Share.ValidatorPubKey, role)
		qbftCtrl := qbftcontroller.NewController(identifier[:], &options.SSVShare.Share, config, options.FullNode)
		qbftCtrl.NewDecidedHandler = options.NewDecidedHandler
		return qbftCtrl
	}

	runners := runner.DutyRunners{}
	for _, role := range runnersType {
		switch role {
		case spectypes.BNRoleAttester:
			valCheck := specssv.AttesterValueCheckF(options.Signer, options.BeaconNetwork.GetBeaconNetwork(), options.SSVShare.Share.ValidatorPubKey, options.SSVShare.BeaconMetadata.Index, options.SSVShare.SharePubKey)
			qbftCtrl := buildController(spectypes.BNRoleAttester, valCheck)
			runners[role] = runner.NewAttesterRunnner(options.BeaconNetwork.GetBeaconNetwork(), &options.SSVShare.Share, qbftCtrl, options.Beacon, options.Network, options.Signer, valCheck, 0)
		case spectypes.BNRoleProposer:
			proposedValueCheck := specssv.ProposerValueCheckF(options.Signer, options.BeaconNetwork.GetBeaconNetwork(), options.SSVShare.Share.ValidatorPubKey, options.SSVShare.BeaconMetadata.Index, options.SSVShare.SharePubKey)
			qbftCtrl := buildController(spectypes.BNRoleProposer, proposedValueCheck)
			runners[role] = runner.NewProposerRunner(options.BeaconNetwork.GetBeaconNetwork(), &options.SSVShare.Share, qbftCtrl, options.Beacon, options.Network, options.Signer, proposedValueCheck, 0)
			runners[role].(*runner.ProposerRunner).ProducesBlindedBlocks = options.BuilderProposals // apply blinded block flag
		case spectypes.BNRoleAggregator:
			aggregatorValueCheckF := specssv.AggregatorValueCheckF(options.Signer, options.BeaconNetwork.GetBeaconNetwork(), options.SSVShare.Share.ValidatorPubKey, options.SSVShare.BeaconMetadata.Index)
			qbftCtrl := buildController(spectypes.BNRoleAggregator, aggregatorValueCheckF)
			runners[role] = runner.NewAggregatorRunner(options.BeaconNetwork.GetBeaconNetwork(), &options.SSVShare.Share, qbftCtrl, options.Beacon, options.Network, options.Signer, aggregatorValueCheckF, 0)
		case spectypes.BNRoleSyncCommittee:
			syncCommitteeValueCheckF := specssv.SyncCommitteeValueCheckF(options.Signer, options.BeaconNetwork.GetBeaconNetwork(), options.SSVShare.ValidatorPubKey, options.SSVShare.BeaconMetadata.Index)
			qbftCtrl := buildController(spectypes.BNRoleSyncCommittee, syncCommitteeValueCheckF)
			runners[role] = runner.NewSyncCommitteeRunner(options.BeaconNetwork.GetBeaconNetwork(), &options.SSVShare.Share, qbftCtrl, options.Beacon, options.Network, options.Signer, syncCommitteeValueCheckF, 0)
		case spectypes.BNRoleSyncCommitteeContribution:
			syncCommitteeContributionValueCheckF := specssv.SyncCommitteeContributionValueCheckF(options.Signer, options.BeaconNetwork.GetBeaconNetwork(), options.SSVShare.Share.ValidatorPubKey, options.SSVShare.BeaconMetadata.Index)
			qbftCtrl := buildController(spectypes.BNRoleSyncCommitteeContribution, syncCommitteeContributionValueCheckF)
			runners[role] = runner.NewSyncCommitteeAggregatorRunner(options.BeaconNetwork.GetBeaconNetwork(), &options.SSVShare.Share, qbftCtrl, options.Beacon, options.Network, options.Signer, syncCommitteeContributionValueCheckF, 0)
		case spectypes.BNRoleValidatorRegistration:
			qbftCtrl := buildController(spectypes.BNRoleValidatorRegistration, nil)
			runners[role] = runner.NewValidatorRegistrationRunner(options.BeaconNetwork.GetBeaconNetwork(), &options.SSVShare.Share, qbftCtrl, options.Beacon, options.Network, options.Signer)
		case spectypes.BNRoleVoluntaryExit:
			runners[role] = runner.NewVoluntaryExitRunner(options.BeaconNetwork.GetBeaconNetwork(), &options.SSVShare.Share, options.Beacon, options.Network, options.Signer)
		}
	}
	return runners
}<|MERGE_RESOLUTION|>--- conflicted
+++ resolved
@@ -153,13 +153,7 @@
 	beacon     beaconprotocol.BeaconNode
 	keyManager spectypes.KeyManager
 
-<<<<<<< HEAD
-	operatorData      *registrystorage.OperatorData
-	operatorDataMutex sync.RWMutex
-=======
-	shareEncryptionKeyProvider ShareEncryptionKeyProvider
 	operatorDataStore          operatordatastore.OperatorDataStore
->>>>>>> c9feac37
 
 	validatorOptions        validator.Options
 	validatorsMap           *validatorsmap.ValidatorsMap
@@ -231,7 +225,6 @@
 	}
 
 	ctrl := controller{
-<<<<<<< HEAD
 		logger:            logger.Named(logging.NameController),
 		metrics:           metrics,
 		sharesStorage:     options.RegistryStorage.Shares(),
@@ -240,23 +233,9 @@
 		ibftStorageMap:    options.StorageMap,
 		context:           options.Context,
 		beacon:            options.Beacon,
-		operatorData:      options.OperatorData,
+		operatorDataStore: options.OperatorDataStore,
 		keyManager:        options.KeyManager,
 		network:           options.Network,
-=======
-		logger:                     logger.Named(logging.NameController),
-		metrics:                    metrics,
-		sharesStorage:              options.RegistryStorage.Shares(),
-		operatorsStorage:           options.RegistryStorage,
-		recipientsStorage:          options.RegistryStorage,
-		ibftStorageMap:             options.StorageMap,
-		context:                    options.Context,
-		beacon:                     options.Beacon,
-		shareEncryptionKeyProvider: options.ShareEncryptionKeyProvider,
-		operatorDataStore:          options.OperatorDataStore,
-		keyManager:                 options.KeyManager,
-		network:                    options.Network,
->>>>>>> c9feac37
 
 		validatorsMap:    options.ValidatorsMap,
 		validatorOptions: validatorOptions,
