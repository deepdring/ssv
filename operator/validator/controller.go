package validator

import (
	"context"
	"encoding/base64"
	"encoding/hex"
	"encoding/json"
	"fmt"
	"sync"
	"time"

	"github.com/ssvlabs/ssv/utils/hashmap"

	"github.com/attestantio/go-eth2-client/spec/bellatrix"
	"github.com/attestantio/go-eth2-client/spec/phase0"
	"github.com/ethereum/go-ethereum/common"
	"github.com/jellydator/ttlcache/v3"
	"github.com/pkg/errors"
	"go.uber.org/zap"

	specqbft "github.com/ssvlabs/ssv-spec/qbft"
	spectypes "github.com/ssvlabs/ssv-spec/types"
	"github.com/ssvlabs/ssv/doppelganger"
	"github.com/ssvlabs/ssv/ibft/storage"
	"github.com/ssvlabs/ssv/logging"
	"github.com/ssvlabs/ssv/logging/fields"
	"github.com/ssvlabs/ssv/message/validation"
	"github.com/ssvlabs/ssv/network"
	"github.com/ssvlabs/ssv/network/commons"
	"github.com/ssvlabs/ssv/networkconfig"
	operatordatastore "github.com/ssvlabs/ssv/operator/datastore"
	"github.com/ssvlabs/ssv/operator/duties"
	nodestorage "github.com/ssvlabs/ssv/operator/storage"
	"github.com/ssvlabs/ssv/operator/validator/metadata"
	"github.com/ssvlabs/ssv/operator/validators"
	beaconprotocol "github.com/ssvlabs/ssv/protocol/v2/blockchain/beacon"
	"github.com/ssvlabs/ssv/protocol/v2/message"
	protocolp2p "github.com/ssvlabs/ssv/protocol/v2/p2p"
	"github.com/ssvlabs/ssv/protocol/v2/qbft"
	qbftcontroller "github.com/ssvlabs/ssv/protocol/v2/qbft/controller"
	"github.com/ssvlabs/ssv/protocol/v2/qbft/roundtimer"
	"github.com/ssvlabs/ssv/protocol/v2/queue/worker"
	"github.com/ssvlabs/ssv/protocol/v2/ssv"
	"github.com/ssvlabs/ssv/protocol/v2/ssv/queue"
	"github.com/ssvlabs/ssv/protocol/v2/ssv/runner"
	"github.com/ssvlabs/ssv/protocol/v2/ssv/validator"
	ssvtypes "github.com/ssvlabs/ssv/protocol/v2/types"
	registrystorage "github.com/ssvlabs/ssv/registry/storage"
	"github.com/ssvlabs/ssv/ssvsigner/ekm"
	"github.com/ssvlabs/ssv/storage/basedb"
)

//go:generate go tool -modfile=../../tool.mod mockgen -package=mocks -destination=./mocks/controller.go -source=./controller.go

const (
	networkRouterConcurrency = 2048
)

type GetRecipientDataFunc func(r basedb.Reader, owner common.Address) (*registrystorage.RecipientData, bool, error)

// ShareEventHandlerFunc is a function that handles event in an extended mode
type ShareEventHandlerFunc func(share *ssvtypes.SSVShare)

// ControllerOptions for creating a validator controller
type ControllerOptions struct {
	Context                    context.Context
	DB                         basedb.Database
	SignatureCollectionTimeout time.Duration `yaml:"SignatureCollectionTimeout" env:"SIGNATURE_COLLECTION_TIMEOUT" env-default:"5s" env-description:"Timeout for signature collection after consensus"`
	MetadataUpdateInterval     time.Duration `yaml:"MetadataUpdateInterval" env:"METADATA_UPDATE_INTERVAL" env-default:"12m" env-description:"Interval for updating validator metadata"` // used outside of validator controller, left for compatibility
	HistorySyncBatchSize       int           `yaml:"HistorySyncBatchSize" env:"HISTORY_SYNC_BATCH_SIZE" env-default:"25" env-description:"Maximum number of messages to sync in a single batch"`
	MinPeers                   int           `yaml:"MinimumPeers" env:"MINIMUM_PEERS" env-default:"2" env-description:"Minimum number of peers required for sync"`
	Network                    P2PNetwork
	Beacon                     beaconprotocol.BeaconNode
	FullNode                   bool   `yaml:"FullNode" env:"FULLNODE" env-default:"false" env-description:"Store complete message history instead of just latest messages"`
	Exporter                   bool   `yaml:"Exporter" env:"EXPORTER" env-default:"false" env-description:"Enable data export functionality"`
	ExporterRetainSlots        uint64 `yaml:"ExporterRetainSlots" env:"EXPORTER_RETAIN_SLOTS" env-default:"50400" env-description:"Number of slots to retain in export data"`
	BeaconSigner               ekm.BeaconSigner
	OperatorSigner             ssvtypes.OperatorSigner
	OperatorDataStore          operatordatastore.OperatorDataStore
	RegistryStorage            nodestorage.Storage
	RecipientsStorage          Recipients
	NewDecidedHandler          qbftcontroller.NewDecidedHandler
	DutyRoles                  []spectypes.BeaconRole
	StorageMap                 *storage.ParticipantStores
	ValidatorStore             registrystorage.ValidatorStore
	MessageValidator           validation.MessageValidator
	ValidatorsMap              *validators.ValidatorsMap
	DoppelgangerHandler        doppelganger.Provider
	NetworkConfig              networkconfig.NetworkConfig
	ValidatorSyncer            *metadata.Syncer
	Graffiti                   []byte

	// worker flags
	WorkersCount    int    `yaml:"MsgWorkersCount" env:"MSG_WORKERS_COUNT" env-default:"256" env-description:"Number of message processing workers"`
	QueueBufferSize int    `yaml:"MsgWorkerBufferSize" env:"MSG_WORKER_BUFFER_SIZE" env-default:"65536" env-description:"Size of message worker queue buffer"`
	GasLimit        uint64 `yaml:"ExperimentalGasLimit" env:"EXPERIMENTAL_GAS_LIMIT" env-default:"30000000" env-description:"Gas limit for MEV block proposals (must match across committee, otherwise MEV fails). Do not change unless you know what you're doing"`
}

// Controller represent the validators controller,
// it takes care of bootstrapping, updating and managing existing validators and their shares
type Controller interface {
	StartValidators(ctx context.Context)
	HandleMetadataUpdates(ctx context.Context)
	FilterIndices(afterInit bool, filter func(*ssvtypes.SSVShare) bool) []phase0.ValidatorIndex
	GetValidator(pubKey spectypes.ValidatorPK) (*validator.Validator, bool)
	StartNetworkHandlers()
	// GetValidatorStats returns stats of validators, including the following:
	//  - the amount of validators in the network
	//  - the amount of active validators (i.e. not slashed or existed)
	//  - the amount of validators assigned to this operator
	GetValidatorStats() (uint64, uint64, uint64, error)
	IndicesChangeChan() chan struct{}
	ValidatorExitChan() <-chan duties.ExitDescriptor

	StopValidator(pubKey spectypes.ValidatorPK) error
	LiquidateCluster(owner common.Address, operatorIDs []uint64, toLiquidate []*ssvtypes.SSVShare) error
	ReactivateCluster(owner common.Address, operatorIDs []uint64, toReactivate []*ssvtypes.SSVShare) error
	UpdateFeeRecipient(owner, recipient common.Address) error
	ExitValidator(pubKey phase0.BLSPubKey, blockNumber uint64, validatorIndex phase0.ValidatorIndex, ownValidator bool) error
	ReportValidatorStatuses(ctx context.Context)
	duties.DutyExecutor
}

type committeeObserver struct {
	*validator.CommitteeObserver
	sync.Mutex
}

type Nonce uint16

type Recipients interface {
	GetRecipientData(r basedb.Reader, owner common.Address) (*registrystorage.RecipientData, bool, error)
}

type SharesStorage interface {
	Get(txn basedb.Reader, pubKey []byte) (*ssvtypes.SSVShare, bool)
	List(txn basedb.Reader, filters ...registrystorage.SharesFilter) []*ssvtypes.SSVShare
	Range(txn basedb.Reader, fn func(*ssvtypes.SSVShare) bool)
}

type P2PNetwork interface {
	protocolp2p.Broadcaster
	UseMessageRouter(router network.MessageRouter)
	SubscribeRandoms(logger *zap.Logger, numSubnets int) error
	ActiveSubnets() commons.Subnets
	FixedSubnets() commons.Subnets
}

// controller implements Controller
type controller struct {
	ctx context.Context

	logger *zap.Logger

	networkConfig     networkconfig.NetworkConfig
	sharesStorage     SharesStorage
	operatorsStorage  registrystorage.Operators
	recipientsStorage Recipients
	ibftStorageMap    *storage.ParticipantStores

	beacon         beaconprotocol.BeaconNode
	beaconSigner   ekm.BeaconSigner
	operatorSigner ssvtypes.OperatorSigner

	operatorDataStore operatordatastore.OperatorDataStore

	validatorOptions        validator.Options
	validatorStore          registrystorage.ValidatorStore
	validatorsMap           *validators.ValidatorsMap
	validatorStartFunc      func(validator *validator.Validator) (bool, error)
	committeeValidatorSetup chan struct{}
	dutyGuard               *validator.CommitteeDutyGuard

	validatorSyncer *metadata.Syncer

	operatorsIDs         *sync.Map
	network              P2PNetwork
	messageRouter        *messageRouter
	messageWorker        *worker.Worker
	historySyncBatchSize int
	messageValidator     validation.MessageValidator

	// committeeObservers is a cache of initialized committeeObserver instances
	committeesObservers      *hashmap.Map[spectypes.MessageID, *committeeObserver]
	committeesObserversMutex sync.Mutex

	attesterRoots   *ttlcache.Cache[phase0.Root, struct{}]
	syncCommRoots   *ttlcache.Cache[phase0.Root, struct{}]
	beaconVoteRoots *ttlcache.Cache[validator.BeaconVoteCacheKey, struct{}]

	domainCache *validator.DomainCache

	indicesChange   chan struct{}
	validatorExitCh chan duties.ExitDescriptor
}

// NewController creates a new validator controller instance
func NewController(logger *zap.Logger, options ControllerOptions) Controller {
	logger.Debug("setting up validator controller")

	// lookup in a map that holds all relevant operators
	operatorsIDs := &sync.Map{}

	workerCfg := &worker.Config{
		Ctx:          options.Context,
		WorkersCount: options.WorkersCount,
		Buffer:       options.QueueBufferSize,
	}

	validatorOptions := validator.Options{ //TODO add vars
		NetworkConfig: options.NetworkConfig,
		Network:       options.Network,
		Beacon:        options.Beacon,
		Storage:       options.StorageMap,
		//Share:   nil,  // set per validator
		Signer:              options.BeaconSigner,
		OperatorSigner:      options.OperatorSigner,
		DoppelgangerHandler: options.DoppelgangerHandler,
		DutyRunners:         nil, // set per validator
		NewDecidedHandler:   options.NewDecidedHandler,
		FullNode:            options.FullNode,
		Exporter:            options.Exporter,
		GasLimit:            options.GasLimit,
		MessageValidator:    options.MessageValidator,
		Graffiti:            options.Graffiti,
	}

	// If full node, increase queue size to make enough room
	// for history sync batches to be pushed whole.
	if options.FullNode {
		size := options.HistorySyncBatchSize * 2
		if size > validator.DefaultQueueSize {
			validatorOptions.QueueSize = size
		}
	}

	beaconNetwork := options.NetworkConfig.Beacon
	cacheTTL := beaconNetwork.SlotDurationSec() * time.Duration(beaconNetwork.SlotsPerEpoch()*2) // #nosec G115

	ctrl := controller{
		logger:            logger.Named(logging.NameController),
		networkConfig:     options.NetworkConfig,
		sharesStorage:     options.RegistryStorage.Shares(),
		operatorsStorage:  options.RegistryStorage,
		recipientsStorage: options.RegistryStorage,
		ibftStorageMap:    options.StorageMap,
		validatorStore:    options.ValidatorStore,
		ctx:               options.Context,
		beacon:            options.Beacon,
		operatorDataStore: options.OperatorDataStore,
		beaconSigner:      options.BeaconSigner,
		operatorSigner:    options.OperatorSigner,
		network:           options.Network,

		validatorsMap:    options.ValidatorsMap,
		validatorOptions: validatorOptions,

		validatorSyncer: options.ValidatorSyncer,

		operatorsIDs: operatorsIDs,

		messageRouter:        newMessageRouter(logger),
		messageWorker:        worker.NewWorker(logger, workerCfg),
		historySyncBatchSize: options.HistorySyncBatchSize,

		committeesObservers: hashmap.New[spectypes.MessageID, *committeeObserver](),
		attesterRoots: ttlcache.New(
			ttlcache.WithTTL[phase0.Root, struct{}](cacheTTL),
		),
		syncCommRoots: ttlcache.New(
			ttlcache.WithTTL[phase0.Root, struct{}](cacheTTL),
		),
		domainCache: validator.NewDomainCache(options.Beacon, cacheTTL),
		beaconVoteRoots: ttlcache.New(
			ttlcache.WithTTL[validator.BeaconVoteCacheKey, struct{}](cacheTTL),
		),
		indicesChange:           make(chan struct{}),
		validatorExitCh:         make(chan duties.ExitDescriptor),
		committeeValidatorSetup: make(chan struct{}, 1),
		dutyGuard:               validator.NewCommitteeDutyGuard(),

		messageValidator: options.MessageValidator,
	}

	// Delete old root and domain entries.
	go ctrl.attesterRoots.Start()
	go ctrl.syncCommRoots.Start()
	go ctrl.domainCache.Start()
	go ctrl.beaconVoteRoots.Start()

	return &ctrl
}

func (c *controller) IndicesChangeChan() chan struct{} {
	return c.indicesChange
}

func (c *controller) ValidatorExitChan() <-chan duties.ExitDescriptor {
	return c.validatorExitCh
}

func (c *controller) GetValidatorStats() (uint64, uint64, uint64, error) {
	allShares := c.sharesStorage.List(nil)
	operatorShares := uint64(0)
	active := uint64(0)
	for _, s := range allShares {
		if ok := s.BelongsToOperator(c.operatorDataStore.GetOperatorID()); ok {
			operatorShares++
		}
		if s.IsParticipating(c.networkConfig, c.beacon.GetBeaconNetwork().EstimatedCurrentEpoch()) {
			active++
		}
	}
	return uint64(len(allShares)), active, operatorShares, nil
}

func (c *controller) handleRouterMessages() {
	ctx, cancel := context.WithCancel(c.ctx)
	defer cancel()
	ch := c.messageRouter.GetMessageChan()
	for {
		select {
		case <-ctx.Done():
			c.logger.Debug("router message handler stopped")
			return

		case msg := <-ch:
			switch m := msg.(type) {
			case *queue.SSVMessage:
				if m.MsgType == message.SSVEventMsgType {
					continue
				}

				// TODO: only try copying clusterid if validator failed
				dutyExecutorID := m.GetID().GetDutyExecutorID()
				var cid spectypes.CommitteeID
				copy(cid[:], dutyExecutorID[16:])

				if v, ok := c.validatorsMap.GetValidator(spectypes.ValidatorPK(dutyExecutorID)); ok {
					v.HandleMessage(ctx, c.logger, m)
				} else if vc, ok := c.validatorsMap.GetCommittee(cid); ok {
					vc.HandleMessage(ctx, c.logger, m)
				} else if c.validatorOptions.Exporter {
					if m.MsgType != spectypes.SSVConsensusMsgType && m.MsgType != spectypes.SSVPartialSignatureMsgType {
						continue
					}
					if !c.messageWorker.TryEnqueue(m) {
						c.logger.Warn("Failed to enqueue post consensus message: buffer is full")
					}
				}

			default:
				// This should be impossible because the channel is typed.
				c.logger.Fatal("unknown message type from router", zap.Any("message", m))
			}
		}
	}
}

<<<<<<< HEAD
// TODO: ecivt committeeObserver of dead committees by time or event
//var committeeObserverValidatorTTLs = map[spectypes.RunnerRole]int{
//	spectypes.RoleCommittee:                 64,
//	spectypes.RoleProposer:                  4,
//	spectypes.RoleAggregator:                4,
//	spectypes.RoleSyncCommitteeContribution: 4,
//}

func (c *controller) handleWorkerMessages(netmsg network.DecodedSSVMessage) error {
	msg := netmsg.(*queue.SSVMessage)
	// Validate message should be processed
	switch msg.GetType() {
=======
var nonCommitteeValidatorTTLs = map[spectypes.RunnerRole]int{
	spectypes.RoleCommittee:  64,
	spectypes.RoleProposer:   4,
	spectypes.RoleAggregator: 4,
	//spectypes.BNRoleSyncCommittee:             4,
	spectypes.RoleSyncCommitteeContribution: 4,
}

func (c *controller) handleWorkerMessages(msg network.DecodedSSVMessage) error {
	var ncv *committeeObserver
	ssvMsg := msg.(*queue.SSVMessage)

	item := c.getNonCommitteeValidators(ssvMsg.GetID())
	if item == nil {
		committeeObserverOptions := validator.CommitteeObserverOptions{
			Logger:            c.logger,
			NetworkConfig:     c.networkConfig,
			ValidatorStore:    c.validatorStore,
			Network:           c.validatorOptions.Network,
			Storage:           c.validatorOptions.Storage,
			FullNode:          c.validatorOptions.FullNode,
			Operator:          c.validatorOptions.Operator,
			OperatorSigner:    c.validatorOptions.OperatorSigner,
			NewDecidedHandler: c.validatorOptions.NewDecidedHandler,
			AttesterRoots:     c.attesterRoots,
			SyncCommRoots:     c.syncCommRoots,
			DomainCache:       c.domainCache,
			BeaconVoteRoots:   c.beaconVoteRoots,
		}
		ncv = &committeeObserver{
			CommitteeObserver: validator.NewCommitteeObserver(ssvMsg.GetID(), committeeObserverOptions),
		}
		ttlSlots := nonCommitteeValidatorTTLs[ssvMsg.MsgID.GetRoleType()]
		c.committeesObservers.Set(
			ssvMsg.GetID(),
			ncv,
			time.Duration(ttlSlots)*c.beacon.GetBeaconNetwork().SlotDurationSec(),
		)
	} else {
		ncv = item
	}
	if err := c.handleNonCommitteeMessages(ssvMsg, ncv); err != nil {
		return err
	}
	return nil
}

func (c *controller) handleNonCommitteeMessages(msg *queue.SSVMessage, ncv *committeeObserver) error {
	c.committeesObserversMutex.Lock()
	defer c.committeesObserversMutex.Unlock()

	switch msg.MsgType {
>>>>>>> 43ad1a0f
	case spectypes.SSVConsensusMsgType:
		// Process proposal messages for committee consensus only to get the roots
		if msg.MsgID.GetRoleType() != spectypes.RoleCommittee {
			return nil
		}

		subMsg, ok := msg.Body.(*specqbft.Message)
		if !ok || subMsg.MsgType != specqbft.ProposalMsgType {
			return nil
		}
		return c.getCommitteeObserver(msg.GetID()).OnProposalMsg(msg)
	case spectypes.SSVPartialSignatureMsgType:
		pSigMessages := &spectypes.PartialSignatureMessages{}
		if err := pSigMessages.Decode(msg.SignedSSVMessage.SSVMessage.GetData()); err != nil {
			return fmt.Errorf("failed to decode partial signature messages: %w", err)
		}

		return c.getCommitteeObserver(msg.GetID()).ProcessMessage(msg)
	}
	return nil
}

func (c *controller) getCommitteeObserver(msgID spectypes.MessageID) *committeeObserver {
	c.committeesObserversMutex.Lock()
	defer c.committeesObserversMutex.Unlock()

	// Check if the observer already exists
	existingObserver, ok := c.committeesObservers.Get(msgID)
	if ok {
		return existingObserver
	}

	// Create a new committee observer if it doesn't exist
	committeeObserverOptions := validator.CommitteeObserverOptions{
		Logger:            c.logger,
		NetworkConfig:     c.networkConfig,
		ValidatorStore:    c.validatorStore,
		Network:           c.validatorOptions.Network,
		Storage:           c.validatorOptions.Storage,
		FullNode:          c.validatorOptions.FullNode,
		Operator:          c.validatorOptions.Operator,
		OperatorSigner:    c.validatorOptions.OperatorSigner,
		NewDecidedHandler: c.validatorOptions.NewDecidedHandler,
		AttesterRoots:     c.attesterRoots,
		SyncCommRoots:     c.syncCommRoots,
		DomainCache:       c.domainCache,
	}
	newObserver := &committeeObserver{
		CommitteeObserver: validator.NewCommitteeObserver(msgID, committeeObserverOptions),
	}

	c.committeesObservers.Set(
		msgID,
		newObserver,
	)

	return newObserver
}

// StartValidators loads all persisted shares and setup the corresponding validators
func (c *controller) StartValidators(ctx context.Context) {
	// TODO: Pass context whereever the execution flow may be blocked.

	// Load non-liquidated shares.
	shares := c.sharesStorage.List(nil, registrystorage.ByNotLiquidated())
	if len(shares) == 0 {
		close(c.committeeValidatorSetup)
		c.logger.Info("could not find validators")
		return
	}

	var ownShares []*ssvtypes.SSVShare
	for _, share := range shares {
		if c.operatorDataStore.GetOperatorID() != 0 && share.BelongsToOperator(c.operatorDataStore.GetOperatorID()) {
			ownShares = append(ownShares, share)
		}
	}

	if c.validatorOptions.Exporter {
		// There are no committee validators to setup.
		close(c.committeeValidatorSetup)
	} else {
		// Setup committee validators.
		inited, committees := c.setupValidators(ownShares)
		if len(inited) == 0 {
			// If no validators were started and therefore we're not subscribed to any subnets,
			// then subscribe to a random subnet to participate in the network.
			if err := c.network.SubscribeRandoms(c.logger, 1); err != nil {
				c.logger.Error("failed to subscribe to random subnets", zap.Error(err))
			}
		}
		close(c.committeeValidatorSetup)

		// Start validators.
		c.startValidators(inited, committees)
	}
}

// setupValidators setup and starts validators from the given shares.
// shares w/o validator's metadata won't start, but the metadata will be fetched and the validator will start afterwards
func (c *controller) setupValidators(shares []*ssvtypes.SSVShare) ([]*validator.Validator, []*validator.Committee) {
	c.logger.Info("starting validators setup...", zap.Int("shares count", len(shares)))
	var errs []error
	var fetchMetadata [][]byte
	var validators []*validator.Validator
	var committees []*validator.Committee
	for _, validatorShare := range shares {
		var initialized bool
		v, vc, err := c.onShareInit(validatorShare)
		if err != nil {
			c.logger.Warn("could not start validator", fields.PubKey(validatorShare.ValidatorPubKey[:]), zap.Error(err))
			errs = append(errs, err)
		}
		if v != nil {
			initialized = true
		}
		if !initialized && err == nil {
			// Fetch metadata, if needed.
			fetchMetadata = append(fetchMetadata, validatorShare.ValidatorPubKey[:])
		}
		if initialized {
			validators = append(validators, v)
			committees = append(committees, vc)
		}
	}
	c.logger.Info("init validators done", zap.Int("validators_size", c.validatorsMap.SizeValidators()), zap.Int("committee_size", c.validatorsMap.SizeCommittees()),
		zap.Int("failures", len(errs)), zap.Int("missing_metadata", len(fetchMetadata)),
		zap.Int("shares", len(shares)), zap.Int("initialized", len(validators)))
	return validators, committees
}

func (c *controller) startValidators(validators []*validator.Validator, committees []*validator.Committee) int {
	var started int
	var errs []error
	for _, v := range validators {
		s, err := c.startValidator(v)
		if err != nil {
			c.logger.Error("could not start validator", zap.Error(err))
			errs = append(errs, err)
			continue
		}
		if s {
			started++
		}
	}

	started += len(committees)

	c.logger.Info("setup validators done", zap.Int("map size", c.validatorsMap.SizeValidators()),
		zap.Int("failures", len(errs)),
		zap.Int("shares", len(validators)), zap.Int("started", started))
	return started
}

// StartNetworkHandlers init msg worker that handles network messages
func (c *controller) StartNetworkHandlers() {
	c.network.UseMessageRouter(c.messageRouter)
	for i := 0; i < networkRouterConcurrency; i++ {
		go c.handleRouterMessages()
	}
	c.messageWorker.UseHandler(c.handleWorkerMessages)
}

func (c *controller) startValidatorsForMetadata(_ context.Context, validators metadata.ValidatorMap) (count int) {
	// TODO: use context

	shares := c.sharesStorage.List(
		nil,
		registrystorage.ByNotLiquidated(),
		registrystorage.ByOperatorID(c.operatorDataStore.GetOperatorID()),
		func(share *ssvtypes.SSVShare) bool {
			return validators[share.ValidatorPubKey] != nil
		},
	)

	startedValidators := 0

	for _, share := range shares {
		// Start validator (if not already started).
		// TODO: why its in the map if not started?
		if v, found := c.validatorsMap.GetValidator(share.ValidatorPubKey); found {
			v.Share.ValidatorIndex = share.ValidatorIndex
			v.Share.Status = share.Status
			v.Share.ActivationEpoch = share.ActivationEpoch
			v.Share.ExitEpoch = share.ExitEpoch
			started, err := c.startValidator(v)
			if err != nil {
				c.logger.Warn("could not start validator", zap.Error(err))
			}
			if started {
				startedValidators++
			}
			vc, found := c.validatorsMap.GetCommittee(v.Share.CommitteeID())
			if found {
				vc.AddShare(&v.Share.Share)
			}
		} else {
			c.logger.Info("starting new validator", fields.PubKey(share.ValidatorPubKey[:]))

			started, err := c.onShareStart(share)
			if err != nil {
				c.logger.Warn("could not start newly active validator", zap.Error(err))
				continue
			}
			if started {
				startedValidators++
				c.logger.Debug("started share after metadata sync", zap.Bool("started", started))
			}
		}
	}

	return startedValidators
}

// GetValidator returns a validator instance from ValidatorsMap
func (c *controller) GetValidator(pubKey spectypes.ValidatorPK) (*validator.Validator, bool) {
	return c.validatorsMap.GetValidator(pubKey)
}

func (c *controller) ExecuteDuty(ctx context.Context, logger *zap.Logger, duty *spectypes.ValidatorDuty) {
	// because we're using the same duty for more than 1 duty (e.g. attest + aggregator) there is an error in bls.Deserialize func for cgo pointer to pointer.
	// so we need to copy the pubkey val to avoid pointer
	pk := make([]byte, 48)
	copy(pk, duty.PubKey[:])

	if v, ok := c.GetValidator(spectypes.ValidatorPK(pk)); ok {
		ssvMsg, err := CreateDutyExecuteMsg(duty, pk, c.networkConfig.DomainType)
		if err != nil {
			logger.Error("could not create duty execute msg", zap.Error(err))
			return
		}
		dec, err := queue.DecodeSSVMessage(ssvMsg)
		if err != nil {
			logger.Error("could not decode duty execute msg", zap.Error(err))
			return
		}
		if pushed := v.Queues[duty.RunnerRole()].Q.TryPush(dec); !pushed {
			logger.Warn("dropping ExecuteDuty message because the queue is full")
		}
		// logger.Debug("📬 queue: pushed message", fields.MessageID(dec.MsgID), fields.MessageType(dec.MsgType))
	} else {
		logger.Warn("could not find validator")
	}
}

func (c *controller) ExecuteCommitteeDuty(ctx context.Context, logger *zap.Logger, committeeID spectypes.CommitteeID, duty *spectypes.CommitteeDuty) {
	if cm, ok := c.validatorsMap.GetCommittee(committeeID); ok {
		ssvMsg, err := CreateCommitteeDutyExecuteMsg(duty, committeeID, c.networkConfig.DomainType)
		if err != nil {
			logger.Error("could not create duty execute msg", zap.Error(err))
			return
		}
		dec, err := queue.DecodeSSVMessage(ssvMsg)
		if err != nil {
			logger.Error("could not decode duty execute msg", zap.Error(err))
			return
		}
		if err := cm.OnExecuteDuty(ctx, logger, dec.Body.(*ssvtypes.EventMsg)); err != nil {
			logger.Error("could not execute committee duty", zap.Error(err))
		}
	} else {
		logger.Warn("could not find committee", fields.CommitteeID(committeeID))
	}
}

// CreateDutyExecuteMsg returns ssvMsg with event type of execute duty
func CreateDutyExecuteMsg(duty *spectypes.ValidatorDuty, pubKey []byte, domain spectypes.DomainType) (*spectypes.SSVMessage, error) {
	executeDutyData := ssvtypes.ExecuteDutyData{Duty: duty}
	data, err := json.Marshal(executeDutyData)
	if err != nil {
		return nil, fmt.Errorf("failed to marshal execute duty data: %w", err)
	}

	return dutyDataToSSVMsg(domain, pubKey, duty.RunnerRole(), data)
}

// CreateCommitteeDutyExecuteMsg returns ssvMsg with event type of execute committee duty
func CreateCommitteeDutyExecuteMsg(duty *spectypes.CommitteeDuty, committeeID spectypes.CommitteeID, domain spectypes.DomainType) (*spectypes.SSVMessage, error) {
	executeCommitteeDutyData := ssvtypes.ExecuteCommitteeDutyData{Duty: duty}
	data, err := json.Marshal(executeCommitteeDutyData)
	if err != nil {
		return nil, fmt.Errorf("failed to marshal execute committee duty data: %w", err)
	}

	return dutyDataToSSVMsg(domain, committeeID[:], spectypes.RoleCommittee, data)
}

func dutyDataToSSVMsg(
	domain spectypes.DomainType,
	msgIdentifier []byte,
	runnerRole spectypes.RunnerRole,
	data []byte,
) (*spectypes.SSVMessage, error) {
	msg := ssvtypes.EventMsg{
		Type: ssvtypes.ExecuteDuty,
		Data: data,
	}
	msgData, err := msg.Encode()
	if err != nil {
		return nil, fmt.Errorf("failed to encode event msg: %w", err)
	}

	return &spectypes.SSVMessage{
		MsgType: message.SSVEventMsgType,
		MsgID:   spectypes.NewMsgID(domain, msgIdentifier, runnerRole),
		Data:    msgData,
	}, nil
}

func (c *controller) FilterIndices(afterInit bool, filter func(*ssvtypes.SSVShare) bool) []phase0.ValidatorIndex {
	if afterInit {
		<-c.committeeValidatorSetup
	}
	var indices []phase0.ValidatorIndex
	c.sharesStorage.Range(nil, func(share *ssvtypes.SSVShare) bool {
		if filter(share) {
			indices = append(indices, share.ValidatorIndex)
		}
		return true
	})
	return indices
}

// onShareStop is called when a validator was removed or liquidated
func (c *controller) onShareStop(pubKey spectypes.ValidatorPK) {
	// remove from ValidatorsMap
	v := c.validatorsMap.RemoveValidator(pubKey)

	if v == nil {
		c.logger.Warn("could not find validator to stop", fields.PubKey(pubKey[:]))
		return
	}

	// stop instance
	v.Stop()
	c.logger.Debug("validator was stopped", fields.PubKey(pubKey[:]))
	vc, ok := c.validatorsMap.GetCommittee(v.Share.CommitteeID())
	if ok {
		vc.RemoveShare(v.Share.ValidatorIndex)
		if len(vc.Shares) == 0 {
			deletedCommittee := c.validatorsMap.RemoveCommittee(v.Share.CommitteeID())
			if deletedCommittee == nil {
				c.logger.Warn("could not find committee to remove on no validators",
					fields.CommitteeID(v.Share.CommitteeID()),
					fields.PubKey(pubKey[:]),
				)
				return
			}
			deletedCommittee.Stop()
		}
	}
}

func (c *controller) onShareInit(share *ssvtypes.SSVShare) (*validator.Validator, *validator.Committee, error) {
	if !share.HasBeaconMetadata() { // fetching index and status in case not exist
		c.logger.Warn("skipping validator until it becomes active", fields.PubKey(share.ValidatorPubKey[:]))
		return nil, nil, nil
	}

	if err := c.setShareFeeRecipient(share, c.recipientsStorage.GetRecipientData); err != nil {
		return nil, nil, fmt.Errorf("could not set share fee recipient: %w", err)
	}

	operator, err := c.committeeMemberFromShare(share)
	if err != nil {
		return nil, nil, err
	}

	// Start a committee validator.
	v, found := c.validatorsMap.GetValidator(share.ValidatorPubKey)
	if !found {
		// Share context with both the validator and the runners,
		// so that when the validator is stopped, the runners are stopped as well.
		validatorCtx, validatorCancel := context.WithCancel(c.ctx)

		opts := c.validatorOptions
		opts.SSVShare = share
		opts.Operator = operator
		opts.DutyRunners, err = SetupRunners(validatorCtx, c.logger, opts)
		if err != nil {
			validatorCancel()
			return nil, nil, fmt.Errorf("could not setup runners: %w", err)
		}

		v = validator.NewValidator(validatorCtx, validatorCancel, opts)
		c.validatorsMap.PutValidator(share.ValidatorPubKey, v)

		c.printShare(share, "setup validator done")
	} else {
		c.printShare(v.Share, "get validator")
	}

	// Start a committee validator.
	vc, found := c.validatorsMap.GetCommittee(operator.CommitteeID)
	if !found {
		// Share context with both the validator and the runners,
		// so that when the validator is stopped, the runners are stopped as well.
		ctx, cancel := context.WithCancel(c.ctx)

		opts := c.validatorOptions
		opts.SSVShare = share
		opts.Operator = operator

		committeeOpIDs := ssvtypes.OperatorIDsFromOperators(operator.Committee)

		logger := c.logger.With([]zap.Field{
			zap.String("committee", fields.FormatCommittee(committeeOpIDs)),
			zap.String("committee_id", hex.EncodeToString(operator.CommitteeID[:])),
		}...)

		committeeRunnerFunc := SetupCommitteeRunners(ctx, opts)

		vc = validator.NewCommittee(
			ctx,
			cancel,
			logger,
			c.beacon.GetBeaconNetwork(),
			operator,
			committeeRunnerFunc,
			nil,
			c.dutyGuard,
		)
		vc.AddShare(&share.Share)
		c.validatorsMap.PutCommittee(operator.CommitteeID, vc)

		c.printShare(share, "setup committee done")

	} else {
		vc.AddShare(&share.Share)
		c.printShare(share, "added share to committee")
	}

	return v, vc, nil
}

func (c *controller) committeeMemberFromShare(share *ssvtypes.SSVShare) (*spectypes.CommitteeMember, error) {
	operators := make([]*spectypes.Operator, len(share.Committee))
	for i, cm := range share.Committee {
		opdata, found, err := c.operatorsStorage.GetOperatorData(nil, cm.Signer)
		if err != nil {
			return nil, fmt.Errorf("could not get operator data: %w", err)
		}
		if !found {
			//TODO alan: support removed ops
			return nil, fmt.Errorf("operator not found")
		}

		operatorPEM, err := base64.StdEncoding.DecodeString(string(opdata.PublicKey))
		if err != nil {
			return nil, fmt.Errorf("could not decode public key: %w", err)
		}

		operators[i] = &spectypes.Operator{
			OperatorID:        cm.Signer,
			SSVOperatorPubKey: operatorPEM,
		}
	}

	f := ssvtypes.ComputeF(uint64(len(share.Committee)))

	operatorPEM, err := base64.StdEncoding.DecodeString(string(c.operatorDataStore.GetOperatorData().PublicKey))
	if err != nil {
		return nil, fmt.Errorf("could not decode public key: %w", err)
	}

	return &spectypes.CommitteeMember{
		OperatorID:        c.operatorDataStore.GetOperatorID(),
		CommitteeID:       share.CommitteeID(),
		SSVOperatorPubKey: operatorPEM,
		FaultyNodes:       f,
		Committee:         operators,
	}, nil
}

func (c *controller) onShareStart(share *ssvtypes.SSVShare) (bool, error) {
	v, _, err := c.onShareInit(share)
	if err != nil || v == nil {
		return false, err
	}

	started, err := c.startValidator(v)
	if err != nil {
		return false, err
	}

	return started, nil
}

func (c *controller) printShare(s *ssvtypes.SSVShare, msg string) {
	committee := make([]string, len(s.Committee))
	for i, c := range s.Committee {
		committee[i] = fmt.Sprintf(`[OperatorID=%d, PubKey=%x]`, c.Signer, c.SharePubKey)
	}
	c.logger.Debug(msg,
		fields.PubKey(s.ValidatorPubKey[:]),
		zap.Bool("own_validator", s.BelongsToOperator(c.operatorDataStore.GetOperatorID())),
		zap.Strings("committee", committee),
		fields.FeeRecipient(s.FeeRecipientAddress[:]),
	)
}

func (c *controller) setShareFeeRecipient(share *ssvtypes.SSVShare, getRecipientData GetRecipientDataFunc) error {
	data, found, err := getRecipientData(nil, share.OwnerAddress)
	if err != nil {
		return errors.Wrap(err, "could not get recipient data")
	}

	var feeRecipient bellatrix.ExecutionAddress
	if !found {
		c.logger.Debug("setting fee recipient to owner address",
			fields.Validator(share.ValidatorPubKey[:]), fields.FeeRecipient(share.OwnerAddress.Bytes()))
		copy(feeRecipient[:], share.OwnerAddress.Bytes())
	} else {
		c.logger.Debug("setting fee recipient to storage data",
			fields.Validator(share.ValidatorPubKey[:]), fields.FeeRecipient(data.FeeRecipient[:]))
		feeRecipient = data.FeeRecipient
	}
	share.SetFeeRecipient(feeRecipient)

	return nil
}

func (c *controller) validatorStart(validator *validator.Validator) (bool, error) {
	if c.validatorStartFunc == nil {
		return validator.Start(c.logger)
	}
	return c.validatorStartFunc(validator)
}

// startValidator will start the given validator if applicable
func (c *controller) startValidator(v *validator.Validator) (bool, error) {
	c.reportValidatorStatus(v.Share)
	if v.Share.ValidatorIndex == 0 {
		return false, errors.New("could not start validator: index not found")
	}
	started, err := c.validatorStart(v)
	if err != nil {
		validatorErrorsCounter.Add(c.ctx, 1)
		return false, errors.Wrap(err, "could not start validator")
	}

	return started, nil
}

func (c *controller) HandleMetadataUpdates(ctx context.Context) {
	// TODO: Consider getting rid of `Stream` method because it adds complexity.
	// Instead, validatorSyncer could return the next batch, which would be passed to handleMetadataUpdate afterwards.
	// There doesn't seem to exist any logic that requires these processes to be parallel.
	for syncBatch := range c.validatorSyncer.Stream(ctx) {
		if err := c.handleMetadataUpdate(ctx, syncBatch); err != nil {
			c.logger.Warn("could not handle metadata sync", zap.Error(err))
		}
	}
}

func (c *controller) handleMetadataUpdate(ctx context.Context, syncBatch metadata.SyncBatch) error {
	startedValidators := 0
	if c.operatorDataStore.GetOperatorID() != 0 {
		startedValidators = c.startValidatorsForMetadata(ctx, syncBatch.Validators)
	}

	if startedValidators > 0 || hasNewValidators(syncBatch.IndicesBefore, syncBatch.IndicesAfter) {
		c.logger.Debug("new validators found after metadata sync",
			zap.Int("started_validators", startedValidators),
		)
		// Refresh duties if there are any new active validators.
		if !c.reportIndicesChange(ctx, 2*c.beacon.GetBeaconNetwork().SlotDurationSec()) {
			c.logger.Warn("timed out while notifying DutyScheduler of new validators")
		}
	}

	c.logger.Debug("started validators after metadata sync",
		fields.Count(startedValidators),
	)

	return nil
}

func (c *controller) reportIndicesChange(ctx context.Context, timeout time.Duration) bool {
	timeoutCtx, cancel := context.WithTimeout(ctx, timeout)
	defer cancel()

	select {
	case <-timeoutCtx.Done():
		return false
	case c.indicesChange <- struct{}{}:
		return true
	}
}

func (c *controller) ReportValidatorStatuses(ctx context.Context) {
	ticker := time.NewTicker(time.Second * 30)
	defer ticker.Stop()

	for {
		select {
		case <-ticker.C:
			start := time.Now()
			validatorsPerStatus := make(map[validatorStatus]uint32)

			for _, share := range c.validatorStore.OperatorValidators(c.operatorDataStore.GetOperatorID()) {
				if share.IsParticipating(c.networkConfig, c.beacon.GetBeaconNetwork().EstimatedCurrentEpoch()) {
					validatorsPerStatus[statusParticipating]++
				}
				if !share.HasBeaconMetadata() {
					validatorsPerStatus[statusNotFound]++
				} else if share.IsActive() {
					validatorsPerStatus[statusActive]++
				} else if share.Slashed() {
					validatorsPerStatus[statusSlashed]++
				} else if share.Exiting() {
					validatorsPerStatus[statusExiting]++
				} else if !share.Activated() {
					validatorsPerStatus[statusNotActivated]++
				} else if share.Pending() {
					validatorsPerStatus[statusPending]++
				} else if share.ValidatorIndex == 0 {
					validatorsPerStatus[statusNoIndex]++
				} else {
					validatorsPerStatus[statusUnknown]++
				}
			}
			for status, count := range validatorsPerStatus {
				c.logger.
					With(zap.String("status", string(status))).
					With(zap.Uint32("count", count)).
					With(zap.Duration("elapsed_time", time.Since(start))).
					Info("recording validator status")
				recordValidatorStatus(ctx, count, status)
			}
		case <-ctx.Done():
			c.logger.Info("stopped reporting validator statuses. Context cancelled")
			return
		}
	}

}

func hasNewValidators(before []phase0.ValidatorIndex, after []phase0.ValidatorIndex) bool {
	m := make(map[phase0.ValidatorIndex]struct{})
	for _, v := range before {
		m[v] = struct{}{}
	}
	for _, v := range after {
		if _, ok := m[v]; !ok {
			return true
		}
	}
	return false
}

func SetupCommitteeRunners(
	ctx context.Context,
	options validator.Options,
) validator.CommitteeRunnerFunc {
	buildController := func(role spectypes.RunnerRole, valueCheckF specqbft.ProposedValueCheckF) *qbftcontroller.Controller {
		config := &qbft.Config{
			BeaconSigner: options.Signer,
			Domain:       options.NetworkConfig.DomainType,
			ValueCheckF:  valueCheckF,
			ProposerF: func(state *specqbft.State, round specqbft.Round) spectypes.OperatorID {
				leader := qbft.RoundRobinProposer(state, round)
				return leader
			},
			Network:     options.Network,
			Timer:       roundtimer.New(ctx, options.NetworkConfig.Beacon, role, nil),
			CutOffRound: roundtimer.CutOffRound,
		}

		identifier := spectypes.NewMsgID(options.NetworkConfig.DomainType, options.Operator.CommitteeID[:], role)
		qbftCtrl := qbftcontroller.NewController(identifier[:], options.Operator, config, options.OperatorSigner, options.FullNode)
		return qbftCtrl
	}

	return func(
		slot phase0.Slot,
		shares map[phase0.ValidatorIndex]*spectypes.Share,
		attestingValidators []phase0.BLSPubKey,
		dutyGuard runner.CommitteeDutyGuard,
	) (*runner.CommitteeRunner, error) {
		// Create a committee runner.
		epoch := options.NetworkConfig.Beacon.GetBeaconNetwork().EstimatedEpochAtSlot(slot)
		valCheck := ssv.BeaconVoteValueCheckF(options.Signer, slot, attestingValidators, epoch)
		crunner, err := runner.NewCommitteeRunner(
			options.NetworkConfig,
			shares,
			buildController(spectypes.RoleCommittee, valCheck),
			options.Beacon,
			options.Network,
			options.Signer,
			options.OperatorSigner,
			valCheck,
			dutyGuard,
			options.DoppelgangerHandler,
		)
		if err != nil {
			return nil, err
		}
		return crunner.(*runner.CommitteeRunner), nil
	}
}

// SetupRunners initializes duty runners for the given validator
func SetupRunners(
	ctx context.Context,
	logger *zap.Logger,
	options validator.Options,
) (runner.ValidatorDutyRunners, error) {

	if options.SSVShare == nil || !options.SSVShare.HasBeaconMetadata() {
		logger.Error("missing validator metadata", zap.String("validator", hex.EncodeToString(options.SSVShare.ValidatorPubKey[:])))
		return runner.ValidatorDutyRunners{}, nil // TODO need to find better way to fix it
	}

	runnersType := []spectypes.RunnerRole{
		spectypes.RoleCommittee,
		spectypes.RoleProposer,
		spectypes.RoleAggregator,
		spectypes.RoleSyncCommitteeContribution,
		spectypes.RoleValidatorRegistration,
		spectypes.RoleVoluntaryExit,
	}

	buildController := func(role spectypes.RunnerRole, valueCheckF specqbft.ProposedValueCheckF) *qbftcontroller.Controller {
		config := &qbft.Config{
			BeaconSigner: options.Signer,
			Domain:       options.NetworkConfig.DomainType,
			ValueCheckF:  nil, // sets per role type
			ProposerF: func(state *specqbft.State, round specqbft.Round) spectypes.OperatorID {
				leader := qbft.RoundRobinProposer(state, round)
				//logger.Debug("leader", zap.Int("operator_id", int(leader)))
				return leader
			},
			Network:     options.Network,
			Timer:       roundtimer.New(ctx, options.NetworkConfig.Beacon, role, nil),
			CutOffRound: roundtimer.CutOffRound,
		}
		config.ValueCheckF = valueCheckF

		identifier := spectypes.NewMsgID(options.NetworkConfig.DomainType, options.SSVShare.ValidatorPubKey[:], role)
		qbftCtrl := qbftcontroller.NewController(identifier[:], options.Operator, config, options.OperatorSigner, options.FullNode)
		return qbftCtrl
	}

	shareMap := make(map[phase0.ValidatorIndex]*spectypes.Share) // TODO: fill the map
	shareMap[options.SSVShare.ValidatorIndex] = &options.SSVShare.Share

	runners := runner.ValidatorDutyRunners{}
	domainType := options.NetworkConfig.DomainType
	var err error
	for _, role := range runnersType {
		switch role {
		case spectypes.RoleProposer:
			proposedValueCheck := ssv.ProposerValueCheckF(options.Signer, options.NetworkConfig.Beacon.GetBeaconNetwork(), options.SSVShare.ValidatorPubKey, options.SSVShare.ValidatorIndex, phase0.BLSPubKey(options.SSVShare.SharePubKey))
			qbftCtrl := buildController(spectypes.RoleProposer, proposedValueCheck)
			runners[role], err = runner.NewProposerRunner(domainType, options.NetworkConfig.Beacon.GetBeaconNetwork(), shareMap, qbftCtrl, options.Beacon, options.Network, options.Signer, options.OperatorSigner, options.DoppelgangerHandler, proposedValueCheck, 0, options.Graffiti)
		case spectypes.RoleAggregator:
			aggregatorValueCheckF := ssv.AggregatorValueCheckF(options.Signer, options.NetworkConfig.Beacon.GetBeaconNetwork(), options.SSVShare.ValidatorPubKey, options.SSVShare.ValidatorIndex)
			qbftCtrl := buildController(spectypes.RoleAggregator, aggregatorValueCheckF)
			runners[role], err = runner.NewAggregatorRunner(domainType, options.NetworkConfig.Beacon.GetBeaconNetwork(), shareMap, qbftCtrl, options.Beacon, options.Network, options.Signer, options.OperatorSigner, aggregatorValueCheckF, 0)
		case spectypes.RoleSyncCommitteeContribution:
			syncCommitteeContributionValueCheckF := ssv.SyncCommitteeContributionValueCheckF(options.Signer, options.NetworkConfig.Beacon.GetBeaconNetwork(), options.SSVShare.ValidatorPubKey, options.SSVShare.ValidatorIndex)
			qbftCtrl := buildController(spectypes.RoleSyncCommitteeContribution, syncCommitteeContributionValueCheckF)
			runners[role], err = runner.NewSyncCommitteeAggregatorRunner(domainType, options.NetworkConfig.Beacon.GetBeaconNetwork(), shareMap, qbftCtrl, options.Beacon, options.Network, options.Signer, options.OperatorSigner, syncCommitteeContributionValueCheckF, 0)
		case spectypes.RoleValidatorRegistration:
			runners[role], err = runner.NewValidatorRegistrationRunner(domainType, options.NetworkConfig.Beacon.GetBeaconNetwork(), shareMap, options.Beacon, options.Network, options.Signer, options.OperatorSigner, options.GasLimit)
		case spectypes.RoleVoluntaryExit:
			runners[role], err = runner.NewVoluntaryExitRunner(domainType, options.NetworkConfig.Beacon.GetBeaconNetwork(), shareMap, options.Beacon, options.Network, options.Signer, options.OperatorSigner)
		}
		if err != nil {
			return nil, errors.Wrap(err, "could not create duty runner")
		}
	}
	return runners, nil
}<|MERGE_RESOLUTION|>--- conflicted
+++ resolved
@@ -357,7 +357,6 @@
 	}
 }
 
-<<<<<<< HEAD
 // TODO: ecivt committeeObserver of dead committees by time or event
 //var committeeObserverValidatorTTLs = map[spectypes.RunnerRole]int{
 //	spectypes.RoleCommittee:                 64,
@@ -370,60 +369,6 @@
 	msg := netmsg.(*queue.SSVMessage)
 	// Validate message should be processed
 	switch msg.GetType() {
-=======
-var nonCommitteeValidatorTTLs = map[spectypes.RunnerRole]int{
-	spectypes.RoleCommittee:  64,
-	spectypes.RoleProposer:   4,
-	spectypes.RoleAggregator: 4,
-	//spectypes.BNRoleSyncCommittee:             4,
-	spectypes.RoleSyncCommitteeContribution: 4,
-}
-
-func (c *controller) handleWorkerMessages(msg network.DecodedSSVMessage) error {
-	var ncv *committeeObserver
-	ssvMsg := msg.(*queue.SSVMessage)
-
-	item := c.getNonCommitteeValidators(ssvMsg.GetID())
-	if item == nil {
-		committeeObserverOptions := validator.CommitteeObserverOptions{
-			Logger:            c.logger,
-			NetworkConfig:     c.networkConfig,
-			ValidatorStore:    c.validatorStore,
-			Network:           c.validatorOptions.Network,
-			Storage:           c.validatorOptions.Storage,
-			FullNode:          c.validatorOptions.FullNode,
-			Operator:          c.validatorOptions.Operator,
-			OperatorSigner:    c.validatorOptions.OperatorSigner,
-			NewDecidedHandler: c.validatorOptions.NewDecidedHandler,
-			AttesterRoots:     c.attesterRoots,
-			SyncCommRoots:     c.syncCommRoots,
-			DomainCache:       c.domainCache,
-			BeaconVoteRoots:   c.beaconVoteRoots,
-		}
-		ncv = &committeeObserver{
-			CommitteeObserver: validator.NewCommitteeObserver(ssvMsg.GetID(), committeeObserverOptions),
-		}
-		ttlSlots := nonCommitteeValidatorTTLs[ssvMsg.MsgID.GetRoleType()]
-		c.committeesObservers.Set(
-			ssvMsg.GetID(),
-			ncv,
-			time.Duration(ttlSlots)*c.beacon.GetBeaconNetwork().SlotDurationSec(),
-		)
-	} else {
-		ncv = item
-	}
-	if err := c.handleNonCommitteeMessages(ssvMsg, ncv); err != nil {
-		return err
-	}
-	return nil
-}
-
-func (c *controller) handleNonCommitteeMessages(msg *queue.SSVMessage, ncv *committeeObserver) error {
-	c.committeesObserversMutex.Lock()
-	defer c.committeesObserversMutex.Unlock()
-
-	switch msg.MsgType {
->>>>>>> 43ad1a0f
 	case spectypes.SSVConsensusMsgType:
 		// Process proposal messages for committee consensus only to get the roots
 		if msg.MsgID.GetRoleType() != spectypes.RoleCommittee {
@@ -470,6 +415,7 @@
 		AttesterRoots:     c.attesterRoots,
 		SyncCommRoots:     c.syncCommRoots,
 		DomainCache:       c.domainCache,
+		BeaconVoteRoots:   c.beaconVoteRoots,
 	}
 	newObserver := &committeeObserver{
 		CommitteeObserver: validator.NewCommitteeObserver(msgID, committeeObserverOptions),
