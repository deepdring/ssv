package validator

import (
	"context"
	"crypto/rand"
	"encoding/hex"
	"fmt"
	"sync"
	"testing"
	"time"

	eth2apiv1 "github.com/attestantio/go-eth2-client/api/v1"
	"github.com/attestantio/go-eth2-client/spec/bellatrix"
	"github.com/attestantio/go-eth2-client/spec/phase0"
	"github.com/ethereum/go-ethereum/common"
	"github.com/herumi/bls-eth-go-binary/bls"
	"github.com/pkg/errors"
	"github.com/stretchr/testify/require"
	"go.uber.org/mock/gomock"
	"go.uber.org/zap"

	genesisspectypes "github.com/ssvlabs/ssv-spec-pre-cc/types"
	specqbft "github.com/ssvlabs/ssv-spec/qbft"
	spectypes "github.com/ssvlabs/ssv-spec/types"

	"github.com/ssvlabs/ssv/ekm"
	genesisibftstorage "github.com/ssvlabs/ssv/ibft/genesisstorage"
	ibftstorage "github.com/ssvlabs/ssv/ibft/storage"
	"github.com/ssvlabs/ssv/logging"
	"github.com/ssvlabs/ssv/network"
	"github.com/ssvlabs/ssv/networkconfig"
	operatordatastore "github.com/ssvlabs/ssv/operator/datastore"
	"github.com/ssvlabs/ssv/operator/keys"
	"github.com/ssvlabs/ssv/operator/storage"
	"github.com/ssvlabs/ssv/operator/validator/mocks"
	"github.com/ssvlabs/ssv/operator/validators"
	"github.com/ssvlabs/ssv/protocol/v2/blockchain/beacon"
	"github.com/ssvlabs/ssv/protocol/v2/message"
	"github.com/ssvlabs/ssv/protocol/v2/queue/worker"
	"github.com/ssvlabs/ssv/protocol/v2/ssv/queue"
	"github.com/ssvlabs/ssv/protocol/v2/ssv/runner"
	"github.com/ssvlabs/ssv/protocol/v2/ssv/validator"
	"github.com/ssvlabs/ssv/protocol/v2/types"
	registrystorage "github.com/ssvlabs/ssv/registry/storage"
	"github.com/ssvlabs/ssv/storage/basedb"
	"github.com/ssvlabs/ssv/storage/kv"
)

const (
	sk1Str = "3548db63ab5701878daf25fa877638dc7809778815b9d9ecd5369da33ca9e64f"
	sk2Str = "3748db63ab5701878daf25fa877638dc7809778815b9d9ecd5369da33ca9e64f"
)

// TODO: increase test coverage, add more tests, e.g.:
// 1. a validator with a non-empty share and empty metadata - test a scenario if we cannot get metadata from beacon node

type MockControllerOptions struct {
	network             P2PNetwork
	recipientsStorage   Recipients
	sharesStorage       SharesStorage
	metrics             validator.Metrics
	beacon              beacon.BeaconNode
	validatorOptions    validator.Options
	signer              spectypes.BeaconSigner
	metadataLastUpdated map[spectypes.ValidatorPK]time.Time
	StorageMap          *ibftstorage.QBFTStores
	validatorsMap       *validators.ValidatorsMap
	operatorDataStore   operatordatastore.OperatorDataStore
	operatorStorage     registrystorage.Operators
}

func TestNewController(t *testing.T) {
	operatorDataStore := operatordatastore.New(buildOperatorData(1, "67Ce5c69260bd819B4e0AD13f4b873074D479811"))
	_, logger, _, network, _, recipientStorage, bc := setupCommonTestComponents(t)
	db, err := getBaseStorage(logger)
	require.NoError(t, err)
	registryStorage, newStorageErr := storage.NewNodeStorage(logger, db)
	require.NoError(t, newStorageErr)
	operatorSigner, err := keys.GeneratePrivateKey()
	require.NoError(t, err)

	controllerOptions := ControllerOptions{
		Beacon:            bc,
		Metrics:           nil,
		FullNode:          true,
		Network:           network,
		OperatorDataStore: operatorDataStore,
		OperatorSigner:    types.NewSsvOperatorSigner(operatorSigner, operatorDataStore.GetOperatorID),
		RegistryStorage:   registryStorage,
		RecipientsStorage: recipientStorage,
		Context:           context.Background(),
	}
	control := NewController(logger, controllerOptions)
	require.IsType(t, &controller{}, control)
}

func TestSetupValidatorsExporter(t *testing.T) {
	passedEpoch := phase0.Epoch(1)
	operators := buildOperators(t)

	operatorDataStore := operatordatastore.New(buildOperatorData(0, "67Ce5c69260bd819B4e0AD13f4b873074D479811"))
	recipientData := buildFeeRecipient("67Ce5c69260bd819B4e0AD13f4b873074D479811", "45E668aba4b7fc8761331EC3CE77584B7A99A51A")

	secretKey := &bls.SecretKey{}
	secretKey2 := &bls.SecretKey{}
	require.NoError(t, secretKey.SetHexString(sk1Str))
	require.NoError(t, secretKey2.SetHexString(sk2Str))

	bcResponse := map[phase0.ValidatorIndex]*eth2apiv1.Validator{
		2: {
			Balance: 0,
			Status:  3,
			Index:   2,
			Validator: &phase0.Validator{
				ActivationEpoch: passedEpoch,
				PublicKey:       phase0.BLSPubKey(secretKey.GetPublicKey().Serialize()),
			},
		},
		3: {
			Balance: 0,
			Status:  3,
			Index:   3,
			Validator: &phase0.Validator{
				ActivationEpoch: passedEpoch,
				PublicKey:       phase0.BLSPubKey(secretKey2.GetPublicKey().Serialize()),
			},
		},
	}

	sharesWithMetadata := []*types.SSVShare{
		{
			Share: spectypes.Share{
				Committee:       operators,
				ValidatorPubKey: spectypes.ValidatorPK(secretKey.GetPublicKey().Serialize()),
			},
			Metadata: types.Metadata{
				Liquidated: false,
				BeaconMetadata: &beacon.ValidatorMetadata{
					Balance:         0,
					Status:          3, // ValidatorStatePendingInitialized
					Index:           0,
					ActivationEpoch: passedEpoch,
				},
			},
		},
		{
			Share: spectypes.Share{
				Committee:       operators,
				ValidatorPubKey: spectypes.ValidatorPK(secretKey2.GetPublicKey().Serialize()),
			},
			Metadata: types.Metadata{
				Liquidated: false,
				BeaconMetadata: &beacon.ValidatorMetadata{
					Balance:         0,
					Status:          3, // Some other status
					Index:           0,
					ActivationEpoch: passedEpoch,
				},
			},
		},
	}
	_ = sharesWithMetadata

	sharesWithoutMetadata := []*types.SSVShare{
		{
			Share: spectypes.Share{
				//OperatorID:      1,
				Committee:       operators,
				ValidatorPubKey: spectypes.ValidatorPK(secretKey.GetPublicKey().Serialize()),
			},
			Metadata: types.Metadata{
				Liquidated: false,
			},
		},
		{
			Share: spectypes.Share{
				//OperatorID:      2,
				Committee:       operators,
				ValidatorPubKey: spectypes.ValidatorPK(secretKey2.GetPublicKey().Serialize()),
			},
			Metadata: types.Metadata{
				Liquidated: false,
			},
		},
	}
	_ = sharesWithoutMetadata

	testCases := []struct {
		name                       string
		shareStorageListResponse   []*types.SSVShare
		expectMetadataFetch        bool
		syncHighestDecidedResponse error
		getValidatorDataResponse   error
	}{
		{"no shares of non committee", nil, false, nil, nil},
		{"set up non committee validators", sharesWithMetadata, false, nil, nil},
		{"set up non committee validators without metadata", sharesWithoutMetadata, true, nil, nil},
		{"fail to sync highest decided", sharesWithMetadata, false, errors.New("failed to sync highest decided"), nil},
		{"fail to update validators metadata", sharesWithMetadata, false, nil, errors.New("could not update all validators")},
	}

	for _, tc := range testCases {
		t.Run(tc.name, func(t *testing.T) {
			ctrl, logger, sharesStorage, network, _, recipientStorage, bc := setupCommonTestComponents(t)
			operatorStore, done := newOperatorStorageForTest(logger)
			defer done()
			defer ctrl.Finish()
			mockValidatorsMap := validators.New(context.TODO())

			if tc.shareStorageListResponse == nil {
				sharesStorage.EXPECT().List(gomock.Any(), gomock.Any()).Return(tc.shareStorageListResponse).Times(1)
			} else {
				sharesStorage.EXPECT().Get(gomock.Any(), gomock.Any()).DoAndReturn(func(_ basedb.Reader, pubKey []byte) *types.SSVShare {
					for _, share := range tc.shareStorageListResponse {
						if hex.EncodeToString(share.Share.ValidatorPubKey[:]) == hex.EncodeToString(pubKey) {
							return share
						}
					}
					return nil
				}).AnyTimes()
				sharesStorage.EXPECT().List(gomock.Any(), gomock.Any()).Return(tc.shareStorageListResponse).AnyTimes()
				sharesStorage.EXPECT().Range(gomock.Any(), gomock.Any()).DoAndReturn(func(_ basedb.Reader, fn func(*types.SSVShare) bool) {
					for _, share := range tc.shareStorageListResponse {
						if !fn(share) {
							break
						}
					}
				}).AnyTimes()
				if tc.expectMetadataFetch {
					bc.EXPECT().GetValidatorData(gomock.Any()).Return(bcResponse, tc.getValidatorDataResponse).Times(1)
<<<<<<< HEAD
					sharesStorage.EXPECT().UpdateValidatorsMetadata(gomock.Any()).DoAndReturn(func(data map[spectypes.ValidatorPK]*beacon.ValidatorMetadata) error {
						for _, share := range tc.shareStorageListResponse {
							if metadata, ok := data[spectypes.ValidatorPK(share.Share.ValidatorPubKey)]; ok {
=======
					sharesStorage.EXPECT().UpdateValidatorMetadata(gomock.Any(), gomock.Any()).DoAndReturn(func(pk string, metadata *beacon.ValidatorMetadata) error {
						for _, share := range tc.shareStorageListResponse {
							if hex.EncodeToString(share.Share.ValidatorPubKey[:]) == pk {
>>>>>>> de5b6459
								share.Metadata.BeaconMetadata = metadata
							}
						}
						return nil
<<<<<<< HEAD
					}).Times(1)
=======
					}).Times(len(tc.shareStorageListResponse))
>>>>>>> de5b6459
					bc.EXPECT().GetBeaconNetwork().Return(networkconfig.Mainnet.Beacon.GetBeaconNetwork()).AnyTimes()
				}
				sharesStorage.EXPECT().UpdateValidatorsMetadata(gomock.Any()).Return(nil).AnyTimes()
				recipientStorage.EXPECT().GetRecipientData(gomock.Any(), gomock.Any()).Return(recipientData, true, nil).AnyTimes()
			}

			validatorStartFunc := func(validator *validators.ValidatorContainer) (bool, error) {
				return true, nil
			}
			controllerOptions := MockControllerOptions{
				beacon:            bc,
				network:           network,
				operatorDataStore: operatorDataStore,
<<<<<<< HEAD
				operatorStorage:   operatorStore,
=======
>>>>>>> de5b6459
				sharesStorage:     sharesStorage,
				recipientsStorage: recipientStorage,
				validatorsMap:     mockValidatorsMap,
				validatorOptions: validator.Options{
					Exporter: true,
				},
				metrics:             validator.NopMetrics{},
				metadataLastUpdated: map[spectypes.ValidatorPK]time.Time{},
			}
			ctr := setupController(logger, controllerOptions)
			ctr.validatorStartFunc = validatorStartFunc
			ctr.StartValidators()
		})
	}
}

func TestHandleNonCommitteeMessages(t *testing.T) {
	logger := logging.TestLogger(t)
	mockValidatorsMap := validators.New(context.TODO())
	controllerOptions := MockControllerOptions{
		validatorsMap: mockValidatorsMap,
	}
	ctr := setupController(logger, controllerOptions) // none committee

	// Only exporter handles non committee messages
	ctr.validatorOptions.Exporter = true

	go ctr.handleRouterMessages()

	var wg sync.WaitGroup

	ctr.messageWorker.UseHandler(func(msg network.SSVMessageInterface) error {
		wg.Done()
		return nil
	})

	wg.Add(4)

	identifier := spectypes.NewMsgID(networkconfig.TestNetwork.DomainType(), []byte("pk"), spectypes.RoleCommittee)

<<<<<<< HEAD
	ctr.messageRouter.Route(context.TODO(), &queue.SSVMessage{
=======
	ctr.messageRouter.Route(context.TODO(), &queue.DecodedSSVMessage{
>>>>>>> de5b6459
		SSVMessage: &spectypes.SSVMessage{ // checks that not process unnecessary message
			MsgType: spectypes.SSVConsensusMsgType,
			MsgID:   identifier,
			Data:    generateDecidedMessage(t, identifier),
		},
	})

<<<<<<< HEAD
	ctr.messageRouter.Route(context.TODO(), &queue.SSVMessage{
=======
	ctr.messageRouter.Route(context.TODO(), &queue.DecodedSSVMessage{
>>>>>>> de5b6459
		SSVMessage: &spectypes.SSVMessage{ // checks that not process unnecessary message
			MsgType: spectypes.SSVConsensusMsgType,
			MsgID:   identifier,
			Data:    generateChangeRoundMsg(t, identifier),
		},
	})

	ctr.messageRouter.Route(context.TODO(), &queue.SSVMessage{
		SSVMessage: &spectypes.SSVMessage{ // checks that not process unnecessary message
			MsgType: message.SSVSyncMsgType,
			MsgID:   identifier,
			Data:    []byte("data"),
		},
	})

<<<<<<< HEAD
	ctr.messageRouter.Route(context.TODO(), &queue.SSVMessage{
=======
	ctr.messageRouter.Route(context.TODO(), &queue.DecodedSSVMessage{
>>>>>>> de5b6459
		SSVMessage: &spectypes.SSVMessage{
			MsgType: spectypes.SSVPartialSignatureMsgType,
			MsgID:   identifier,
			Data:    []byte("data"),
		},
	})

<<<<<<< HEAD
	ctr.messageRouter.Route(context.TODO(), &queue.SSVMessage{
=======
	ctr.messageRouter.Route(context.TODO(), &queue.DecodedSSVMessage{
>>>>>>> de5b6459
		SSVMessage: &spectypes.SSVMessage{
			MsgType: spectypes.SSVPartialSignatureMsgType,
			MsgID:   identifier,
			Data:    []byte("data2"),
		},
	})

	go func() {
		time.Sleep(time.Second * 4)
		panic("time out!")
	}()

	wg.Wait()
}

func TestUpdateValidatorMetadata(t *testing.T) {
	secretKey := &bls.SecretKey{}
	secretKey2 := &bls.SecretKey{}
	require.NoError(t, secretKey.SetHexString(sk1Str))
	require.NoError(t, secretKey2.SetHexString(sk2Str))

	passedEpoch := phase0.Epoch(1)
	validatorKey, err := createKey()
	require.NoError(t, err)

	operatorIds := []uint64{1, 2, 3, 4}
	operators := make([]*spectypes.ShareMember, len(operatorIds))
	for i, id := range operatorIds {
		operatorKey, keyError := createKey()
		require.NoError(t, keyError)
		operators[i] = &spectypes.ShareMember{Signer: id, SharePubKey: operatorKey}
	}

	firstValidator := &validators.ValidatorContainer{Validator: &validator.Validator{
		DutyRunners: runner.ValidatorDutyRunners{},
		Storage:     ibftstorage.NewStores(),
		Share: &types.SSVShare{
			Share: spectypes.Share{
				ValidatorPubKey: spectypes.ValidatorPK(secretKey.GetPublicKey().Serialize()),
			},
		},
	}}
	shareWithMetaData := &types.SSVShare{
		Share: spectypes.Share{
			Committee:       operators,
			ValidatorPubKey: spectypes.ValidatorPK(validatorKey),
		},
		Metadata: types.Metadata{
			OwnerAddress: common.BytesToAddress([]byte("67Ce5c69260bd819B4e0AD13f4b873074D479811")),
			BeaconMetadata: &beacon.ValidatorMetadata{
				Balance:         0,
				Status:          3, // ValidatorStateActiveOngoing
				Index:           1,
				ActivationEpoch: passedEpoch,
			},
		},
	}

	validatorMetaData := &beacon.ValidatorMetadata{Index: 1, ActivationEpoch: passedEpoch, Status: eth2apiv1.ValidatorStateActiveOngoing}

	testCases := []struct {
		name                      string
		metadata                  *beacon.ValidatorMetadata
		ExpectedErrorResult       bool
		sharesStorageExpectReturn any
		getShareError             bool
		operatorDataId            uint64
		testPublicKey             spectypes.ValidatorPK
		mockRecipientTimes        int
	}{
		{"Empty metadata", nil, true, nil, false, 1, spectypes.ValidatorPK(secretKey.GetPublicKey().Serialize()), 0},
		{"Valid metadata", validatorMetaData, false, nil, false, 1, spectypes.ValidatorPK(secretKey.GetPublicKey().Serialize()), 0},
		{"Share wasn't found", validatorMetaData, true, nil, true, 1, spectypes.ValidatorPK(secretKey.GetPublicKey().Serialize()), 0},
		{"Share not belong to operator", validatorMetaData, false, nil, false, 2, spectypes.ValidatorPK(secretKey.GetPublicKey().Serialize()), 0},
		{"Metadata with error", validatorMetaData, true, fmt.Errorf("error"), false, 1, spectypes.ValidatorPK(secretKey.GetPublicKey().Serialize()), 0},
	}

	for _, tc := range testCases {
		t.Run(tc.name, func(t *testing.T) {
			// Initialize common setup
			ctrl, logger, sharesStorage, network, signer, recipientStorage, _ := setupCommonTestComponents(t)
			defer ctrl.Finish()
			operatorDataStore := operatordatastore.New(buildOperatorData(tc.operatorDataId, "67Ce5c69260bd819B4e0AD13f4b873074D479811"))
			recipientData := buildFeeRecipient("67Ce5c69260bd819B4e0AD13f4b873074D479811", "45E668aba4b7fc8761331EC3CE77584B7A99A51A")
			firstValidatorPublicKey := secretKey.GetPublicKey().Serialize()

			testValidatorsMap := map[spectypes.ValidatorPK]*validators.ValidatorContainer{
				(spectypes.ValidatorPK)(firstValidatorPublicKey): firstValidator,
			}
			mockValidatorsMap := validators.New(context.TODO(), validators.WithInitialState(testValidatorsMap, nil))

			// Assuming controllerOptions is set up correctly
			controllerOptions := MockControllerOptions{
				// keyManager:          km,
				signer:              signer,
				network:             network,
				operatorDataStore:   operatorDataStore,
				sharesStorage:       sharesStorage,
				recipientsStorage:   recipientStorage,
				validatorsMap:       mockValidatorsMap,
				metrics:             validator.NopMetrics{},
				metadataLastUpdated: map[spectypes.ValidatorPK]time.Time{},
			}

			if tc.getShareError {
				sharesStorage.EXPECT().Get(gomock.Any(), gomock.Any()).Return(nil).AnyTimes()
			} else {
				sharesStorage.EXPECT().Get(gomock.Any(), gomock.Any()).Return(shareWithMetaData).AnyTimes()
			}
			recipientStorage.EXPECT().GetRecipientData(gomock.Any(), gomock.Any()).Return(recipientData, true, nil).Times(tc.mockRecipientTimes)
			sharesStorage.EXPECT().UpdateValidatorMetadata(gomock.Any(), gomock.Any()).Return(tc.sharesStorageExpectReturn).AnyTimes()

			ctr := setupController(logger, controllerOptions)

			validatorStartFunc := func(validator *validators.ValidatorContainer) (bool, error) {
				return true, nil
			}
			ctr.validatorStartFunc = validatorStartFunc
			err := ctr.UpdateValidatorMetadata(tc.testPublicKey, tc.metadata)

			if tc.ExpectedErrorResult {
				require.Error(t, err)
			} else {
				require.NoError(t, err)
			}
		})
	}
}

func TestSetupValidators(t *testing.T) {
	// Setup logger and mock controller
	logger := logging.TestLogger(t)

	// Init global variables
	passedEpoch := phase0.Epoch(1)
	operatorIds := []uint64{1, 2, 3, 4}
	var validatorPublicKey phase0.BLSPubKey

	validatorKey, err := createKey()
	require.NoError(t, err)

	// Check the length before copying
	if len(validatorKey) == len(validatorPublicKey) {
		copy(validatorPublicKey[:], validatorKey)
	} else {
		t.Fatalf("Length mismatch: validatorKey has length %d, but expected %d", len(validatorKey), len(validatorPublicKey))
	}

	metadataLastMap := make(map[spectypes.ValidatorPK]time.Time)
	metadataLastMap[spectypes.ValidatorPK(validatorPublicKey)] = time.Now()

	operators := make([]*spectypes.ShareMember, len(operatorIds))
	for i, id := range operatorIds {
		operatorKey, keyError := createKey()
		require.NoError(t, keyError)
		operators[i] = &spectypes.ShareMember{Signer: id, SharePubKey: operatorKey}
	}

	shareWithMetaData := &types.SSVShare{
		Share: spectypes.Share{
			// OperatorID:      2,
			Committee:       operators[:1],
			ValidatorPubKey: spectypes.ValidatorPK(validatorKey),
		},
		Metadata: types.Metadata{
			OwnerAddress: common.BytesToAddress([]byte("67Ce5c69260bd819B4e0AD13f4b873074D479811")),
			BeaconMetadata: &beacon.ValidatorMetadata{
				Balance:         0,
				Status:          3, // ValidatorStateActiveOngoing
				Index:           1,
				ActivationEpoch: passedEpoch,
			},
		},
	}

	shareWithoutMetaData := &types.SSVShare{
		Share: spectypes.Share{
			// OperatorID:      2,
			Committee:       operators[:1],
			ValidatorPubKey: spectypes.ValidatorPK(validatorKey),
		},
		Metadata: types.Metadata{
			OwnerAddress:   common.BytesToAddress([]byte("62Ce5c69260bd819B4e0AD13f4b873074D479811")),
			BeaconMetadata: nil,
		},
	}

	operatorDataStore := operatordatastore.New(buildOperatorData(1, "67Ce5c69260bd819B4e0AD13f4b873074D479811"))
	recipientData := buildFeeRecipient("67Ce5c69260bd819B4e0AD13f4b873074D479811", "45E668aba4b7fc8761331EC3CE77584B7A99A51A")
	ownerAddressBytes := decodeHex(t, "67Ce5c69260bd819B4e0AD13f4b873074D479811", "Failed to decode owner address")
	feeRecipientBytes := decodeHex(t, "45E668aba4b7fc8761331EC3CE77584B7A99A51A", "Failed to decode second fee recipient address")
	testValidator := setupTestValidator(ownerAddressBytes, feeRecipientBytes)
	storageMu := sync.Mutex{}
	storageData := make(map[string]*beacon.ValidatorMetadata)

	opStorage, done := newOperatorStorageForTest(logger)
	defer done()

	opStorage.SaveOperatorData(nil, buildOperatorData(1, "67Ce5c69260bd819B4e0AD13f4b873074D479811"))

	bcResponse := map[phase0.ValidatorIndex]*eth2apiv1.Validator{
		0: {
			Balance: 0,
			Status:  3,
			Index:   2,
			Validator: &phase0.Validator{
				ActivationEpoch: passedEpoch,
				PublicKey:       validatorPublicKey,
			},
		},
	}

	testCases := []struct {
		recipientMockTimes int
		bcMockTimes        int
		recipientFound     bool
		inited             int
		started            int
		recipientErr       error
		name               string
		shares             []*types.SSVShare
		recipientData      *registrystorage.RecipientData
		bcResponse         map[phase0.ValidatorIndex]*eth2apiv1.Validator
		validatorStartFunc func(validator *validators.ValidatorContainer) (bool, error)
	}{
		{
			name:               "setting fee recipient to storage data",
			shares:             []*types.SSVShare{shareWithMetaData, shareWithoutMetaData},
			recipientData:      recipientData,
			recipientFound:     true,
			recipientErr:       nil,
			recipientMockTimes: 1,
			bcResponse:         bcResponse,
			inited:             1,
			started:            1,
			bcMockTimes:        1,
			validatorStartFunc: func(validator *validators.ValidatorContainer) (bool, error) {
				return true, nil
			},
		},
		{
			name:               "setting fee recipient to owner address",
			shares:             []*types.SSVShare{shareWithMetaData, shareWithoutMetaData},
			recipientData:      nil,
			recipientFound:     false,
			recipientErr:       nil,
			recipientMockTimes: 1,
			bcResponse:         bcResponse,
			inited:             1,
			started:            1,
			bcMockTimes:        1,
			validatorStartFunc: func(validator *validators.ValidatorContainer) (bool, error) {
				return true, nil
			},
		},
		{
			name:               "failed to set fee recipient",
			shares:             []*types.SSVShare{shareWithMetaData},
			recipientData:      nil,
			recipientFound:     false,
			recipientErr:       errors.New("some error"),
			recipientMockTimes: 1,
			bcResponse:         bcResponse,
			inited:             0,
			started:            0,
			bcMockTimes:        0,
			validatorStartFunc: func(validator *validators.ValidatorContainer) (bool, error) {
				return true, nil
			},
		},
		{
			name:               "start share with metadata",
			shares:             []*types.SSVShare{shareWithMetaData},
			recipientData:      nil,
			recipientFound:     false,
			recipientErr:       nil,
			recipientMockTimes: 1,
			bcResponse:         bcResponse,
			inited:             1,
			started:            1,
			bcMockTimes:        0,
			validatorStartFunc: func(validator *validators.ValidatorContainer) (bool, error) {
				return true, nil
			},
		},
		{
			name:               "start share without metadata",
			bcMockTimes:        1,
			inited:             0,
			started:            0,
			recipientMockTimes: 0,
			recipientData:      nil,
			recipientErr:       nil,
			recipientFound:     false,
			bcResponse:         bcResponse,
			shares:             []*types.SSVShare{shareWithoutMetaData},
			validatorStartFunc: func(validator *validators.ValidatorContainer) (bool, error) {
				return true, nil
			},
		},
		{
			name:               "failed to get GetValidatorData",
			recipientMockTimes: 0,
			bcMockTimes:        1,
			recipientData:      nil,
			recipientErr:       nil,
			bcResponse:         nil,
			recipientFound:     false,
			inited:             0,
			started:            0,
			shares:             []*types.SSVShare{shareWithoutMetaData},
			validatorStartFunc: func(validator *validators.ValidatorContainer) (bool, error) {
				return true, nil
			},
		},
		{
			name:               "failed to start validator",
			shares:             []*types.SSVShare{shareWithMetaData},
			recipientData:      nil,
			recipientFound:     false,
			recipientErr:       nil,
			recipientMockTimes: 1,
			bcResponse:         bcResponse,
			inited:             1,
			started:            0,
			bcMockTimes:        0,
			validatorStartFunc: func(validator *validators.ValidatorContainer) (bool, error) {
				return true, errors.New("some error")
			},
		},
	}

	for _, tc := range testCases {
		t.Run(tc.name, func(t *testing.T) {
			ctrl := gomock.NewController(t)
			genesisStorageMap, genesisKm := setupGenesisTestComponents(t)
			defer ctrl.Finish()
			bc := beacon.NewMockBeaconNode(ctrl)
			storageMap := ibftstorage.NewStores()
			network := mocks.NewMockP2PNetwork(ctrl)
			recipientStorage := mocks.NewMockRecipients(ctrl)
			sharesStorage := mocks.NewMockSharesStorage(ctrl)
			sharesStorage.EXPECT().Get(gomock.Any(), gomock.Any()).Return(shareWithMetaData).AnyTimes()
			sharesStorage.EXPECT().UpdateValidatorMetadata(gomock.Any(), gomock.Any()).DoAndReturn(func(pk string, metadata *beacon.ValidatorMetadata) error {
				storageMu.Lock()
				defer storageMu.Unlock()

				storageData[pk] = metadata

				return nil
			}).AnyTimes()

			testValidatorsMap := map[spectypes.ValidatorPK]*validators.ValidatorContainer{
				createPubKey(byte('0')): testValidator,
			}
			committeMap := make(map[spectypes.CommitteeID]*validator.Committee)
			mockValidatorsMap := validators.New(context.TODO(), validators.WithInitialState(testValidatorsMap, committeMap))

			bc.EXPECT().GetBeaconNetwork().Return(networkconfig.TestNetwork.Beacon.GetBeaconNetwork()).AnyTimes()

			// Set up the controller with mock data
			controllerOptions := MockControllerOptions{
				beacon:            bc,
				network:           network,
				sharesStorage:     sharesStorage,
				operatorDataStore: operatorDataStore,
				recipientsStorage: recipientStorage,
				operatorStorage:   opStorage,
				validatorsMap:     mockValidatorsMap,
				validatorOptions: validator.Options{
					NetworkConfig: networkconfig.TestNetwork,
					Storage:       storageMap,
					GenesisOptions: validator.GenesisOptions{
						Storage: genesisStorageMap,
						Signer:  genesisKm,
					},
				},
				metadataLastUpdated: metadataLastMap,
				metrics:             validator.NopMetrics{},
			}

			recipientStorage.EXPECT().GetRecipientData(gomock.Any(), gomock.Any()).Return(tc.recipientData, tc.recipientFound, tc.recipientErr).Times(tc.recipientMockTimes)
			ctr := setupController(logger, controllerOptions)
			ctr.validatorStartFunc = tc.validatorStartFunc
			inited, _ := ctr.setupValidators(tc.shares)
			require.Len(t, inited, tc.inited)
			// TODO: Alan, should we check for committee too?
			started := ctr.startValidators(inited, nil)
			require.Equal(t, tc.started, started)

			//Add any assertions here to validate the behavior
		})
	}
}

func TestGetValidator(t *testing.T) {
	// Setup logger and mock controller
	logger := logging.TestLogger(t)

	// Initialize a test validator with the decoded owner address
	testValidator := &validators.ValidatorContainer{Validator: &validator.Validator{
		Share: &types.SSVShare{
			Metadata: types.Metadata{},
		},
	}}

	testValidatorsMap := map[spectypes.ValidatorPK]*validators.ValidatorContainer{
		createPubKey(byte('0')): testValidator,
	}
	mockValidatorsMap := validators.New(context.TODO(), validators.WithInitialState(testValidatorsMap, nil))
	// Set up the controller with mock data
	controllerOptions := MockControllerOptions{
		validatorsMap: mockValidatorsMap,
	}
	ctr := setupController(logger, controllerOptions)

	// Execute the function under test and validate results
	_, found := ctr.GetValidator(createPubKey(byte('0')))
	require.True(t, found)
	_, found = ctr.GetValidator(createPubKey(byte('1')))
	require.False(t, found)
}

func TestGetValidatorStats(t *testing.T) {
	// Common setup
	logger := logging.TestLogger(t)
	ctrl := gomock.NewController(t)
	sharesStorage := mocks.NewMockSharesStorage(ctrl)
	bc := beacon.NewMockBeaconNode(ctrl)
	passedEpoch := phase0.Epoch(1)

	netCfg := networkconfig.TestNetwork
	bc.EXPECT().GetBeaconNetwork().Return(netCfg.Beacon.GetBeaconNetwork()).AnyTimes()

	t.Run("Test with multiple operators", func(t *testing.T) {
		// Setup for this subtest
		operatorIds := []uint64{1, 2, 3}
		operators := make([]*spectypes.ShareMember, len(operatorIds))
		for i, id := range operatorIds {
			operators[i] = &spectypes.ShareMember{Signer: id}
		}

		// Create a sample SSVShare slice for this subtest
		sharesSlice := []*types.SSVShare{
			{
				Share: spectypes.Share{
					Committee: operators,
				},
				Metadata: types.Metadata{
					BeaconMetadata: &beacon.ValidatorMetadata{
						Balance:         0,
						Status:          3, // ValidatorStatePendingInitialized
						Index:           0,
						ActivationEpoch: passedEpoch,
					},
				},
			},
			{
				Share: spectypes.Share{
					Committee: operators[1:],
				},
				Metadata: types.Metadata{
					BeaconMetadata: &beacon.ValidatorMetadata{
						Balance:         0,
						Status:          1, // Some other status
						Index:           0,
						ActivationEpoch: passedEpoch,
					},
				},
			},
		}

		// Set up the controller with mock data for this subtest
		controllerOptions := MockControllerOptions{
			sharesStorage:     sharesStorage,
			validatorsMap:     validators.New(context.TODO()),
			operatorDataStore: operatordatastore.New(buildOperatorData(1, "67Ce5c69260bd819B4e0AD13f4b873074D479811")),
			beacon:            bc,
		}

		ctr := setupController(logger, controllerOptions)

		// Set mock expectations for this subtest
		sharesStorage.EXPECT().List(nil).Return(sharesSlice).Times(1)

		// Execute the function under test and validate results for this subtest
		allShares, activeShares, operatorShares, err := ctr.GetValidatorStats()
		require.NoError(t, err, "Failed to get validator stats")
		require.Equal(t, len(sharesSlice), int(allShares), "Unexpected total shares count")
		require.Equal(t, 1, int(activeShares), "Unexpected active shares count")
		require.Equal(t, 1, int(operatorShares), "Unexpected operator shares count")
	})

	t.Run("Test with single operator", func(t *testing.T) {
		// Setup for this subtest
		operatorIds := []uint64{1}
		operators := make([]*spectypes.ShareMember, len(operatorIds))
		for i, id := range operatorIds {
			operators[i] = &spectypes.ShareMember{Signer: id}
		}

		// Create a sample SSVShare slice for this subtest
		sharesSlice := []*types.SSVShare{
			{
				Share: spectypes.Share{
					Committee: operators,
				},
				Metadata: types.Metadata{
					BeaconMetadata: &beacon.ValidatorMetadata{
						Balance:         0,
						Status:          3, // ValidatorStatePendingInitialized
						Index:           0,
						ActivationEpoch: passedEpoch,
					},
				},
			},
		}

		// Set mock expectations for this subtest
		sharesStorage.EXPECT().List(nil).Return(sharesSlice).Times(1)

		// Set up the controller with mock data for this subtest
		controllerOptions := MockControllerOptions{
			sharesStorage:     sharesStorage,
			validatorsMap:     validators.New(context.TODO()),
			operatorDataStore: operatordatastore.New(buildOperatorData(1, "67Ce5c69260bd819B4e0AD13f4b873074D479811")),
			beacon:            bc,
		}
		ctr := setupController(logger, controllerOptions)

		// Execute the function under test and validate results for this subtest
		allShares, activeShares, operatorShares, err := ctr.GetValidatorStats()
		require.NoError(t, err, "Failed to get validator stats")
		require.Equal(t, len(sharesSlice), int(allShares), "Unexpected total shares count")
		require.Equal(t, 1, int(activeShares), "Unexpected active shares count")
		require.Equal(t, 1, int(operatorShares), "Unexpected operator shares count")
	})

	t.Run("Test with no operators", func(t *testing.T) {
		// Create a sample SSVShare slice for this subtest
		sharesSlice := []*types.SSVShare{
			{
				Share: spectypes.Share{
					Committee: nil,
				},
				Metadata: types.Metadata{
					BeaconMetadata: &beacon.ValidatorMetadata{
						Balance:         0,
						Status:          3, // ValidatorStatePendingInitialized
						Index:           0,
						ActivationEpoch: passedEpoch,
					},
				},
			},
		}

		// Set mock expectations for this subtest
		sharesStorage.EXPECT().List(nil).Return(sharesSlice).Times(1)

		// Set up the controller with mock data for this subtest
		controllerOptions := MockControllerOptions{
			sharesStorage:     sharesStorage,
			validatorsMap:     validators.New(context.TODO()),
			operatorDataStore: operatordatastore.New(buildOperatorData(1, "67Ce5c69260bd819B4e0AD13f4b873074D479811")),
			beacon:            bc,
		}
		ctr := setupController(logger, controllerOptions)

		// Execute the function under test and validate results for this subtest
		allShares, activeShares, operatorShares, err := ctr.GetValidatorStats()
		require.NoError(t, err, "Failed to get validator stats")
		require.Equal(t, len(sharesSlice), int(allShares), "Unexpected total shares count")
		require.Equal(t, 1, int(activeShares), "Unexpected active shares count")
		require.Equal(t, 0, int(operatorShares), "Unexpected operator shares count")
	})

	t.Run("Test with varying statuses", func(t *testing.T) {
		// Setup for this subtest
		operatorIds := []uint64{1}
		operators := make([]*spectypes.ShareMember, len(operatorIds))
		for i, id := range operatorIds {
			operators[i] = &spectypes.ShareMember{Signer: id}
		}

		// Create a sample SSVShare slice for this subtest
		sharesSlice := []*types.SSVShare{
			{
				Share: spectypes.Share{
					Committee: operators,
				},
				Metadata: types.Metadata{
					BeaconMetadata: &beacon.ValidatorMetadata{
						Balance:         0,
						Status:          3, // ValidatorStatePendingInitialized
						Index:           0,
						ActivationEpoch: passedEpoch,
					},
				},
			},
			{
				Share: spectypes.Share{
					Committee: operators,
				},
				Metadata: types.Metadata{
					BeaconMetadata: &beacon.ValidatorMetadata{
						Balance:         0,
						Status:          1,
						Index:           0,
						ActivationEpoch: passedEpoch,
					},
				},
			},
		}

		// Set mock expectations for this subtest
		sharesStorage.EXPECT().List(nil).Return(sharesSlice).Times(1)

		// Set up the controller with mock data for this subtest
		controllerOptions := MockControllerOptions{
			sharesStorage:     sharesStorage,
			validatorsMap:     validators.New(context.TODO()),
			operatorDataStore: operatordatastore.New(buildOperatorData(1, "67Ce5c69260bd819B4e0AD13f4b873074D479811")),
			beacon:            bc,
		}
		ctr := setupController(logger, controllerOptions)

		// Execute the function under test and validate results for this subtest
		allShares, activeShares, operatorShares, err := ctr.GetValidatorStats()
		require.NoError(t, err, "Failed to get validator stats")
		require.Equal(t, len(sharesSlice), int(allShares), "Unexpected total shares count")
		require.Equal(t, 1, int(activeShares), "Unexpected active shares count")
		require.Equal(t, 2, int(operatorShares), "Unexpected operator shares count")
	})
}

func TestUpdateFeeRecipient(t *testing.T) {
	// Setup logger for testing
	logger := logging.TestLogger(t)

	ownerAddressBytes := decodeHex(t, "67Ce5c69260bd819B4e0AD13f4b873074D479811", "Failed to decode owner address")
	fakeOwnerAddressBytes := decodeHex(t, "61Ce5c69260bd819B4e0AD13f4b873074D479811", "Failed to decode fake owner address")
	firstFeeRecipientBytes := decodeHex(t, "41E668aba4b7fc8761331EC3CE77584B7A99A51A", "Failed to decode first fee recipient address")
	secondFeeRecipientBytes := decodeHex(t, "45E668aba4b7fc8761331EC3CE77584B7A99A51A", "Failed to decode second fee recipient address")

	t.Run("Test with right owner address", func(t *testing.T) {
		testValidator := setupTestValidator(ownerAddressBytes, firstFeeRecipientBytes)

		testValidatorsMap := map[spectypes.ValidatorPK]*validators.ValidatorContainer{
			createPubKey(byte('0')): testValidator,
		}
		mockValidatorsMap := validators.New(context.TODO(), validators.WithInitialState(testValidatorsMap, nil))

		controllerOptions := MockControllerOptions{validatorsMap: mockValidatorsMap}
		ctr := setupController(logger, controllerOptions)

		err := ctr.UpdateFeeRecipient(common.BytesToAddress(ownerAddressBytes), common.BytesToAddress(secondFeeRecipientBytes))
		require.NoError(t, err, "Unexpected error while updating fee recipient with correct owner address")

		actualFeeRecipient := testValidator.GetShare().FeeRecipientAddress[:]
		require.Equal(t, secondFeeRecipientBytes, actualFeeRecipient, "Fee recipient address did not update correctly")
	})

	t.Run("Test with wrong owner address", func(t *testing.T) {
		testValidator := setupTestValidator(ownerAddressBytes, firstFeeRecipientBytes)
		testValidatorsMap := map[spectypes.ValidatorPK]*validators.ValidatorContainer{
			createPubKey(byte('0')): testValidator,
		}
		mockValidatorsMap := validators.New(context.TODO(), validators.WithInitialState(testValidatorsMap, nil))
		controllerOptions := MockControllerOptions{validatorsMap: mockValidatorsMap}
		ctr := setupController(logger, controllerOptions)

		err := ctr.UpdateFeeRecipient(common.BytesToAddress(fakeOwnerAddressBytes), common.BytesToAddress(secondFeeRecipientBytes))
		require.NoError(t, err, "Unexpected error while updating fee recipient with incorrect owner address")

		actualFeeRecipient := testValidator.GetShare().FeeRecipientAddress[:]
		require.Equal(t, firstFeeRecipientBytes, actualFeeRecipient, "Fee recipient address should not have changed")
	})
}

func TestGetIndices(t *testing.T) {
	farFutureEpoch := phase0.Epoch(99999)
	currentEpoch := phase0.Epoch(100)
	testValidatorsMap := map[spectypes.ValidatorPK]*validators.ValidatorContainer{
		createPubKey(byte('0')): newValidator(&beacon.ValidatorMetadata{
			Balance:         0,
			Status:          0, // ValidatorStateUnknown
			Index:           0,
			ActivationEpoch: farFutureEpoch,
		}),
		createPubKey(byte('1')): newValidator(&beacon.ValidatorMetadata{
			Balance:         0,
			Status:          1, // ValidatorStatePendingInitialized
			Index:           0,
			ActivationEpoch: farFutureEpoch,
		}),
		createPubKey(byte('2')): newValidator(&beacon.ValidatorMetadata{
			Balance:         0,
			Status:          2, // ValidatorStatePendingQueued
			Index:           3,
			ActivationEpoch: phase0.Epoch(101),
		}),

		createPubKey(byte('3')): newValidator(&beacon.ValidatorMetadata{
			Balance:         0,
			Status:          3, // ValidatorStateActiveOngoing
			Index:           3,
			ActivationEpoch: phase0.Epoch(100),
		}),
		createPubKey(byte('4')): newValidator(&beacon.ValidatorMetadata{
			Balance:         0,
			Status:          4, // ValidatorStateActiveExiting
			Index:           4,
			ActivationEpoch: phase0.Epoch(100),
		}),
		createPubKey(byte('5')): newValidator(&beacon.ValidatorMetadata{
			Balance:         0,
			Status:          5, // ValidatorStateActiveSlashed
			Index:           5,
			ActivationEpoch: phase0.Epoch(100),
		}),

		createPubKey(byte('6')): newValidator(&beacon.ValidatorMetadata{
			Balance:         0,
			Status:          6, // ValidatorStateExitedUnslashed
			Index:           6,
			ActivationEpoch: phase0.Epoch(100),
		}),
		createPubKey(byte('7')): newValidator(&beacon.ValidatorMetadata{
			Balance:         0,
			Status:          7, // ValidatorStateExitedSlashed
			Index:           7,
			ActivationEpoch: phase0.Epoch(100),
		}),
		createPubKey(byte('8')): newValidator(&beacon.ValidatorMetadata{
			Balance:         0,
			Status:          8, // ValidatorStateWithdrawalPossible
			Index:           8,
			ActivationEpoch: phase0.Epoch(100),
		}),
		createPubKey(byte('9')): newValidator(&beacon.ValidatorMetadata{
			Balance:         0,
			Status:          9, // ValidatorStateWithdrawalDone
			Index:           9,
			ActivationEpoch: phase0.Epoch(100),
		}),
	}
	mockValidatorsMap := validators.New(context.TODO(), validators.WithInitialState(testValidatorsMap, nil))
	logger := logging.TestLogger(t)
	controllerOptions := MockControllerOptions{
		validatorsMap: mockValidatorsMap,
	}
	ctr := setupController(logger, controllerOptions)

	activeIndicesForCurrentEpoch := ctr.CommitteeActiveIndices(currentEpoch)
	require.Equal(t, 2, len(activeIndicesForCurrentEpoch)) // should return only active indices

	activeIndicesForNextEpoch := ctr.CommitteeActiveIndices(currentEpoch + 1)
	require.Equal(t, 3, len(activeIndicesForNextEpoch)) // should return including ValidatorStatePendingQueued
}

func setupController(logger *zap.Logger, opts MockControllerOptions) controller {
	return controller{
		metadataUpdateInterval:  0,
		logger:                  logger,
		beacon:                  opts.beacon,
		network:                 opts.network,
		metrics:                 opts.metrics,
		ibftStorageMap:          opts.StorageMap,
		operatorDataStore:       opts.operatorDataStore,
		sharesStorage:           opts.sharesStorage,
		operatorsStorage:        opts.operatorStorage,
		validatorsMap:           opts.validatorsMap,
		context:                 context.Background(),
		validatorOptions:        opts.validatorOptions,
		recipientsStorage:       opts.recipientsStorage,
		messageRouter:           newMessageRouter(logger),
		committeeValidatorSetup: make(chan struct{}),
		indicesChange:           make(chan struct{}, 32),
		messageWorker: worker.NewWorker(logger, &worker.Config{
			Ctx:          context.Background(),
			WorkersCount: 1,
			Buffer:       100,
		}),
		metadataLastUpdated: opts.metadataLastUpdated,
	}
}

func newValidator(metaData *beacon.ValidatorMetadata) *validators.ValidatorContainer {
	return &validators.ValidatorContainer{Validator: &validator.Validator{
		Share: &types.SSVShare{
			Metadata: types.Metadata{
				BeaconMetadata: metaData,
			},
		},
	}}
}

func generateChangeRoundMsg(t *testing.T, identifier spectypes.MessageID) []byte {
	msg := specqbft.Message{
		MsgType:    specqbft.RoundChangeMsgType,
		Height:     0,
		Round:      1,
		Identifier: identifier[:],
		Root:       [32]byte{1, 2, 3},
	}

	msgEncoded, err := msg.Encode()
	if err != nil {
		panic(err)
	}
	sig := append([]byte{1, 2, 3, 4}, make([]byte, 92)...)
	sm := &spectypes.SignedSSVMessage{
		SSVMessage: &spectypes.SSVMessage{
			MsgType: spectypes.SSVConsensusMsgType,
			MsgID:   spectypes.MessageID(msg.Identifier),
			Data:    msgEncoded,
		},
		FullData:    []byte{1, 2, 3, 4},
		Signatures:  append(make([][]byte, 0), sig),
		OperatorIDs: []spectypes.OperatorID{1, 2, 3},
	}
	res, err := sm.Encode()
	require.NoError(t, err)
	return res
}

func generateDecidedMessage(t *testing.T, identifier spectypes.MessageID) []byte {
	// sm := specqbft.SignedMessage{
	// 	Signature: append([]byte{1, 2, 3, 4}, make([]byte, 92)...),
	// 	Signers:   []spectypes.OperatorID{1, 2, 3},
	// 	Message: specqbft.Message{
	// 		MsgType:    specqbft.CommitMsgType,
	// 		Height:     0,
	// 		Round:      1,
	// 		Identifier: identifier[:],
	// 		Root:       [32]byte{1, 2, 3},
	// 	},
	// }

	msg := specqbft.Message{
		MsgType:    specqbft.CommitMsgType,
		Height:     0,
		Round:      1,
		Identifier: identifier[:],
		Root:       [32]byte{1, 2, 3},
	}
	msgEncoded, err := msg.Encode()
	if err != nil {
		panic(err)
	}
	sig := append([]byte{1, 2, 3, 4}, make([]byte, 92)...)
	sm := &spectypes.SignedSSVMessage{
		SSVMessage: &spectypes.SSVMessage{
			MsgType: spectypes.SSVConsensusMsgType,
			MsgID:   spectypes.MessageID(msg.Identifier),
			Data:    msgEncoded,
		},
		FullData:    []byte{1, 2, 3, 4},
		Signatures:  append(make([][]byte, 0), sig),
		OperatorIDs: []spectypes.OperatorID{1, 2, 3},
	}
	res, err := sm.Encode()
	require.NoError(t, err)
	return res
}

func setupTestValidator(ownerAddressBytes, feeRecipientBytes []byte) *validators.ValidatorContainer {
	return &validators.ValidatorContainer{Validator: &validator.Validator{
		DutyRunners: runner.ValidatorDutyRunners{},
		Storage:     ibftstorage.NewStores(),
		Share: &types.SSVShare{
			Share: spectypes.Share{
				FeeRecipientAddress: common.BytesToAddress(feeRecipientBytes),
			},
			Metadata: types.Metadata{
				OwnerAddress: common.BytesToAddress(ownerAddressBytes),
			},
		},
	}}
}

func getBaseStorage(logger *zap.Logger) (basedb.Database, error) {
	return kv.NewInMemory(logger, basedb.Options{})
}

func decodeHex(t *testing.T, hexStr string, errMsg string) []byte {
	bytes, err := hex.DecodeString(hexStr)
	require.NoError(t, err, errMsg)
	return bytes
}

func buildOperatorData(id uint64, ownerAddress string) *registrystorage.OperatorData {
	return &registrystorage.OperatorData{
		ID:           id,
		PublicKey:    []byte("samplePublicKey"),
		OwnerAddress: common.BytesToAddress([]byte(ownerAddress)),
	}
}

func buildFeeRecipient(Owner string, FeeRecipient string) *registrystorage.RecipientData {
	feeRecipientSlice := []byte(FeeRecipient) // Assuming FeeRecipient is a string or similar
	var executionAddress bellatrix.ExecutionAddress
	copy(executionAddress[:], feeRecipientSlice)
	return &registrystorage.RecipientData{
		Owner:        common.BytesToAddress([]byte(Owner)),
		FeeRecipient: executionAddress,
		Nonce:        nil,
	}
}

func createKey() ([]byte, error) {
	pubKey := make([]byte, 48)
	_, err := rand.Read(pubKey)
	if err != nil {
		fmt.Println("Error generating random bytes:", err)
		return nil, err
	}
	return pubKey, nil
}

func setupCommonTestComponents(t *testing.T) (*gomock.Controller, *zap.Logger, *mocks.MockSharesStorage, *mocks.MockP2PNetwork, ekm.KeyManager, *mocks.MockRecipients, *beacon.MockBeaconNode) {
	logger := logging.TestLogger(t)
	ctrl := gomock.NewController(t)
	bc := beacon.NewMockBeaconNode(ctrl)
	network := mocks.NewMockP2PNetwork(ctrl)
	sharesStorage := mocks.NewMockSharesStorage(ctrl)
	recipientStorage := mocks.NewMockRecipients(ctrl)

	db, err := getBaseStorage(logger)
	require.NoError(t, err)
	km, err := ekm.NewETHKeyManagerSigner(logger, db, networkconfig.TestNetwork, "")
	require.NoError(t, err)
	return ctrl, logger, sharesStorage, network, km, recipientStorage, bc
}

func setupGenesisTestComponents(t *testing.T) (*genesisibftstorage.QBFTStores, *ekm.GenesisKeyManagerAdapter) {
	logger := logging.TestLogger(t)
	// ctrl := gomock.NewController(t)
	// network := mocks.NewMockP2PNetwork(ctrl)

	db, err := getBaseStorage(logger)
	require.NoError(t, err)

	genesisStorageRoles := []genesisspectypes.BeaconRole{
		genesisspectypes.BNRoleAttester,
		genesisspectypes.BNRoleAggregator,
		genesisspectypes.BNRoleProposer,
		genesisspectypes.BNRoleSyncCommittee,
		genesisspectypes.BNRoleSyncCommitteeContribution,
		genesisspectypes.BNRoleValidatorRegistration,
		genesisspectypes.BNRoleVoluntaryExit,
	}

	genesisStorageMap := genesisibftstorage.NewStores()

	for _, storageRole := range genesisStorageRoles {
		genesisStorageMap.Add(storageRole, genesisibftstorage.New(db, "genesis_"+storageRole.String()))
	}

	km, err := ekm.NewETHKeyManagerSigner(logger, db, networkconfig.TestNetwork, "")
	genesisKeyManager := &ekm.GenesisKeyManagerAdapter{KeyManager: km}

	require.NoError(t, err)
	return genesisStorageMap, genesisKeyManager
}

func buildOperators(t *testing.T) []*spectypes.ShareMember {
	operatorIds := []uint64{1, 2, 3, 4}
	operators := make([]*spectypes.ShareMember, len(operatorIds))
	for i, id := range operatorIds {
		operatorKey, keyError := createKey()
		require.NoError(t, keyError)
		operators[i] = &spectypes.ShareMember{Signer: id, SharePubKey: operatorKey}
	}
	return operators
}

func createPubKey(input byte) spectypes.ValidatorPK {
	var byteArray [48]byte
	for i := range byteArray {
		byteArray[i] = input
	}
	return byteArray
}

func newOperatorStorageForTest(logger *zap.Logger) (registrystorage.Operators, func()) {
	db, err := kv.NewInMemory(logger, basedb.Options{})
	if err != nil {
		return nil, func() {}
	}
	s := registrystorage.NewOperatorsStorage(logger, db, []byte("test"))
	return s, func() {
		db.Close()
	}
}<|MERGE_RESOLUTION|>--- conflicted
+++ resolved
@@ -228,24 +228,14 @@
 				}).AnyTimes()
 				if tc.expectMetadataFetch {
 					bc.EXPECT().GetValidatorData(gomock.Any()).Return(bcResponse, tc.getValidatorDataResponse).Times(1)
-<<<<<<< HEAD
 					sharesStorage.EXPECT().UpdateValidatorsMetadata(gomock.Any()).DoAndReturn(func(data map[spectypes.ValidatorPK]*beacon.ValidatorMetadata) error {
 						for _, share := range tc.shareStorageListResponse {
 							if metadata, ok := data[spectypes.ValidatorPK(share.Share.ValidatorPubKey)]; ok {
-=======
-					sharesStorage.EXPECT().UpdateValidatorMetadata(gomock.Any(), gomock.Any()).DoAndReturn(func(pk string, metadata *beacon.ValidatorMetadata) error {
-						for _, share := range tc.shareStorageListResponse {
-							if hex.EncodeToString(share.Share.ValidatorPubKey[:]) == pk {
->>>>>>> de5b6459
 								share.Metadata.BeaconMetadata = metadata
 							}
 						}
 						return nil
-<<<<<<< HEAD
-					}).Times(1)
-=======
 					}).Times(len(tc.shareStorageListResponse))
->>>>>>> de5b6459
 					bc.EXPECT().GetBeaconNetwork().Return(networkconfig.Mainnet.Beacon.GetBeaconNetwork()).AnyTimes()
 				}
 				sharesStorage.EXPECT().UpdateValidatorsMetadata(gomock.Any()).Return(nil).AnyTimes()
@@ -259,10 +249,7 @@
 				beacon:            bc,
 				network:           network,
 				operatorDataStore: operatorDataStore,
-<<<<<<< HEAD
 				operatorStorage:   operatorStore,
-=======
->>>>>>> de5b6459
 				sharesStorage:     sharesStorage,
 				recipientsStorage: recipientStorage,
 				validatorsMap:     mockValidatorsMap,
@@ -303,11 +290,7 @@
 
 	identifier := spectypes.NewMsgID(networkconfig.TestNetwork.DomainType(), []byte("pk"), spectypes.RoleCommittee)
 
-<<<<<<< HEAD
 	ctr.messageRouter.Route(context.TODO(), &queue.SSVMessage{
-=======
-	ctr.messageRouter.Route(context.TODO(), &queue.DecodedSSVMessage{
->>>>>>> de5b6459
 		SSVMessage: &spectypes.SSVMessage{ // checks that not process unnecessary message
 			MsgType: spectypes.SSVConsensusMsgType,
 			MsgID:   identifier,
@@ -315,11 +298,7 @@
 		},
 	})
 
-<<<<<<< HEAD
 	ctr.messageRouter.Route(context.TODO(), &queue.SSVMessage{
-=======
-	ctr.messageRouter.Route(context.TODO(), &queue.DecodedSSVMessage{
->>>>>>> de5b6459
 		SSVMessage: &spectypes.SSVMessage{ // checks that not process unnecessary message
 			MsgType: spectypes.SSVConsensusMsgType,
 			MsgID:   identifier,
@@ -335,11 +314,7 @@
 		},
 	})
 
-<<<<<<< HEAD
 	ctr.messageRouter.Route(context.TODO(), &queue.SSVMessage{
-=======
-	ctr.messageRouter.Route(context.TODO(), &queue.DecodedSSVMessage{
->>>>>>> de5b6459
 		SSVMessage: &spectypes.SSVMessage{
 			MsgType: spectypes.SSVPartialSignatureMsgType,
 			MsgID:   identifier,
@@ -347,11 +322,7 @@
 		},
 	})
 
-<<<<<<< HEAD
 	ctr.messageRouter.Route(context.TODO(), &queue.SSVMessage{
-=======
-	ctr.messageRouter.Route(context.TODO(), &queue.DecodedSSVMessage{
->>>>>>> de5b6459
 		SSVMessage: &spectypes.SSVMessage{
 			MsgType: spectypes.SSVPartialSignatureMsgType,
 			MsgID:   identifier,
