package validator

import (
	"context"
	"crypto/rand"
	"encoding/base64"
	"encoding/hex"
	"errors"
	"fmt"
	"sync"
	"testing"
	"time"

	eth2apiv1 "github.com/attestantio/go-eth2-client/api/v1"
	"github.com/attestantio/go-eth2-client/spec/bellatrix"
	"github.com/attestantio/go-eth2-client/spec/phase0"
	"github.com/ethereum/go-ethereum/common"
	"github.com/herumi/bls-eth-go-binary/bls"
	specqbft "github.com/ssvlabs/ssv-spec/qbft"
	spectypes "github.com/ssvlabs/ssv-spec/types"
	"github.com/ssvlabs/ssv/ssvsigner/ekm"
	"github.com/ssvlabs/ssv/ssvsigner/keys"
	"github.com/stretchr/testify/require"
	"go.uber.org/mock/gomock"
	"go.uber.org/zap"

	"github.com/ssvlabs/ssv/beacon/goclient"
	ibftstorage "github.com/ssvlabs/ssv/ibft/storage"
	"github.com/ssvlabs/ssv/logging"
	"github.com/ssvlabs/ssv/network"
	"github.com/ssvlabs/ssv/network/commons"
	"github.com/ssvlabs/ssv/networkconfig"
	operatordatastore "github.com/ssvlabs/ssv/operator/datastore"
	"github.com/ssvlabs/ssv/operator/duties"
	"github.com/ssvlabs/ssv/operator/storage"
	"github.com/ssvlabs/ssv/operator/validator/metadata"
	"github.com/ssvlabs/ssv/operator/validator/mocks"
	"github.com/ssvlabs/ssv/operator/validators"
	"github.com/ssvlabs/ssv/protocol/v2/blockchain/beacon"
	"github.com/ssvlabs/ssv/protocol/v2/message"
	"github.com/ssvlabs/ssv/protocol/v2/queue/worker"
	"github.com/ssvlabs/ssv/protocol/v2/ssv/queue"
	"github.com/ssvlabs/ssv/protocol/v2/ssv/runner"
	"github.com/ssvlabs/ssv/protocol/v2/ssv/validator"
	"github.com/ssvlabs/ssv/protocol/v2/types"
	registrystorage "github.com/ssvlabs/ssv/registry/storage"
	registrystoragemocks "github.com/ssvlabs/ssv/registry/storage/mocks"
	"github.com/ssvlabs/ssv/storage/basedb"
	"github.com/ssvlabs/ssv/storage/kv"
)

const (
	sk1Str = "3548db63ab5701878daf25fa877638dc7809778815b9d9ecd5369da33ca9e64f"
	sk2Str = "3748db63ab5701878daf25fa877638dc7809778815b9d9ecd5369da33ca9e64f"
)

// TODO: increase test coverage, add more tests, e.g.:
// 1. a validator with a non-empty share and empty metadata - test a scenario if we cannot get metadata from beacon node

type MockControllerOptions struct {
	network           P2PNetwork
	recipientsStorage Recipients
	sharesStorage     SharesStorage
	beacon            beacon.BeaconNode
	validatorOptions  validator.Options
	signer            ekm.BeaconSigner
	StorageMap        *ibftstorage.ParticipantStores
	validatorsMap     *validators.ValidatorsMap
	validatorStore    registrystorage.ValidatorStore
	operatorDataStore operatordatastore.OperatorDataStore
	operatorStorage   registrystorage.Operators
	networkConfig     networkconfig.NetworkConfig
}

func TestNewController(t *testing.T) {
	operatorDataStore := operatordatastore.New(buildOperatorData(1, "67Ce5c69260bd819B4e0AD13f4b873074D479811"))

	operatorSigner, err := keys.GeneratePrivateKey()
	require.NoError(t, err)

	_, logger, _, network, _, recipientStorage, bc := setupCommonTestComponents(t, operatorSigner)
	db, err := getBaseStorage(logger)
	require.NoError(t, err)

	registryStorage, newStorageErr := storage.NewNodeStorage(networkconfig.TestNetwork, logger, db)
	require.NoError(t, newStorageErr)

	controllerOptions := ControllerOptions{
		NetworkConfig:     networkconfig.TestNetwork,
		Beacon:            bc,
		FullNode:          true,
		Network:           network,
		OperatorDataStore: operatorDataStore,
		OperatorSigner:    types.NewSsvOperatorSigner(operatorSigner, operatorDataStore.GetOperatorID),
		RegistryStorage:   registryStorage,
		RecipientsStorage: recipientStorage,
		Context:           t.Context(),
	}
	control := NewController(logger, controllerOptions)
	require.IsType(t, &controller{}, control)
}

func TestSetupValidatorsExporter(t *testing.T) {
	passedEpoch, exitEpoch := phase0.Epoch(1), goclient.FarFutureEpoch
	operators := buildOperators(t)

	operatorDataStore := operatordatastore.New(buildOperatorData(0, "67Ce5c69260bd819B4e0AD13f4b873074D479811"))
	recipientData := buildFeeRecipient("67Ce5c69260bd819B4e0AD13f4b873074D479811", "45E668aba4b7fc8761331EC3CE77584B7A99A51A")

	secretKey := &bls.SecretKey{}
	secretKey2 := &bls.SecretKey{}
	require.NoError(t, secretKey.SetHexString(sk1Str))
	require.NoError(t, secretKey2.SetHexString(sk2Str))

	operatorStore, done := newOperatorStorageForTest(zap.NewNop())
	defer done()

	sharesWithMetadata := []*types.SSVShare{
		{
			Share: spectypes.Share{
				Committee:       operators,
				ValidatorPubKey: spectypes.ValidatorPK(secretKey.GetPublicKey().Serialize()),
			},
			Status:                    eth2apiv1.ValidatorStateActiveOngoing,
			ActivationEpoch:           passedEpoch,
			ExitEpoch:                 exitEpoch,
			Liquidated:                false,
			BeaconMetadataLastUpdated: time.Now(),
		},
		{
			Share: spectypes.Share{
				Committee:       operators,
				ValidatorPubKey: spectypes.ValidatorPK(secretKey2.GetPublicKey().Serialize()),
			},
			Status:                    eth2apiv1.ValidatorStateActiveOngoing,
			ActivationEpoch:           passedEpoch,
			ExitEpoch:                 exitEpoch,
			Liquidated:                false,
			BeaconMetadataLastUpdated: time.Now(),
		},
	}
	_ = sharesWithMetadata

	sharesWithoutMetadata := []*types.SSVShare{
		{
			Share: spectypes.Share{
				Committee:       operators,
				ValidatorPubKey: spectypes.ValidatorPK(secretKey.GetPublicKey().Serialize()),
			},
			Liquidated: false,
		},
		{
			Share: spectypes.Share{
				Committee:       operators,
				ValidatorPubKey: spectypes.ValidatorPK(secretKey2.GetPublicKey().Serialize()),
			},
			Liquidated: false,
		},
	}
	_ = sharesWithoutMetadata

	testCases := []struct {
		name                       string
		shareStorageListResponse   []*types.SSVShare
		syncHighestDecidedResponse error
		getValidatorDataResponse   error
	}{
		{"no shares of non committee", nil, nil, nil},
		{"set up non committee validators", sharesWithMetadata, nil, nil},
		{"set up non committee validators without metadata", sharesWithoutMetadata, nil, nil},
		{"fail to sync highest decided", sharesWithMetadata, errors.New("failed to sync highest decided"), nil},
		{"fail to update validators metadata", sharesWithMetadata, nil, errors.New("could not update all validators")},
	}

	for _, tc := range testCases {
		t.Run(tc.name, func(t *testing.T) {
			operatorPrivateKey, err := keys.GeneratePrivateKey()
			require.NoError(t, err)

			ctrl, logger, sharesStorage, network, _, recipientStorage, bc := setupCommonTestComponents(t, operatorPrivateKey)

			defer ctrl.Finish()
			mockValidatorsMap := validators.New(context.TODO())

			subnets := commons.Subnets{}
			for _, share := range sharesWithMetadata {
				subnets.Set(commons.CommitteeSubnet(share.CommitteeID()))
			}

			network.EXPECT().ActiveSubnets().Return(subnets).AnyTimes()
			network.EXPECT().FixedSubnets().Return(commons.Subnets{}).AnyTimes()

			if tc.shareStorageListResponse == nil {
				sharesStorage.EXPECT().List(gomock.Any(), gomock.Any()).Return(tc.shareStorageListResponse).Times(1)
			} else {
				sharesStorage.EXPECT().Get(gomock.Any(), gomock.Any()).DoAndReturn(func(_ basedb.Reader, pubKey []byte) (*types.SSVShare, bool) {
					for _, share := range tc.shareStorageListResponse {
						if hex.EncodeToString(share.Share.ValidatorPubKey[:]) == hex.EncodeToString(pubKey) {
							return share, true
						}
					}
					return nil, false
				}).AnyTimes()
				sharesStorage.EXPECT().List(gomock.Any(), gomock.Any()).Return(tc.shareStorageListResponse).AnyTimes()
				sharesStorage.EXPECT().Range(gomock.Any(), gomock.Any()).DoAndReturn(func(_ basedb.Reader, fn func(*types.SSVShare) bool) {
					for _, share := range tc.shareStorageListResponse {
						if !fn(share) {
							break
						}
					}
				}).AnyTimes()
				recipientStorage.EXPECT().GetRecipientData(gomock.Any(), gomock.Any()).Return(recipientData, true, nil).AnyTimes()
			}

			mockValidatorStore := registrystoragemocks.NewMockValidatorStore(ctrl)
			mockValidatorStore.EXPECT().OperatorValidators(gomock.Any()).Return(sharesWithMetadata).AnyTimes()

			validatorStartFunc := func(validator *validator.Validator) (bool, error) {
				return true, nil
			}
			controllerOptions := MockControllerOptions{
				beacon:            bc,
				network:           network,
				operatorDataStore: operatorDataStore,
				operatorStorage:   operatorStore,
				sharesStorage:     sharesStorage,
				recipientsStorage: recipientStorage,
				validatorsMap:     mockValidatorsMap,
				validatorStore:    mockValidatorStore,
				validatorOptions: validator.Options{
					Exporter: true,
				},
			}
			ctr := setupController(t, logger, controllerOptions)
			ctr.validatorStartFunc = validatorStartFunc
			ctr.StartValidators(context.TODO())
		})
	}
}

func TestHandleNonCommitteeMessages(t *testing.T) {
	logger := logging.TestLogger(t)
	mockValidatorsMap := validators.New(context.TODO())
	controllerOptions := MockControllerOptions{
		validatorsMap: mockValidatorsMap,
	}
	ctr := setupController(t, logger, controllerOptions) // none committee

	// Only exporter handles non committee messages
	ctr.validatorOptions.Exporter = true

	go ctr.handleRouterMessages()

	var wg sync.WaitGroup

	ctr.messageWorker.UseHandler(func(ctx context.Context, msg network.DecodedSSVMessage) error {
		wg.Done()
		return nil
	})

	wg.Add(3)

	identifier := spectypes.NewMsgID(networkconfig.TestNetwork.DomainType, []byte("pk"), spectypes.RoleCommittee)

	ctr.messageRouter.Route(context.TODO(), &queue.SSVMessage{
		SSVMessage: &spectypes.SSVMessage{
			MsgType: spectypes.SSVConsensusMsgType,
			MsgID:   identifier,
			Data:    generateDecidedMessage(t, identifier),
		},
	})

	ctr.messageRouter.Route(context.TODO(), &queue.SSVMessage{
		SSVMessage: &spectypes.SSVMessage{
			MsgType: spectypes.SSVConsensusMsgType,
			MsgID:   identifier,
			Data:    generateChangeRoundMsg(t, identifier),
		},
	})

	ctr.messageRouter.Route(context.TODO(), &queue.SSVMessage{
		SSVMessage: &spectypes.SSVMessage{ // checks that not process unnecessary message
			MsgType: message.SSVSyncMsgType,
			MsgID:   identifier,
			Data:    []byte("data"),
		},
	})

	ctr.messageRouter.Route(context.TODO(), &queue.SSVMessage{
		SSVMessage: &spectypes.SSVMessage{ // checks that not process unnecessary message
			MsgType: 123,
			MsgID:   identifier,
			Data:    []byte("data"),
		},
	})

	ctr.messageRouter.Route(context.TODO(), &queue.SSVMessage{
		SSVMessage: &spectypes.SSVMessage{
			MsgType: spectypes.SSVPartialSignatureMsgType,
			MsgID:   identifier,
			Data:    []byte("data2"),
		},
	})

	go func() {
		time.Sleep(time.Second * 4)
		panic("time out!")
	}()

	wg.Wait()
}

func TestSetupValidators(t *testing.T) {
	// Setup logger and mock controller
	logger := logging.TestLogger(t)

	// Init global variables
	activationEpoch, exitEpoch := phase0.Epoch(1), goclient.FarFutureEpoch
	operatorIds := []uint64{1, 2, 3, 4}
	var validatorPublicKey phase0.BLSPubKey

	validatorKey, err := createKey()
	require.NoError(t, err)

	// Check the length before copying
	if len(validatorKey) == len(validatorPublicKey) {
		copy(validatorPublicKey[:], validatorKey)
	} else {
		t.Fatalf("Length mismatch: validatorKey has length %d, but expected %d", len(validatorKey), len(validatorPublicKey))
	}

	metadataLastMap := make(map[spectypes.ValidatorPK]time.Time)
	metadataLastMap[spectypes.ValidatorPK(validatorPublicKey)] = time.Now()

	operators := make([]*spectypes.ShareMember, len(operatorIds))
	for i, id := range operatorIds {
		operatorKey, keyError := createKey()
		require.NoError(t, keyError)
		operators[i] = &spectypes.ShareMember{Signer: id, SharePubKey: operatorKey}
	}

	shareKey, err := createKey()
	require.NoError(t, err)

	shareWithMetaData := &types.SSVShare{
		Share: spectypes.Share{
			ValidatorIndex:  1,
			Committee:       operators[:1],
			ValidatorPubKey: spectypes.ValidatorPK(validatorKey),
			SharePubKey:     shareKey,
		},
		Status:                    eth2apiv1.ValidatorStateActiveOngoing,
		ActivationEpoch:           activationEpoch,
		ExitEpoch:                 exitEpoch,
		BeaconMetadataLastUpdated: time.Now(),
	}

	shareWithoutMetaData := &types.SSVShare{
		Share: spectypes.Share{
			Committee:       operators[:1],
			ValidatorPubKey: spectypes.ValidatorPK(validatorKey),
			SharePubKey:     shareKey,
		},
		OwnerAddress: common.BytesToAddress([]byte("62Ce5c69260bd819B4e0AD13f4b873074D479811")),
	}

	operatorDataStore := operatordatastore.New(buildOperatorData(1, "67Ce5c69260bd819B4e0AD13f4b873074D479811"))
	recipientData := buildFeeRecipient("67Ce5c69260bd819B4e0AD13f4b873074D479811", "45E668aba4b7fc8761331EC3CE77584B7A99A51A")
	ownerAddressBytes := decodeHex(t, "67Ce5c69260bd819B4e0AD13f4b873074D479811", "Failed to decode owner address")
	feeRecipientBytes := decodeHex(t, "45E668aba4b7fc8761331EC3CE77584B7A99A51A", "Failed to decode second fee recipient address")
	testValidator := setupTestValidator(createPubKey(byte('0')), ownerAddressBytes, feeRecipientBytes)

	opStorage, done := newOperatorStorageForTest(logger)
	defer done()

	opStorage.SaveOperatorData(nil, buildOperatorData(1, "67Ce5c69260bd819B4e0AD13f4b873074D479811"))

	bcResponse := map[phase0.ValidatorIndex]*eth2apiv1.Validator{
		0: {
			Status: eth2apiv1.ValidatorStateActiveOngoing,
			Index:  2,
			Validator: &phase0.Validator{
				ActivationEpoch: activationEpoch,
				ExitEpoch:       exitEpoch,
				PublicKey:       validatorPublicKey,
			},
		},
	}

	testCases := []struct {
		recipientMockTimes int
		bcMockTimes        int
		recipientFound     bool
		inited             int
		started            int
		recipientErr       error
		name               string
		shares             []*types.SSVShare
		recipientData      *registrystorage.RecipientData
		bcResponse         map[phase0.ValidatorIndex]*eth2apiv1.Validator
		validatorStartFunc func(validator *validator.Validator) (bool, error)
	}{
		{
			name:               "setting fee recipient to storage data",
			shares:             []*types.SSVShare{shareWithMetaData, shareWithoutMetaData},
			recipientData:      recipientData,
			recipientFound:     true,
			recipientErr:       nil,
			recipientMockTimes: 1,
			bcResponse:         bcResponse,
			inited:             1,
			started:            1,
			bcMockTimes:        1,
			validatorStartFunc: func(validator *validator.Validator) (bool, error) {
				return true, nil
			},
		},
		{
			name:               "setting fee recipient to owner address",
			shares:             []*types.SSVShare{shareWithMetaData, shareWithoutMetaData},
			recipientData:      nil,
			recipientFound:     false,
			recipientErr:       nil,
			recipientMockTimes: 1,
			bcResponse:         bcResponse,
			inited:             1,
			started:            1,
			bcMockTimes:        1,
			validatorStartFunc: func(validator *validator.Validator) (bool, error) {
				return true, nil
			},
		},
		{
			name:               "failed to set fee recipient",
			shares:             []*types.SSVShare{shareWithMetaData},
			recipientData:      nil,
			recipientFound:     false,
			recipientErr:       errors.New("some error"),
			recipientMockTimes: 1,
			bcResponse:         bcResponse,
			inited:             0,
			started:            0,
			bcMockTimes:        0,
			validatorStartFunc: func(validator *validator.Validator) (bool, error) {
				return true, nil
			},
		},
		{
			name:               "start share with metadata",
			shares:             []*types.SSVShare{shareWithMetaData},
			recipientData:      nil,
			recipientFound:     false,
			recipientErr:       nil,
			recipientMockTimes: 1,
			bcResponse:         bcResponse,
			inited:             1,
			started:            1,
			bcMockTimes:        0,
			validatorStartFunc: func(validator *validator.Validator) (bool, error) {
				return true, nil
			},
		},
		{
			name:               "start share without metadata",
			bcMockTimes:        1,
			inited:             0,
			started:            0,
			recipientMockTimes: 0,
			recipientData:      nil,
			recipientErr:       nil,
			recipientFound:     false,
			bcResponse:         bcResponse,
			shares:             []*types.SSVShare{shareWithoutMetaData},
			validatorStartFunc: func(validator *validator.Validator) (bool, error) {
				return true, nil
			},
		},
		{
			name:               "failed to get GetValidatorData",
			recipientMockTimes: 0,
			bcMockTimes:        1,
			recipientData:      nil,
			recipientErr:       nil,
			bcResponse:         nil,
			recipientFound:     false,
			inited:             0,
			started:            0,
			shares:             []*types.SSVShare{shareWithoutMetaData},
			validatorStartFunc: func(validator *validator.Validator) (bool, error) {
				return true, nil
			},
		},
		{
			name:               "failed to start validator",
			shares:             []*types.SSVShare{shareWithMetaData},
			recipientData:      nil,
			recipientFound:     false,
			recipientErr:       nil,
			recipientMockTimes: 1,
			bcResponse:         bcResponse,
			inited:             1,
			started:            0,
			bcMockTimes:        0,
			validatorStartFunc: func(validator *validator.Validator) (bool, error) {
				return true, errors.New("some error")
			},
		},
	}

	for _, tc := range testCases {
		t.Run(tc.name, func(t *testing.T) {
			ctrl := gomock.NewController(t)
			defer ctrl.Finish()
			bc := beacon.NewMockBeaconNode(ctrl)
			storageMap := ibftstorage.NewStores()
			network := mocks.NewMockP2PNetwork(ctrl)
			recipientStorage := mocks.NewMockRecipients(ctrl)
			sharesStorage := mocks.NewMockSharesStorage(ctrl)
			sharesStorage.EXPECT().Get(gomock.Any(), gomock.Any()).DoAndReturn(func(_ basedb.Reader, pubKey []byte) (*types.SSVShare, bool) {
				return shareWithMetaData, true
			}).AnyTimes()

			testValidatorsMap := map[spectypes.ValidatorPK]*validator.Validator{
				testValidator.Share.ValidatorPubKey: testValidator,
			}
			committeeMap := make(map[spectypes.CommitteeID]*validator.Committee)
			mockValidatorsMap := validators.New(context.TODO(), validators.WithInitialState(testValidatorsMap, committeeMap))

			// Set up the controller with mock data
			controllerOptions := MockControllerOptions{
				beacon:            bc,
				network:           network,
				networkConfig:     networkconfig.TestNetwork,
				sharesStorage:     sharesStorage,
				operatorDataStore: operatorDataStore,
				recipientsStorage: recipientStorage,
				operatorStorage:   opStorage,
				validatorsMap:     mockValidatorsMap,
				validatorOptions: validator.Options{
					NetworkConfig: networkconfig.TestNetwork,
					Storage:       storageMap,
				},
			}

			recipientStorage.EXPECT().GetRecipientData(gomock.Any(), gomock.Any()).Return(tc.recipientData, tc.recipientFound, tc.recipientErr).Times(tc.recipientMockTimes)
			ctr := setupController(t, logger, controllerOptions)
			ctr.validatorStartFunc = tc.validatorStartFunc
			inited, _ := ctr.setupValidators(tc.shares)
			require.Len(t, inited, tc.inited)
			// TODO: Alan, should we check for committee too?
			started := ctr.startValidators(inited, nil)
			require.Equal(t, tc.started, started)

			//Add any assertions here to validate the behavior
		})
	}
}

func TestGetValidator(t *testing.T) {
	// Setup logger and mock controller
	logger := logging.TestLogger(t)

	// Initialize a test validator with the decoded owner address
	testValidator := &validator.Validator{
		Share: &types.SSVShare{},
	}

	testValidatorsMap := map[spectypes.ValidatorPK]*validator.Validator{
		createPubKey(byte('0')): testValidator,
	}
	mockValidatorsMap := validators.New(context.TODO(), validators.WithInitialState(testValidatorsMap, nil))
	// Set up the controller with mock data
	controllerOptions := MockControllerOptions{
		validatorsMap: mockValidatorsMap,
	}
	ctr := setupController(t, logger, controllerOptions)

	// Execute the function under test and validate results
	_, found := ctr.GetValidator(createPubKey(byte('0')))
	require.True(t, found)
	_, found = ctr.GetValidator(createPubKey(byte('1')))
	require.False(t, found)
}

func TestGetValidatorStats(t *testing.T) {
	// Common setup
	logger := logging.TestLogger(t)
	ctrl := gomock.NewController(t)
	sharesStorage := mocks.NewMockSharesStorage(ctrl)
	bc := beacon.NewMockBeaconNode(ctrl)
	activationEpoch, exitEpoch := phase0.Epoch(1), goclient.FarFutureEpoch

	t.Run("Test with multiple operators", func(t *testing.T) {
		// Setup for this subtest
		operatorIds := []uint64{1, 2, 3}
		operators := make([]*spectypes.ShareMember, len(operatorIds))
		for i, id := range operatorIds {
			operators[i] = &spectypes.ShareMember{Signer: id}
		}

		// Create a sample SSVShare slice for this subtest
		sharesSlice := []*types.SSVShare{
			{
				Share: spectypes.Share{
					Committee: operators,
				},
				Status:          eth2apiv1.ValidatorStateActiveOngoing,
				ActivationEpoch: activationEpoch,
				ExitEpoch:       exitEpoch,
			},
			{
				Share: spectypes.Share{
					Committee: operators[1:],
				},
				Status: eth2apiv1.ValidatorStatePendingInitialized, // Some other status
			},
		}

		// Set up the controller with mock data for this subtest
		controllerOptions := MockControllerOptions{
			sharesStorage:     sharesStorage,
			validatorsMap:     validators.New(context.TODO()),
			operatorDataStore: operatordatastore.New(buildOperatorData(1, "67Ce5c69260bd819B4e0AD13f4b873074D479811")),
			beacon:            bc,
		}

		ctr := setupController(t, logger, controllerOptions)

		// Set mock expectations for this subtest
		sharesStorage.EXPECT().List(nil).Return(sharesSlice).Times(1)

		// Execute the function under test and validate results for this subtest
		allShares, activeShares, operatorShares, err := ctr.GetValidatorStats()
		require.NoError(t, err, "Failed to get validator stats")
		require.Equal(t, len(sharesSlice), int(allShares), "Unexpected total shares count")
		require.Equal(t, 1, int(activeShares), "Unexpected active shares count")
		require.Equal(t, 1, int(operatorShares), "Unexpected operator shares count")
	})

	t.Run("Test with single operator", func(t *testing.T) {
		// Setup for this subtest
		operatorIds := []uint64{1}
		operators := make([]*spectypes.ShareMember, len(operatorIds))
		for i, id := range operatorIds {
			operators[i] = &spectypes.ShareMember{Signer: id}
		}

		// Create a sample SSVShare slice for this subtest
		sharesSlice := []*types.SSVShare{
			{
				Share: spectypes.Share{
					Committee: operators,
				},
				Status: eth2apiv1.ValidatorStateActiveOngoing,
			},
		}

		// Set mock expectations for this subtest
		sharesStorage.EXPECT().List(nil).Return(sharesSlice).Times(1)

		// Set up the controller with mock data for this subtest
		controllerOptions := MockControllerOptions{
			sharesStorage:     sharesStorage,
			validatorsMap:     validators.New(context.TODO()),
			operatorDataStore: operatordatastore.New(buildOperatorData(1, "67Ce5c69260bd819B4e0AD13f4b873074D479811")),
			beacon:            bc,
		}
		ctr := setupController(t, logger, controllerOptions)

		// Execute the function under test and validate results for this subtest
		allShares, activeShares, operatorShares, err := ctr.GetValidatorStats()
		require.NoError(t, err, "Failed to get validator stats")
		require.Equal(t, len(sharesSlice), int(allShares), "Unexpected total shares count")
		require.Equal(t, 1, int(activeShares), "Unexpected active shares count")
		require.Equal(t, 1, int(operatorShares), "Unexpected operator shares count")
	})

	t.Run("Test with no operators", func(t *testing.T) {
		// Create a sample SSVShare slice for this subtest
		sharesSlice := []*types.SSVShare{
			{
				Share: spectypes.Share{
					Committee: nil,
				},
				Status: eth2apiv1.ValidatorStateActiveOngoing,
			},
		}

		// Set mock expectations for this subtest
		sharesStorage.EXPECT().List(nil).Return(sharesSlice).Times(1)

		// Set up the controller with mock data for this subtest
		controllerOptions := MockControllerOptions{
			sharesStorage:     sharesStorage,
			validatorsMap:     validators.New(context.TODO()),
			operatorDataStore: operatordatastore.New(buildOperatorData(1, "67Ce5c69260bd819B4e0AD13f4b873074D479811")),
			beacon:            bc,
		}
		ctr := setupController(t, logger, controllerOptions)

		// Execute the function under test and validate results for this subtest
		allShares, activeShares, operatorShares, err := ctr.GetValidatorStats()
		require.NoError(t, err, "Failed to get validator stats")
		require.Equal(t, len(sharesSlice), int(allShares), "Unexpected total shares count")
		require.Equal(t, 1, int(activeShares), "Unexpected active shares count")
		require.Equal(t, 0, int(operatorShares), "Unexpected operator shares count")
	})

	t.Run("Test with varying statuses", func(t *testing.T) {
		// Setup for this subtest
		operatorIds := []uint64{1}
		operators := make([]*spectypes.ShareMember, len(operatorIds))
		for i, id := range operatorIds {
			operators[i] = &spectypes.ShareMember{Signer: id}
		}

		// Create a sample SSVShare slice for this subtest
		sharesSlice := []*types.SSVShare{
			{
				Share: spectypes.Share{
					Committee: operators,
				},
				Status: eth2apiv1.ValidatorStateActiveOngoing,
			},
			{
				Share: spectypes.Share{
					Committee: operators,
				},
				Status: eth2apiv1.ValidatorStatePendingInitialized,
			},
		}

		// Set mock expectations for this subtest
		sharesStorage.EXPECT().List(nil).Return(sharesSlice).Times(1)

		// Set up the controller with mock data for this subtest
		controllerOptions := MockControllerOptions{
			sharesStorage:     sharesStorage,
			validatorsMap:     validators.New(context.TODO()),
			operatorDataStore: operatordatastore.New(buildOperatorData(1, "67Ce5c69260bd819B4e0AD13f4b873074D479811")),
			beacon:            bc,
		}
		ctr := setupController(t, logger, controllerOptions)

		// Execute the function under test and validate results for this subtest
		allShares, activeShares, operatorShares, err := ctr.GetValidatorStats()
		require.NoError(t, err, "Failed to get validator stats")
		require.Equal(t, len(sharesSlice), int(allShares), "Unexpected total shares count")
		require.Equal(t, 1, int(activeShares), "Unexpected active shares count")
		require.Equal(t, 2, int(operatorShares), "Unexpected operator shares count")
	})
}

func TestUpdateFeeRecipient(t *testing.T) {
	// Setup logger for testing
	logger := logging.TestLogger(t)

	ownerAddressBytes := decodeHex(t, "67Ce5c69260bd819B4e0AD13f4b873074D479811", "Failed to decode owner address")
	fakeOwnerAddressBytes := decodeHex(t, "61Ce5c69260bd819B4e0AD13f4b873074D479811", "Failed to decode fake owner address")
	firstFeeRecipientBytes := decodeHex(t, "41E668aba4b7fc8761331EC3CE77584B7A99A51A", "Failed to decode first fee recipient address")
	secondFeeRecipientBytes := decodeHex(t, "45E668aba4b7fc8761331EC3CE77584B7A99A51A", "Failed to decode second fee recipient address")

	const blockNumber = uint64(2)

	t.Run("Test with right owner address", func(t *testing.T) {
		ctrl := gomock.NewController(t)
		defer ctrl.Finish()

		testValidator := setupTestValidator(createPubKey(byte('0')), ownerAddressBytes, firstFeeRecipientBytes)

		testValidatorsMap := map[spectypes.ValidatorPK]*validator.Validator{
			testValidator.Share.ValidatorPubKey: testValidator,
		}
		mockValidatorsMap := validators.New(context.TODO(), validators.WithInitialState(testValidatorsMap, nil))

<<<<<<< HEAD
		beaconClient := beacon.NewMockBeaconNode(ctrl)
		beaconClient.EXPECT().GetBeaconNetwork().Return(spectypes.MainNetwork).Times(1)
		controllerOptions := MockControllerOptions{
			validatorsMap: mockValidatorsMap,
			beacon:        beaconClient,
		}
		ctr := setupController(logger, controllerOptions)
		validatorRegistrationCh := make(chan duties.RegistrationDescriptor, 1)
		ctr.validatorRegistrationCh = validatorRegistrationCh
=======
		controllerOptions := MockControllerOptions{validatorsMap: mockValidatorsMap}
		ctr := setupController(t, logger, controllerOptions)
>>>>>>> c2bf1778

		err := ctr.UpdateFeeRecipient(common.BytesToAddress(ownerAddressBytes), common.BytesToAddress(secondFeeRecipientBytes), blockNumber)
		require.NoError(t, err, "Unexpected error while updating fee recipient with correct owner address")

		actualFeeRecipient := testValidator.Share.FeeRecipientAddress[:]
		require.Equal(t, secondFeeRecipientBytes, actualFeeRecipient, "Fee recipient address did not update correctly")

		regDescriptor := <-validatorRegistrationCh
		require.Equal(t, testValidator.Share.ValidatorIndex, regDescriptor.ValidatorIndex)
		pkWant := phase0.BLSPubKey{}
		copy(pkWant[:], testValidator.Share.ValidatorPubKey[:])
		require.Equal(t, pkWant, regDescriptor.ValidatorPubkey)
		require.Equal(t, secondFeeRecipientBytes, regDescriptor.FeeRecipient)
		require.Equal(t, blockNumber, regDescriptor.BlockNumber)
	})

	t.Run("Test with wrong owner address", func(t *testing.T) {
		testValidator := setupTestValidator(createPubKey(byte('0')), ownerAddressBytes, firstFeeRecipientBytes)
		testValidatorsMap := map[spectypes.ValidatorPK]*validator.Validator{
			testValidator.Share.ValidatorPubKey: testValidator,
		}
		mockValidatorsMap := validators.New(context.TODO(), validators.WithInitialState(testValidatorsMap, nil))
		controllerOptions := MockControllerOptions{validatorsMap: mockValidatorsMap}
<<<<<<< HEAD

		ctr := setupController(logger, controllerOptions)
		validatorRegistrationCh := make(chan duties.RegistrationDescriptor, 1)
		ctr.validatorRegistrationCh = validatorRegistrationCh
=======
		ctr := setupController(t, logger, controllerOptions)
>>>>>>> c2bf1778

		err := ctr.UpdateFeeRecipient(common.BytesToAddress(fakeOwnerAddressBytes), common.BytesToAddress(secondFeeRecipientBytes), 1)
		require.NoError(t, err, "Unexpected error while updating fee recipient with incorrect owner address")

		actualFeeRecipient := testValidator.Share.FeeRecipientAddress[:]
		require.Equal(t, firstFeeRecipientBytes, actualFeeRecipient, "Fee recipient address should not have changed")

		require.Len(t, validatorRegistrationCh, 0, "Validator registration channel should be empty")
	})
}

func setupController(t *testing.T, logger *zap.Logger, opts MockControllerOptions) controller {
	// Default to test network config if not provided.
	if opts.networkConfig.Name == "" {
		opts.networkConfig = networkconfig.TestNetwork
	}

	return controller{
		logger:                  logger,
		beacon:                  opts.beacon,
		network:                 opts.network,
		ibftStorageMap:          opts.StorageMap,
		operatorDataStore:       opts.operatorDataStore,
		sharesStorage:           opts.sharesStorage,
		operatorsStorage:        opts.operatorStorage,
		validatorsMap:           opts.validatorsMap,
		validatorStore:          opts.validatorStore,
		ctx:                     t.Context(),
		validatorOptions:        opts.validatorOptions,
		recipientsStorage:       opts.recipientsStorage,
		networkConfig:           opts.networkConfig,
		messageRouter:           newMessageRouter(logger),
		committeeValidatorSetup: make(chan struct{}),
		indicesChangeCh:         make(chan struct{}, 32),
		messageWorker: worker.NewWorker(logger, &worker.Config{
			Ctx:          t.Context(),
			WorkersCount: 1,
			Buffer:       100,
		}),
	}
}

func generateChangeRoundMsg(t *testing.T, identifier spectypes.MessageID) []byte {
	msg := specqbft.Message{
		MsgType:    specqbft.RoundChangeMsgType,
		Height:     0,
		Round:      1,
		Identifier: identifier[:],
		Root:       [32]byte{1, 2, 3},
	}

	msgEncoded, err := msg.Encode()
	if err != nil {
		panic(err)
	}
	sig := append([]byte{1, 2, 3, 4}, make([]byte, 92)...)
	sm := &spectypes.SignedSSVMessage{
		SSVMessage: &spectypes.SSVMessage{
			MsgType: spectypes.SSVConsensusMsgType,
			MsgID:   spectypes.MessageID(msg.Identifier),
			Data:    msgEncoded,
		},
		FullData:    []byte{1, 2, 3, 4},
		Signatures:  append(make([][]byte, 0), sig),
		OperatorIDs: []spectypes.OperatorID{1, 2, 3},
	}
	res, err := sm.Encode()
	require.NoError(t, err)
	return res
}

func generateDecidedMessage(t *testing.T, identifier spectypes.MessageID) []byte {
	// sm := specqbft.SignedMessage{
	// 	Signature: append([]byte{1, 2, 3, 4}, make([]byte, 92)...),
	// 	Signers:   []spectypes.OperatorID{1, 2, 3},
	// 	Message: specqbft.Message{
	// 		MsgType:    specqbft.CommitMsgType,
	// 		Height:     0,
	// 		Round:      1,
	// 		Identifier: identifier[:],
	// 		Root:       [32]byte{1, 2, 3},
	// 	},
	// }

	msg := specqbft.Message{
		MsgType:    specqbft.CommitMsgType,
		Height:     0,
		Round:      1,
		Identifier: identifier[:],
		Root:       [32]byte{1, 2, 3},
	}
	msgEncoded, err := msg.Encode()
	if err != nil {
		panic(err)
	}
	sig := append([]byte{1, 2, 3, 4}, make([]byte, 92)...)
	sm := &spectypes.SignedSSVMessage{
		SSVMessage: &spectypes.SSVMessage{
			MsgType: spectypes.SSVConsensusMsgType,
			MsgID:   spectypes.MessageID(msg.Identifier),
			Data:    msgEncoded,
		},
		FullData:    []byte{1, 2, 3, 4},
		Signatures:  append(make([][]byte, 0), sig),
		OperatorIDs: []spectypes.OperatorID{1, 2, 3},
	}
	res, err := sm.Encode()
	require.NoError(t, err)
	return res
}

func setupTestValidator(validatorPk spectypes.ValidatorPK, ownerAddressBytes, feeRecipientBytes []byte) *validator.Validator {
	return &validator.Validator{
		DutyRunners: runner.ValidatorDutyRunners{},

		Share: &types.SSVShare{
			Share: spectypes.Share{
				ValidatorPubKey:     validatorPk,
				FeeRecipientAddress: common.BytesToAddress(feeRecipientBytes),
			},
			OwnerAddress: common.BytesToAddress(ownerAddressBytes),
		},

		Queues: map[spectypes.RunnerRole]validator.QueueContainer{
			spectypes.RoleValidatorRegistration: {
				Q: queue.New(1000),
			},
		},
	}
}

func getBaseStorage(logger *zap.Logger) (basedb.Database, error) {
	return kv.NewInMemory(logger, basedb.Options{})
}

func decodeHex(t *testing.T, hexStr string, errMsg string) []byte {
	bytes, err := hex.DecodeString(hexStr)
	require.NoError(t, err, errMsg)
	return bytes
}

func buildOperatorData(id uint64, ownerAddress string) *registrystorage.OperatorData {
	return &registrystorage.OperatorData{
		ID:           id,
		PublicKey:    base64.StdEncoding.EncodeToString([]byte("samplePublicKey")),
		OwnerAddress: common.BytesToAddress([]byte(ownerAddress)),
	}
}

func buildFeeRecipient(Owner string, FeeRecipient string) *registrystorage.RecipientData {
	feeRecipientSlice := []byte(FeeRecipient) // Assuming FeeRecipient is a string or similar
	var executionAddress bellatrix.ExecutionAddress
	copy(executionAddress[:], feeRecipientSlice)
	return &registrystorage.RecipientData{
		Owner:        common.BytesToAddress([]byte(Owner)),
		FeeRecipient: executionAddress,
		Nonce:        nil,
	}
}

func createKey() ([]byte, error) {
	pubKey := make([]byte, 48)
	_, err := rand.Read(pubKey)
	if err != nil {
		fmt.Println("Error generating random bytes:", err)
		return nil, err
	}
	return pubKey, nil
}

func setupCommonTestComponents(t *testing.T, operatorPrivKey keys.OperatorPrivateKey) (*gomock.Controller, *zap.Logger, *mocks.MockSharesStorage, *mocks.MockP2PNetwork, ekm.KeyManager, *mocks.MockRecipients, *beacon.MockBeaconNode) {
	logger := logging.TestLogger(t)
	ctrl := gomock.NewController(t)
	bc := beacon.NewMockBeaconNode(ctrl)
	network := mocks.NewMockP2PNetwork(ctrl)
	sharesStorage := mocks.NewMockSharesStorage(ctrl)
	recipientStorage := mocks.NewMockRecipients(ctrl)

	db, err := getBaseStorage(logger)
	require.NoError(t, err)
	km, err := ekm.NewLocalKeyManager(logger, db, networkconfig.TestNetwork, operatorPrivKey)
	require.NoError(t, err)
	return ctrl, logger, sharesStorage, network, km, recipientStorage, bc
}

func buildOperators(t *testing.T) []*spectypes.ShareMember {
	operatorIds := []uint64{1, 2, 3, 4}
	operators := make([]*spectypes.ShareMember, len(operatorIds))
	for i, id := range operatorIds {
		operatorKey, keyError := createKey()
		require.NoError(t, keyError)
		operators[i] = &spectypes.ShareMember{Signer: id, SharePubKey: operatorKey}
	}
	return operators
}

func createPubKey(input byte) spectypes.ValidatorPK {
	var byteArray [48]byte
	for i := range byteArray {
		byteArray[i] = input
	}
	return byteArray
}

func newOperatorStorageForTest(logger *zap.Logger) (registrystorage.Operators, func()) {
	db, err := kv.NewInMemory(logger, basedb.Options{})
	if err != nil {
		return nil, func() {}
	}
	s := registrystorage.NewOperatorsStorage(logger, db, []byte("test"))
	return s, func() {
		db.Close()
	}
}

func TestHandleMetadataUpdates(t *testing.T) {
	testCases := []struct {
		name                    string
		metadataBefore          beacon.ValidatorMetadataMap
		metadataAfter           beacon.ValidatorMetadataMap
		expectIndicesChange     bool
		mockSharesStorageExpect func(mockSharesStorage *mocks.MockSharesStorage)
	}{
		{
			name: "report indices change (Unknown → ActiveOngoing)",
			metadataBefore: beacon.ValidatorMetadataMap{
				spectypes.ValidatorPK{0x01}: {
					Status: eth2apiv1.ValidatorStateUnknown,
				},
			},
			metadataAfter: beacon.ValidatorMetadataMap{
				spectypes.ValidatorPK{0x01}: {
					Index:  1,
					Status: eth2apiv1.ValidatorStateActiveOngoing,
				},
			},
			expectIndicesChange: true,
		},
		{
			name: "report indices change (PendingQueued → ActiveOngoing)",
			metadataBefore: beacon.ValidatorMetadataMap{
				spectypes.ValidatorPK{0x01}: {
					Index:           1,
					Status:          eth2apiv1.ValidatorStatePendingQueued,
					ActivationEpoch: goclient.FarFutureEpoch,
				},
			},
			metadataAfter: beacon.ValidatorMetadataMap{
				spectypes.ValidatorPK{0x01}: {
					Index:  1,
					Status: eth2apiv1.ValidatorStateActiveOngoing,
				},
			},
			expectIndicesChange: false,
		},
		{
			name: "no report indices change (ActiveOngoing → ActiveOngoing)",
			metadataBefore: beacon.ValidatorMetadataMap{
				spectypes.ValidatorPK{0x01}: {
					Index:  1,
					Status: eth2apiv1.ValidatorStateActiveOngoing,
				},
			},
			metadataAfter: beacon.ValidatorMetadataMap{
				spectypes.ValidatorPK{0x01}: {
					Index:  1,
					Status: eth2apiv1.ValidatorStateActiveOngoing,
				},
			},
			expectIndicesChange: false,
		},
		{
			name: "no report indices change (ActiveOngoing → ActiveExiting)",
			metadataBefore: beacon.ValidatorMetadataMap{
				spectypes.ValidatorPK{0x01}: {
					Index:  1,
					Status: eth2apiv1.ValidatorStateActiveOngoing,
				},
			},
			metadataAfter: beacon.ValidatorMetadataMap{
				spectypes.ValidatorPK{0x01}: {
					Index:  1,
					Status: eth2apiv1.ValidatorStateActiveExiting,
				},
			},
			expectIndicesChange: false,
		},
		{
			name: "no report indices change (ActiveExiting → ExitedUnslashed)",
			metadataBefore: beacon.ValidatorMetadataMap{
				spectypes.ValidatorPK{0x01}: {
					Index:  1,
					Status: eth2apiv1.ValidatorStateActiveExiting,
				},
			},
			metadataAfter: beacon.ValidatorMetadataMap{
				spectypes.ValidatorPK{0x01}: {
					Index:  1,
					Status: eth2apiv1.ValidatorStateExitedUnslashed,
				},
			},
			expectIndicesChange: false,
		},
		{
			name: "no report indices change (ActiveOngoing → ActiveSlashed)",
			metadataBefore: beacon.ValidatorMetadataMap{
				spectypes.ValidatorPK{0x01}: {
					Index:  1,
					Status: eth2apiv1.ValidatorStateActiveOngoing,
				},
			},
			metadataAfter: beacon.ValidatorMetadataMap{
				spectypes.ValidatorPK{0x01}: {
					Index:  1,
					Status: eth2apiv1.ValidatorStateActiveSlashed,
				},
			},
			expectIndicesChange: false,
		},
		{
			name: "no report indices change - validator not found before starting (Unknown → ActiveOngoing)",
			metadataBefore: beacon.ValidatorMetadataMap{
				spectypes.ValidatorPK{0x01}: {
					Status: eth2apiv1.ValidatorStateUnknown,
				},
			},
			metadataAfter: beacon.ValidatorMetadataMap{
				spectypes.ValidatorPK{0x01}: {
					Index:  1,
					Status: eth2apiv1.ValidatorStateActiveOngoing,
				},
			},
			expectIndicesChange: false,
			mockSharesStorageExpect: func(mockSharesStorage *mocks.MockSharesStorage) {
				mockSharesStorage.EXPECT().List(gomock.Any(), gomock.Any(), gomock.Any(), gomock.Any()).Return([]*types.SSVShare{}).AnyTimes()
			},
		},
	}

	for _, tc := range testCases {
		t.Run(tc.name, func(t *testing.T) {
			validatorCtrl, mockSharesStorage := prepareController(t)

			if tc.mockSharesStorageExpect != nil {
				tc.mockSharesStorageExpect(mockSharesStorage)
			} else {
				var shares []*types.SSVShare
				for _, metadata := range tc.metadataAfter {
					share := &types.SSVShare{}
					share.SharePubKey = make([]byte, 48)
					share.SetBeaconMetadata(metadata)
					shares = append(shares, share)
				}
				mockSharesStorage.EXPECT().List(gomock.Any(), gomock.Any(), gomock.Any(), gomock.Any()).Return(shares).AnyTimes()
			}

			syncBatch := metadata.SyncBatch{
				Before: tc.metadataBefore,
				After:  tc.metadataAfter,
			}

			var done <-chan struct{}

			if tc.expectIndicesChange {
				done = waitForIndicesChange(validatorCtrl.logger, validatorCtrl.indicesChangeCh, 100*time.Millisecond)
			} else {
				done = waitForNoAction(validatorCtrl.logger, validatorCtrl.indicesChangeCh, 100*time.Millisecond)
			}

			require.NoError(t, validatorCtrl.handleMetadataUpdate(validatorCtrl.ctx, syncBatch))
			<-done // Ensure the goroutine has completed before exiting the test
		})
	}
}

func waitForIndicesChange(logger *zap.Logger, indicesChange chan struct{}, timeout time.Duration) <-chan struct{} {
	done := make(chan struct{})

	go func() {
		defer close(done)
		select {
		case <-indicesChange:
			logger.Debug("indices change received")
		case <-time.After(timeout):
			panic("Timeout: no indices change received")
		}
	}()

	return done
}

func waitForNoAction(logger *zap.Logger, indicesChange chan struct{}, timeout time.Duration) <-chan struct{} {
	done := make(chan struct{})

	go func() {
		defer close(done)
		select {
		case <-indicesChange:
			panic("Unexpected indices change received")
		case <-time.After(timeout):
			logger.Debug("expected: no indices change received")
		}
	}()

	return done
}

func prepareController(t *testing.T) (*controller, *mocks.MockSharesStorage) {
	ctrl := gomock.NewController(t)
	t.Cleanup(ctrl.Finish) // Ensures gomock is properly cleaned up after the test

	logger := logging.TestLogger(t)
	ctx := t.Context()

	operators := buildOperators(t)
	operatorsStorage, done := newOperatorStorageForTest(logger)
	t.Cleanup(done)

	operatorDataStore := operatordatastore.New(buildOperatorData(operators[0].Signer, "ownerAddress1"))
	for i, operator := range operators {
		od := buildOperatorData(operator.Signer, fmt.Sprintf("ownerAddress%d", i))
		found, err := operatorsStorage.SaveOperatorData(nil, od)
		require.NoError(t, err)
		require.False(t, found)
	}

	mockSharesStorage := mocks.NewMockSharesStorage(ctrl)
	mockRecipientsStorage := mocks.NewMockRecipients(ctrl)
	mockBeaconNode := beacon.NewMockBeaconNode(ctrl)
	mockValidatorsMap := validators.New(ctx)

	validatorCtrl := &controller{
		ctx:               ctx,
		beacon:            mockBeaconNode,
		logger:            logger,
		operatorDataStore: operatorDataStore,
		operatorsStorage:  operatorsStorage,
		recipientsStorage: mockRecipientsStorage,
		sharesStorage:     mockSharesStorage,
		validatorsMap:     mockValidatorsMap,
		networkConfig:     networkconfig.TestNetwork,
		indicesChangeCh:   make(chan struct{}, 1), // Buffered channel for each test
		validatorOptions: validator.Options{
			NetworkConfig: networkconfig.TestNetwork,
		},
		validatorStartFunc: func(validator *validator.Validator) (bool, error) {
			return true, nil
		},
	}

	mockRecipientsStorage.EXPECT().GetRecipientData(gomock.Any(), gomock.Any()).Return(nil, false, nil).AnyTimes()

	return validatorCtrl, mockSharesStorage
}<|MERGE_RESOLUTION|>--- conflicted
+++ resolved
@@ -773,20 +773,12 @@
 		}
 		mockValidatorsMap := validators.New(context.TODO(), validators.WithInitialState(testValidatorsMap, nil))
 
-<<<<<<< HEAD
-		beaconClient := beacon.NewMockBeaconNode(ctrl)
-		beaconClient.EXPECT().GetBeaconNetwork().Return(spectypes.MainNetwork).Times(1)
 		controllerOptions := MockControllerOptions{
 			validatorsMap: mockValidatorsMap,
-			beacon:        beaconClient,
-		}
-		ctr := setupController(logger, controllerOptions)
+		}
+		ctr := setupController(t, logger, controllerOptions)
 		validatorRegistrationCh := make(chan duties.RegistrationDescriptor, 1)
 		ctr.validatorRegistrationCh = validatorRegistrationCh
-=======
-		controllerOptions := MockControllerOptions{validatorsMap: mockValidatorsMap}
-		ctr := setupController(t, logger, controllerOptions)
->>>>>>> c2bf1778
 
 		err := ctr.UpdateFeeRecipient(common.BytesToAddress(ownerAddressBytes), common.BytesToAddress(secondFeeRecipientBytes), blockNumber)
 		require.NoError(t, err, "Unexpected error while updating fee recipient with correct owner address")
@@ -810,14 +802,10 @@
 		}
 		mockValidatorsMap := validators.New(context.TODO(), validators.WithInitialState(testValidatorsMap, nil))
 		controllerOptions := MockControllerOptions{validatorsMap: mockValidatorsMap}
-<<<<<<< HEAD
-
-		ctr := setupController(logger, controllerOptions)
+
+		ctr := setupController(t, logger, controllerOptions)
 		validatorRegistrationCh := make(chan duties.RegistrationDescriptor, 1)
 		ctr.validatorRegistrationCh = validatorRegistrationCh
-=======
-		ctr := setupController(t, logger, controllerOptions)
->>>>>>> c2bf1778
 
 		err := ctr.UpdateFeeRecipient(common.BytesToAddress(fakeOwnerAddressBytes), common.BytesToAddress(secondFeeRecipientBytes), 1)
 		require.NoError(t, err, "Unexpected error while updating fee recipient with incorrect owner address")
