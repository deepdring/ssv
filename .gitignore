# Binaries for programs and plugins
*.exe
*.exe~
*.dll
*.so
*.dylib

# Test binary, built with `go test -c`
*.test

# Output of the go coverage tool, specifically when used with LiteIDE
*.out

# Dependency directories (remove the comment below to include it)
vendor/

.env*
<<<<<<< HEAD
./config/share*
=======
config/share*
>>>>>>> be02ab0d

# User-specific stuff:
.idea/**/workspace.xml
.idea/**/tasks.xml
.idea/dictionaries

# Sensitive or high-churn files:
.idea/**/dataSources/
.idea/**/dataSources.ids
.idea/**/dataSources.xml
.idea/**/dataSources.local.xml
.idea/**/sqlDataSources.xml
.idea/**/dynamic.xml
.idea/**/uiDesigner.xml

# Gradle:
.idea/**/gradle.xml
.idea/**/libraries


.DS_Store

bin/
/data/<|MERGE_RESOLUTION|>--- conflicted
+++ resolved
@@ -15,11 +15,7 @@
 vendor/
 
 .env*
-<<<<<<< HEAD
-./config/share*
-=======
 config/share*
->>>>>>> be02ab0d
 
 # User-specific stuff:
 .idea/**/workspace.xml
