--- conflicted
+++ resolved
@@ -29,11 +29,8 @@
 		migration_4_configlock_add_alan_fork_to_network_name,
 		migration_5_change_share_format_from_gob_to_ssz,
 		migration_6_share_exit_epoch,
-<<<<<<< HEAD
+		migration_7_populate_validator_index_mapping,
 		migration_7_derive_signer_key_with_hkdf,
-=======
-		migration_7_populate_validator_index_mapping,
->>>>>>> 4ecf5fb6
 	}
 )
 
@@ -60,27 +57,20 @@
 
 // Options is the options for running migrations.
 type Options struct {
-<<<<<<< HEAD
 	Db              basedb.Database
 	DbPath          string
 	NetworkConfig   networkconfig.NetworkConfig
 	OperatorPrivKey keys.OperatorPrivateKey
-=======
-	Db           basedb.Database
-	NodeStorage  operatorstorage.Storage
-	DbPath       string
-	BeaconConfig networkconfig.Beacon
->>>>>>> 4ecf5fb6
 }
 
 // nolint
 func (o Options) nodeStorage(logger *zap.Logger) (operatorstorage.Storage, error) {
-	return operatorstorage.NewNodeStorage(o.BeaconConfig, logger, o.Db)
+	return operatorstorage.NewNodeStorage(o.NetworkConfig, logger, o.Db)
 }
 
 // nolint
 func (o Options) signerStorage(logger *zap.Logger) ekm.Storage {
-	return ekm.NewSignerStorage(o.Db, o.BeaconConfig, logger)
+	return ekm.NewSignerStorage(o.Db, o.NetworkConfig.Beacon, logger)
 }
 
 // Run executes the migrations.
