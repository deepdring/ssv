package msgqueue

import (
	"github.com/bloxapp/ssv/network"
	"github.com/pborman/uuid"
	"sync"
)

// IndexFunc is the function that indexes messages to be later pulled by those indexes
type IndexFunc func(msg *network.Message) []string

type messageContainer struct {
	id      string
	msg     *network.Message
	indexes []string
}

// MessageQueue is a broker of messages for the IBFT instance to process.
// Messages can come in various times, even next round's messages can come "early" as other nodes can change round before this node.
// To solve this issue we have a message broker from which the instance pulls new messages, this also reduces concurrency issues as the instance is now single threaded.
// The message queue has internal logic to organize messages by their round.
type MessageQueue struct {
	msgMutex    sync.Mutex
	indexFuncs  []IndexFunc
	queue       map[string][]*messageContainer // = map[index][messageContainer.id]messageContainer
	allMessages map[string]*messageContainer
}

// New is the constructor of MessageQueue
func New() *MessageQueue {
	return &MessageQueue{
		msgMutex:    sync.Mutex{},
		queue:       make(map[string][]*messageContainer),
		allMessages: make(map[string]*messageContainer),
		indexFuncs: []IndexFunc{
			iBFTMessageIndex(),
			iBFTAllRoundChangeIndex(),
			sigMessageIndex(),
			decidedMessageIndex(),
			syncMessageIndex(),
		},
	}
}

// AddIndexFunc adds an index function that will be activated every new message the queue receives
func (q *MessageQueue) AddIndexFunc(f IndexFunc) {
	q.indexFuncs = append(q.indexFuncs, f)
}

// AddMessage adds a message the queue based on the message round.
// AddMessage is thread safe
func (q *MessageQueue) AddMessage(msg *network.Message) {
	q.msgMutex.Lock()
	defer q.msgMutex.Unlock()

	// index msg
	indexes := make([]string, 0)
	for _, f := range q.indexFuncs {
		indexes = append(indexes, f(msg)...)
	}

	// add it to queue
	msgContainer := &messageContainer{
		id:      uuid.New(),
		msg:     msg,
		indexes: indexes,
	}

	for _, idx := range indexes {
		if q.queue[idx] == nil {
			q.queue[idx] = make([]*messageContainer, 0)
		}
		q.queue[idx] = append(q.queue[idx], msgContainer)
	}
	q.allMessages[msgContainer.id] = msgContainer
}

// MessagesForIndex returns all messages for an index
func (q *MessageQueue) MessagesForIndex(index string) map[string]*network.Message {
	q.msgMutex.Lock()
	defer q.msgMutex.Unlock()

	ret := make(map[string]*network.Message, 0)
	for _, cont := range q.queue[index] {
		ret[cont.id] = cont.msg
	}

	return ret
}

// PopMessage will return a message by its index if found, will also delete all other index occurrences of that message
func (q *MessageQueue) PopMessage(index string) *network.Message {
	q.msgMutex.Lock()
	defer q.msgMutex.Unlock()

<<<<<<< HEAD
	var ret *network.Message
	if q.MsgCount(index) > 0 {
		c := q.queue[index][0]
		ret = c.msg

		// delete all indexes
		q.DeleteMessagesWithIds([]string{c.id})
=======
	if len(q.queue[index]) > 0 {
		c := q.queue[index][0]
		// delete the msg from all the indexes
		q.deleteMessageFromAllIndexes(c.indexes, c.id)
		return c.msg
>>>>>>> 2fdc7db9
	}
	return nil
}

// MsgCount will return a count of messages by their index
func (q *MessageQueue) MsgCount(index string) int {
	return len(q.queue[index])
}

func (q *MessageQueue) DeleteMessagesWithIds(ids []string) {
	for _, id := range ids {
		if msg, found := q.allMessages[id]; found {
			q.deleteMessageFromAllIndexes(msg.indexes, id)
			q.allMessages[id] = nil
		}
	}
}

func (q *MessageQueue) deleteMessageFromAllIndexes(indexes []string, id string) {
	for _, indx := range indexes {
		newIndexQ := make([]*messageContainer, 0)
		for _, msg := range q.queue[indx] {
			if msg.id != id {
				newIndexQ = append(newIndexQ, msg)
			}
		}
		q.queue[indx] = newIndexQ
	}
}

// PurgeIndexedMessages will delete all indexed messages for the given index
func (q *MessageQueue) PurgeIndexedMessages(index string) {
	q.msgMutex.Lock()
	defer q.msgMutex.Unlock()

	q.queue[index] = make([]*messageContainer, 0)
}<|MERGE_RESOLUTION|>--- conflicted
+++ resolved
@@ -93,7 +93,6 @@
 	q.msgMutex.Lock()
 	defer q.msgMutex.Unlock()
 
-<<<<<<< HEAD
 	var ret *network.Message
 	if q.MsgCount(index) > 0 {
 		c := q.queue[index][0]
@@ -101,13 +100,6 @@
 
 		// delete all indexes
 		q.DeleteMessagesWithIds([]string{c.id})
-=======
-	if len(q.queue[index]) > 0 {
-		c := q.queue[index][0]
-		// delete the msg from all the indexes
-		q.deleteMessageFromAllIndexes(c.indexes, c.id)
-		return c.msg
->>>>>>> 2fdc7db9
 	}
 	return nil
 }
