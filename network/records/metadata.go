--- conflicted
+++ resolved
@@ -26,10 +26,6 @@
 	if err := json.Unmarshal(data, nm); err != nil {
 		return err
 	}
-<<<<<<< HEAD
-
-=======
->>>>>>> aad4fff7
 	return nil
 }
 
