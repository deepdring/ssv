package params

import (
	"math"
	"time"

	"github.com/ssvlabs/ssv/networkconfig"
	"github.com/ssvlabs/ssv/registry/storage"
)

// Threshold and limit parameters
const (
	// SingleSCDutiesLimit represents the limit of the number of committee duties in an epoch
	// with only sync committee beacon duties (no attestation) taken for a very big number of validators.
	// To help reasoning it, note that for a very big number of validators all slots in the epoch
	// will have an attestation with high probability and, thus,
	// the committee duties with only sync committee beacon duties tends to 0.
	SingleSCDutiesLimit = 0
	// MaxValidatorsPerCommitteeListCut serves as a threshold size for creating a cache
	// that computes the expected number of duties given a committee size.
	// For each committee size, we can compute the precise expected number of duties.
	// However, for big enough committees (considered as bigger than the following constant),
	// results are pretty much the same. So we create a list of const values only up to the following value.
	// For values that exceed it, the function shall return a default limit answer
	// (e.g. number of committees duties per epoch -> 32).
	// TODO: It depends on duties per epoch, 32 duties per epoch maps to MaxValidatorsPerCommitteeListCut=560. If the value of duties per epoch changes, this value needs to be adjusted (need to run Monte Carlo simulation for that number).
	MaxValidatorsPerCommitteeListCut = 560
)

type rateCalculator struct {
	netCfg                                                           networkconfig.NetworkConfig
	generatedExpectedNumberOfCommitteeDutiesPerEpochDueToAttestation []float64
	generatedExpectedSingleSCCommitteeDutiesPerEpoch                 []float64
}

func newRateCalculator(netCfg networkconfig.NetworkConfig) *rateCalculator {
	rc := &rateCalculator{
		netCfg: netCfg,
		generatedExpectedNumberOfCommitteeDutiesPerEpochDueToAttestation: []float64{},
		generatedExpectedSingleSCCommitteeDutiesPerEpoch:                 []float64{},
	}

	rc.generateCachedValues()

	return rc
}

// Calculates the message rate for a topic given its committees' configurations (number of operators and number of validators)
func (rc *rateCalculator) calculateMessageRateForTopic(committees []*storage.Committee) float64 {
	if len(committees) == 0 {
		return 0
	}

	totalMsgRate := 0.0

	for _, committee := range committees {
		committeeSize := len(committee.Operators)
		numValidators := len(committee.Validators)

		totalMsgRate += rc.expectedNumberOfCommitteeDutiesPerEpochDueToAttestationCached(numValidators) * float64(dutyWithoutPreConsensus(committeeSize))
		totalMsgRate += rc.expectedSingleSCCommitteeDutiesPerEpochCached(numValidators) * float64(dutyWithoutPreConsensus(committeeSize))
		totalMsgRate += float64(numValidators) * rc.AggregatorProbability() * float64(dutyWithPreConsensus(committeeSize))
		totalMsgRate += float64(numValidators) * float64(rc.netCfg.GetSlotsPerEpoch()) * rc.ProposalProbability() * float64(dutyWithPreConsensus(committeeSize))
		totalMsgRate += float64(numValidators) * float64(rc.netCfg.GetSlotsPerEpoch()) * rc.SyncCommitteeAggProb() * float64(dutyWithPreConsensus(committeeSize))
	}

	// Convert rate to seconds
	totalEpochSeconds := float64(rc.netCfg.EpochDuration() / time.Second)
	totalMsgRate = totalMsgRate / totalEpochSeconds

	return totalMsgRate
}

// Expected number of committee duties per epoch due to attestations
func (rc *rateCalculator) calcExpectedNumberOfCommitteeDutiesPerEpochDueToAttestation(numValidators int) float64 {
	k := float64(numValidators)
	n := float64(rc.netCfg.GetSlotsPerEpoch())

	// Probability that all validators are not assigned to slot i
	probabilityAllNotOnSlotI := math.Pow((n-1)/n, k)
	// Probability that at least one validator is assigned to slot i
	probabilityAtLeastOneOnSlotI := 1 - probabilityAllNotOnSlotI
	// Expected value for duty existence ({0,1}) on slot i
	expectedDutyExistenceOnSlotI := 0*probabilityAllNotOnSlotI + 1*probabilityAtLeastOneOnSlotI
	// Expected number of duties per epoch
	expectedNumberOfDutiesPerEpoch := n * expectedDutyExistenceOnSlotI

	return expectedNumberOfDutiesPerEpoch
}

// Expected committee duties per epoch that are due to only sync committee beacon duties
func (rc *rateCalculator) calcExpectedSingleSCCommitteeDutiesPerEpoch(numValidators int) float64 {
	// Probability that a validator is not in sync committee
	chanceOfNotBeingInSyncCommittee := 1.0 - rc.SyncCommitteeProbability()
	// Probability that all validators are not in sync committee
	chanceThatAllValidatorsAreNotInSyncCommittee := math.Pow(chanceOfNotBeingInSyncCommittee, float64(numValidators))
	// Probability that at least one validator is in sync committee
	chanceOfAtLeastOneValidatorBeingInSyncCommittee := 1.0 - chanceThatAllValidatorsAreNotInSyncCommittee

	// Expected number of slots with no attestation duty
	expectedSlotsWithNoDuty := 32.0 - rc.calcExpectedNumberOfCommitteeDutiesPerEpochDueToAttestation(numValidators)

	// Expected number of committee duties per epoch created due to only sync committee duties
	return chanceOfAtLeastOneValidatorBeingInSyncCommittee * expectedSlotsWithNoDuty
}

func (rc *rateCalculator) generateCachedValues() {
	// Cache costly calculations

	expectedCommNumber := make([]float64, 0, MaxValidatorsPerCommitteeListCut)
	expectedSingleSCC := make([]float64, 0, MaxValidatorsPerCommitteeListCut)

	for i := 0; i < MaxValidatorsPerCommitteeListCut; i++ {
		expectedCommNumber = append(expectedCommNumber, rc.calcExpectedNumberOfCommitteeDutiesPerEpochDueToAttestation(i))
		expectedSingleSCC = append(expectedSingleSCC, rc.calcExpectedSingleSCCommitteeDutiesPerEpoch(i))
	}

	rc.generatedExpectedNumberOfCommitteeDutiesPerEpochDueToAttestation = expectedCommNumber
	rc.generatedExpectedSingleSCCommitteeDutiesPerEpoch = expectedSingleSCC
}

func (rc *rateCalculator) expectedNumberOfCommitteeDutiesPerEpochDueToAttestationCached(numValidators int) float64 {
	// If the committee has more validators than our computed cache, we return the limit value
	if numValidators >= MaxValidatorsPerCommitteeListCut {
		return float64(rc.MaxAttestationDutiesPerEpochForCommittee())
	}

	return rc.generatedExpectedNumberOfCommitteeDutiesPerEpochDueToAttestation[numValidators]
}

func (rc *rateCalculator) expectedSingleSCCommitteeDutiesPerEpochCached(numValidators int) float64 {
	// If the committee has more validators than our computed cache, we return the limit value
	if numValidators >= MaxValidatorsPerCommitteeListCut {
		return SingleSCDutiesLimit
	}

	return rc.generatedExpectedSingleSCCommitteeDutiesPerEpoch[numValidators]
}

<<<<<<< HEAD
// Calculates the message rate for a topic given its committees' configurations (number of operators and number of validators)
func calculateMessageRateForTopic(committees []*storage.IndexedCommittee) float64 {
	if len(committees) == 0 {
		return 0
	}
=======
func (rc *rateCalculator) AggregatorProbability() float64 {
	return 16.0 / rc.EstimatedAttestationCommitteeSize()
}
>>>>>>> d1fded00

func (rc *rateCalculator) ProposalProbability() float64 {
	return 1.0 / float64(rc.netCfg.TotalEthereumValidators)
}

func (rc *rateCalculator) SyncCommitteeProbability() float64 {
	return float64(rc.netCfg.GetSyncCommitteeSize()) / float64(rc.netCfg.TotalEthereumValidators)
}

func (rc *rateCalculator) SyncCommitteeAggProb() float64 {
	return rc.SyncCommitteeProbability() * 16.0 / (float64(rc.netCfg.GetSyncCommitteeSize()) / 4.0)
}

func (rc *rateCalculator) MaxAttestationDutiesPerEpochForCommittee() uint64 {
	return rc.netCfg.GetSlotsPerEpoch()
}

func (rc *rateCalculator) EstimatedAttestationCommitteeSize() float64 {
	return float64(rc.netCfg.TotalEthereumValidators) / 2048.0
}

// Expected number of messages per duty step

func consensusMessages(n int) int {
	return 1 + n + n + 2 // 1 Proposal + n Prepares + n Commits + 2 Decideds (average)
}

func partialSignatureMessages(n int) int {
	return n
}

func dutyWithPreConsensus(n int) int {
	// Pre-Consensus + Consensus + Post-Consensus
	return partialSignatureMessages(n) + consensusMessages(n) + partialSignatureMessages(n)
}

func dutyWithoutPreConsensus(n int) int {
	// Consensus + Post-Consensus
	return consensusMessages(n) + partialSignatureMessages(n)
}<|MERGE_RESOLUTION|>--- conflicted
+++ resolved
@@ -46,7 +46,7 @@
 }
 
 // Calculates the message rate for a topic given its committees' configurations (number of operators and number of validators)
-func (rc *rateCalculator) calculateMessageRateForTopic(committees []*storage.Committee) float64 {
+func (rc *rateCalculator) calculateMessageRateForTopic(committees []*storage.IndexedCommittee) float64 {
 	if len(committees) == 0 {
 		return 0
 	}
@@ -137,17 +137,9 @@
 	return rc.generatedExpectedSingleSCCommitteeDutiesPerEpoch[numValidators]
 }
 
-<<<<<<< HEAD
-// Calculates the message rate for a topic given its committees' configurations (number of operators and number of validators)
-func calculateMessageRateForTopic(committees []*storage.IndexedCommittee) float64 {
-	if len(committees) == 0 {
-		return 0
-	}
-=======
 func (rc *rateCalculator) AggregatorProbability() float64 {
 	return 16.0 / rc.EstimatedAttestationCommitteeSize()
 }
->>>>>>> d1fded00
 
 func (rc *rateCalculator) ProposalProbability() float64 {
 	return 1.0 / float64(rc.netCfg.TotalEthereumValidators)
