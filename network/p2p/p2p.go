--- conflicted
+++ resolved
@@ -325,16 +325,10 @@
 			continue
 		}
 
-<<<<<<< HEAD
-		self := n.idx.Self()
-		self.Metadata.Subnets = records.Subnets(n.activeSubnets).String()
-		n.idx.UpdateSelfRecord(self)
-=======
 		n.idx.UpdateSelfRecord(func(self *records.NodeInfo) *records.NodeInfo {
-			self.Metadata.Subnets = records.Subnets(n.subnets).String()
+			self.Metadata.Subnets = records.Subnets(n.activeSubnets).String()
 			return self
 		})
->>>>>>> aad4fff7
 
 		var errs error
 		if len(addedSubnets) > 0 {
@@ -406,14 +400,4 @@
 		return n.cfg.MaxPeers
 	}
 	return n.cfg.TopicMaxPeers
-}
-
-// UpdateDomainAtFork updates Domain Type at ENR node record after fork epoch.
-func (n *p2pNetwork) UpdateDomainType(logger *zap.Logger, domain spectypes.DomainType) error {
-	if err := n.disc.UpdateDomainType(logger, domain); err != nil {
-		logger.Error("could not update domain type", zap.Error(err))
-		return err
-	}
-	logger.Debug("updated and published ENR with domain type", fields.Domain(domain))
-	return nil
 }