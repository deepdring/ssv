package p2pv1

import (
	"encoding/hex"
	"fmt"
	"math/rand"
	"net"
	"strings"
	"sync/atomic"
	"time"

	"github.com/libp2p/go-libp2p"
	"github.com/libp2p/go-libp2p/core/crypto"
	"github.com/libp2p/go-libp2p/core/host"
	"github.com/libp2p/go-libp2p/core/network"
	"github.com/libp2p/go-libp2p/core/peer"
	libp2pdiscbackoff "github.com/libp2p/go-libp2p/p2p/discovery/backoff"
	basichost "github.com/libp2p/go-libp2p/p2p/host/basic"
	rcmgr "github.com/libp2p/go-libp2p/p2p/host/resource-manager"
	"github.com/libp2p/go-libp2p/p2p/protocol/identify"
	"github.com/pkg/errors"
	"github.com/prysmaticlabs/prysm/v4/async"
	"go.uber.org/zap"

	"github.com/ssvlabs/ssv/logging/fields"
	p2pcommons "github.com/ssvlabs/ssv/network/commons"
	"github.com/ssvlabs/ssv/network/discovery"
	"github.com/ssvlabs/ssv/network/peers"
	"github.com/ssvlabs/ssv/network/peers/connections"
	"github.com/ssvlabs/ssv/network/records"
	"github.com/ssvlabs/ssv/network/streams"
	"github.com/ssvlabs/ssv/network/topics"
	"github.com/ssvlabs/ssv/utils/commons"
)

const (
	// defaultReqTimeout is the default timeout used for stream requests
	defaultReqTimeout = 10 * time.Second
	// backoffLow is when we start the backoff exponent interval
	backoffLow = 10 * time.Second
	// backoffLow is when we stop the backoff exponent interval
	backoffHigh = 30 * time.Minute
	// backoffExponentBase is the base of the backoff exponent
	backoffExponentBase = 2.0
	// backoffConnectorCacheSize is the cache size of the backoff connector
	backoffConnectorCacheSize = 2048
	// connectTimeout is the timeout used for connections
	connectTimeout = time.Minute
	// connectorQueueSize is the buffer size of the channel used by the connector
	connectorQueueSize = 2048
	// inboundLimitRatio is the ratio of inbound connections to the total connections
	// we allow (both inbound and outbound).
	inboundLimitRatio = float64(0.5)
)

// Setup is used to setup the network
func (n *p2pNetwork) Setup() error {
	logger := n.logger

	if atomic.SwapInt32(&n.state, stateInitializing) == stateReady {
		return errors.New("could not setup network: in ready state")
	}

	logger.Info("configuring")

	if err := n.initCfg(); err != nil {
		return fmt.Errorf("init config: %w", err)
	}

	err := n.SetupHost()
	if err != nil {
		return err
	}

	logger = logger.With(zap.String("selfPeer", n.host.ID().String()))
	logger.Debug("host configured")

	err = n.SetupServices()
	if err != nil {
		return err
	}
	logger.Info("services configured")

	return nil
}

func (n *p2pNetwork) initCfg() error {
	if n.cfg.RequestTimeout == 0 {
		n.cfg.RequestTimeout = defaultReqTimeout
	}
	if len(n.cfg.UserAgent) == 0 {
		n.cfg.UserAgent = userAgent(n.cfg.UserAgent)
	}
	if len(n.cfg.Subnets) > 0 {
		subnets, err := p2pcommons.SubnetsFromString(strings.Replace(n.cfg.Subnets, "0x", "", 1))
		if err != nil {
			return fmt.Errorf("parse subnet: %w", err)
		}
		n.persistentSubnets = subnets
	}
	if n.cfg.MaxPeers <= 0 {
		n.cfg.MaxPeers = minPeersBuffer
	}

	if n.cfg.TopicMaxPeers <= 0 {
		n.cfg.TopicMaxPeers = minPeersBuffer / 2
	}

	return nil
}

// IsBadPeer returns whether a peer is bad
func (n *p2pNetwork) IsBadPeer(peerID peer.ID) bool {
	if !n.isIdxSet.Load() {
		return false
	}
	return n.idx.IsBad(peerID)
}

// SetupHost configures a libp2p host and backoff connector utility
func (n *p2pNetwork) SetupHost() error {
	opts, err := n.cfg.Libp2pOptions(n.logger)
	if err != nil {
		return errors.Wrap(err, "could not create libp2p options")
	}

	limitsCfg := rcmgr.DefaultLimits.AutoScale()
	// TODO: enable and extract resource manager params as config
	rmgr, err := rcmgr.NewResourceManager(rcmgr.NewFixedLimiter(limitsCfg))
	if err != nil {
		return errors.Wrap(err, "could not create resource manager")
	}
	n.connGater = connections.NewConnectionGater(
		n.logger,
		n.cfg.DisableIPRateLimit,
		n.connectionsAtLimit,
		n.IsBadPeer,
		n.atInboundLimit,
		n.trimmedRecently,
	)
	opts = append(opts, libp2p.ResourceManager(rmgr), libp2p.ConnectionGater(n.connGater))
	host, err := libp2p.New(opts...)
	if err != nil {
		return errors.Wrap(err, "could not create p2p host")
	}
	n.host = host
	n.libConnManager = host.ConnManager()

	backoffFactory := libp2pdiscbackoff.NewExponentialDecorrelatedJitter(backoffLow, backoffHigh, backoffExponentBase, rand.NewSource(0))
	backoffConnector, err := libp2pdiscbackoff.NewBackoffConnector(host, backoffConnectorCacheSize, connectTimeout, backoffFactory)
	if err != nil {
		return errors.Wrap(err, "could not create backoff connector")
	}
	n.backoffConnector = backoffConnector

	return nil
}

// SetupServices configures the required services.
// IMPORTANT: setupPeerServices must be invoked before setupPubsub to ensure n.idx is correctly initialized.
<<<<<<< HEAD
func (n *p2pNetwork) SetupServices(logger *zap.Logger) error {
	if err := n.setupStreamCtrl(logger); err != nil {
		return errors.Wrap(err, "could not setup stream controller")
	}

	if err := n.setupPeerServices(logger); err != nil {
		return errors.Wrap(err, "could not setup peer services")
	}

	_, err := n.setupPubsub(logger)
	if err != nil {
		return errors.Wrap(err, "could not setup topic controller")
	}

	if err := n.setupDiscovery(logger); err != nil {
=======
func (n *p2pNetwork) SetupServices() error {
	if err := n.setupStreamCtrl(); err != nil {
		return errors.Wrap(err, "could not setup stream controller")
	}

	if err := n.setupPeerServices(); err != nil {
		return errors.Wrap(err, "could not setup peer services")
	}
	_, err := n.setupPubsub()

	if err != nil {
		return errors.Wrap(err, "could not setup topic controller")
	}
	if err := n.setupDiscovery(); err != nil {
>>>>>>> 4ecf5fb6
		return errors.Wrap(err, "could not setup discovery service")
	}

	return nil
}

func (n *p2pNetwork) setupStreamCtrl() error {
	n.streamCtrl = streams.NewStreamController(n.ctx, n.host, n.cfg.RequestTimeout, n.cfg.RequestTimeout)
	n.logger.Debug("stream controller is ready")
	return nil
}

func (n *p2pNetwork) setupPeerServices() error {
	libPrivKey, err := p2pcommons.ECDSAPrivToInterface(n.cfg.NetworkPrivateKey)
	if err != nil {
		return err
	}
	d := n.cfg.NetworkConfig.DomainType
	domain := "0x" + hex.EncodeToString(d[:])
	self := records.NewNodeInfo(domain)
	self.Metadata = &records.NodeMetadata{
		NodeVersion: commons.GetNodeVersion(),
		Subnets:     n.persistentSubnets.String(),
	}
	getPrivKey := func() crypto.PrivKey {
		return libPrivKey
	}

	n.idx = peers.NewPeersIndex(n.logger, n.host.Network(), self, n.getMaxPeers, getPrivKey, peers.NewGossipScoreIndex())
	n.isIdxSet.Store(true)

	n.logger.Debug("peers index is ready")

	var ids identify.IDService
	if bh, ok := n.host.(*basichost.BasicHost); ok {
		ids = bh.IDService()
	} else {
		ids, err = identify.NewIDService(n.host, identify.UserAgent(userAgent(n.cfg.UserAgent)))
		if err != nil {
			return errors.Wrap(err, "could not create ID service")
		}
		ids.Start()
	}

	// Handshake filters
	filters := func() []connections.HandshakeFilter {
		newDomain := n.cfg.NetworkConfig.DomainType
		newDomainString := "0x" + hex.EncodeToString(newDomain[:])
		return []connections.HandshakeFilter{
			connections.NetworkIDFilter(newDomainString),
			connections.BadPeerFilter(n.idx),
		}
	}

	handshaker := connections.NewHandshaker(
		n.ctx,
		n.logger,
		&connections.HandshakerCfg{
			Streams:         n.streamCtrl,
			NodeInfos:       n.idx,
			PeerInfos:       n.idx,
			ConnIdx:         n.idx,
			SubnetsIdx:      n.idx,
			IDService:       ids,
			Network:         n.host.Network(),
			DomainType:      n.cfg.NetworkConfig.DomainType,
			SubnetsProvider: n.ActiveSubnets,
		}, filters)

	n.host.SetStreamHandler(peers.NodeInfoProtocol, handshaker.Handler())
	n.logger.Debug("handshaker is ready")

	n.connHandler = connections.NewConnHandler(n.ctx, n.logger, handshaker, n.ActiveSubnets, n.idx, n.idx, n.idx, n.discoveredPeersPool)
	n.host.Network().Notify(n.connHandler.Handle())
	n.logger.Debug("connection handler is ready")

	return nil
}

func (n *p2pNetwork) ActiveSubnets() p2pcommons.Subnets {
	return n.currentSubnets
}

func (n *p2pNetwork) FixedSubnets() p2pcommons.Subnets {
	return n.persistentSubnets
}

func (n *p2pNetwork) setupDiscovery() error {
	logger := n.logger

	ipAddr, err := p2pcommons.IPAddr()
	if err != nil {
		return errors.Wrap(err, "could not get ip addr")
	}
	var discV5Opts *discovery.DiscV5Options
	if n.cfg.Discovery != localDiscvery { // otherwise, we are in local scenario
		discV5Opts = &discovery.DiscV5Options{
			IP:            ipAddr.String(),
			BindIP:        net.IPv4zero.String(),
			Port:          n.cfg.UDPPort,
			TCPPort:       n.cfg.TCPPort,
			NetworkKey:    n.cfg.NetworkPrivateKey,
			Bootnodes:     n.cfg.TransformBootnodes(),
			EnableLogging: n.cfg.DiscoveryTrace,
		}
		if n.persistentSubnets.HasActive() {
			discV5Opts.Subnets = n.persistentSubnets
			logger = logger.With(fields.Subnets(n.persistentSubnets))
		}
		logger.Info("discovery: using discv5",
			zap.Strings("bootnodes", discV5Opts.Bootnodes),
			zap.String("ip", discV5Opts.IP))
	} else {
		logger.Info("discovery: using mdns (local)")
	}
	discOpts := discovery.Options{
		Host:                n.host,
		DiscV5Opts:          discV5Opts,
		ConnIndex:           n.idx,
		SubnetsIdx:          n.idx,
		HostAddress:         n.cfg.HostAddress,
		HostDNS:             n.cfg.HostDNS,
		SSVConfig:           n.cfg.NetworkConfig.SSVConfig,
		DiscoveredPeersPool: n.discoveredPeersPool,
		TrimmedRecently:     n.trimmedRecently,
	}
	disc, err := discovery.NewService(n.ctx, logger, discOpts)
	if err != nil {
		return err
	}
	n.disc = disc

	logger.Debug("discovery is ready")

	return nil
}

func (n *p2pNetwork) setupPubsub() (topics.Controller, error) {
	cfg := &topics.PubSubConfig{
		NetworkConfig: n.cfg.NetworkConfig,
		Host:          n.host,
		TraceLog:      n.cfg.PubSubTrace,
		MsgValidator:  n.msgValidator,
		MsgHandler:    n.handlePubsubMessages(),
		ScoreIndex:    n.idx,
		//Discovery: n.disc,
		OutboundQueueSize:   n.cfg.PubsubOutQueueSize,
		ValidationQueueSize: n.cfg.PubsubValidationQueueSize,
		ValidateThrottle:    n.cfg.PubsubValidateThrottle,
		MsgIDCacheTTL:       n.cfg.PubsubMsgCacheTTL,
		DisableIPRateLimit:  n.cfg.DisableIPRateLimit,
		GetValidatorStats:   n.cfg.GetValidatorStats,
	}

	if n.cfg.PeerScoreInspector != nil && n.cfg.PeerScoreInspectorInterval > 0 {
		cfg.ScoreInspector = n.cfg.PeerScoreInspector
		cfg.ScoreInspectorInterval = n.cfg.PeerScoreInspectorInterval
	}

	if !n.cfg.PubSubScoring {
		cfg.ScoreIndex = nil
	}

	midHandler := topics.NewMsgIDHandler(n.ctx, time.Minute*2)
	n.msgResolver = midHandler
	cfg.MsgIDHandler = midHandler
	go cfg.MsgIDHandler.Start()
	// run GC every 3 minutes to clear old messages
	async.RunEvery(n.ctx, time.Minute*3, midHandler.GC)

	_, tc, err := topics.NewPubSub(n.ctx, n.logger, cfg, n.nodeStorage.ValidatorStore(), n.idx)
	if err != nil {
		return nil, errors.Wrap(err, "could not setup pubsub")
	}

	n.topicsCtrl = tc
	n.logger.Debug("topics controller is ready")
	return tc, nil
}

func (n *p2pNetwork) connectionsAtLimit() bool {
	if !n.isIdxSet.Load() {
		return false
	}
	return n.idx.AtLimit(network.DirOutbound)
}

func (n *p2pNetwork) atInboundLimit() bool {
	in, _ := n.connectionStats()
	inboundLimit := n.inboundLimit()
	if in >= inboundLimit {
		n.logger.Debug(
			"Preventing inbound connections due to reaching inbound limit",
			zap.Int("inbound", in),
			zap.Int("inbound_limit", inboundLimit),
			zap.Int("max_peers", n.cfg.MaxPeers),
		)
		return true
	}

	return false
}

func (n *p2pNetwork) inboundLimit() int {
	return int(float64(n.cfg.MaxPeers) * inboundLimitRatio)
}

func (n *p2pNetwork) connectionStats() (inbound, outbound int) {
	return connectionStats(n.host)
}

func connectionStats(host host.Host) (inbound, outbound int) {
	for _, cn := range host.Network().Conns() {
		dir := cn.Stat().Direction
		if dir == network.DirUnknown {
			continue
		}
		if dir == network.DirOutbound {
			outbound++
		} else {
			inbound++
		}
	}
	return inbound, outbound
}<|MERGE_RESOLUTION|>--- conflicted
+++ resolved
@@ -158,23 +158,6 @@
 
 // SetupServices configures the required services.
 // IMPORTANT: setupPeerServices must be invoked before setupPubsub to ensure n.idx is correctly initialized.
-<<<<<<< HEAD
-func (n *p2pNetwork) SetupServices(logger *zap.Logger) error {
-	if err := n.setupStreamCtrl(logger); err != nil {
-		return errors.Wrap(err, "could not setup stream controller")
-	}
-
-	if err := n.setupPeerServices(logger); err != nil {
-		return errors.Wrap(err, "could not setup peer services")
-	}
-
-	_, err := n.setupPubsub(logger)
-	if err != nil {
-		return errors.Wrap(err, "could not setup topic controller")
-	}
-
-	if err := n.setupDiscovery(logger); err != nil {
-=======
 func (n *p2pNetwork) SetupServices() error {
 	if err := n.setupStreamCtrl(); err != nil {
 		return errors.Wrap(err, "could not setup stream controller")
@@ -183,13 +166,13 @@
 	if err := n.setupPeerServices(); err != nil {
 		return errors.Wrap(err, "could not setup peer services")
 	}
+
 	_, err := n.setupPubsub()
-
 	if err != nil {
 		return errors.Wrap(err, "could not setup topic controller")
 	}
+
 	if err := n.setupDiscovery(); err != nil {
->>>>>>> 4ecf5fb6
 		return errors.Wrap(err, "could not setup discovery service")
 	}
 
