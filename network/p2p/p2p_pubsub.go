package p2pv1

import (
	"context"
	"encoding/binary"
	"encoding/hex"
	"fmt"
	"math/rand"
	"strconv"
	"time"

	pubsub "github.com/libp2p/go-libp2p-pubsub"
	"github.com/pkg/errors"
	"go.uber.org/zap"

	spectypes "github.com/ssvlabs/ssv-spec/types"

	"github.com/ssvlabs/ssv/logging/fields"
	"github.com/ssvlabs/ssv/network"
	"github.com/ssvlabs/ssv/network/commons"
	"github.com/ssvlabs/ssv/networkconfig"
	p2pprotocol "github.com/ssvlabs/ssv/protocol/v2/p2p"
	"github.com/ssvlabs/ssv/protocol/v2/ssv/queue"
)

type validatorStatus int

const (
	validatorStatusInactive    validatorStatus = 0
	validatorStatusSubscribing validatorStatus = 1
	validatorStatusSubscribed  validatorStatus = 2
)

// UseMessageRouter registers a message router to handle incoming messages
func (n *p2pNetwork) UseMessageRouter(router network.MessageRouter) {
	n.msgRouter = router
}

// Broadcast publishes the message to all peers in subnet
func (n *p2pNetwork) Broadcast(msgID spectypes.MessageID, msg *spectypes.SignedSSVMessage) error {
	if !n.isReady() {
		return p2pprotocol.ErrNetworkIsNotReady
	}

	if !n.operatorDataStore.OperatorIDReady() {
		return fmt.Errorf("operator ID is not ready")
	}

	encodedMsg, err := msg.Encode()
	if err != nil {
		return fmt.Errorf("could not encode signed ssv message: %w", err)
	}

	var topics []string

	if msg.SSVMessage.MsgID.GetRoleType() == spectypes.RoleCommittee {
<<<<<<< HEAD
		topics = commons.CommitteeTopicIDAlan(spectypes.CommitteeID(msg.SSVMessage.MsgID.GetDutyExecutorID()[16:]))

=======
>>>>>>> 34cb03fd
		// Unlike the logic in p2p, where we subscribe the post-fork subnets before fork to be ready at the fork,
		// we don't expect post-fork messages to be sent before the fork.
		if n.cfg.NetworkConfig.CurrentSSVFork() >= networkconfig.NetworkTopologyFork {
			val, exists := n.nodeStorage.ValidatorStore().Committee(spectypes.CommitteeID(msg.SSVMessage.MsgID.GetDutyExecutorID()[16:]))
			if !exists {
				return fmt.Errorf("could not find share for validator %s", hex.EncodeToString(msg.SSVMessage.MsgID.GetDutyExecutorID()))
			}
			topics = commons.CommitteeTopicID(val.Operators)
		} else {
			topics = commons.CommitteeTopicIDAlan(spectypes.CommitteeID(msg.SSVMessage.MsgID.GetDutyExecutorID()[16:]))
		}
	} else {
		val, exists := n.nodeStorage.ValidatorStore().Validator(msg.SSVMessage.MsgID.GetDutyExecutorID())
		if !exists {
			return fmt.Errorf("could not find share for validator %s", hex.EncodeToString(msg.SSVMessage.MsgID.GetDutyExecutorID()))
		}
		if n.cfg.NetworkConfig.CurrentSSVFork() >= networkconfig.NetworkTopologyFork {
			topics = commons.CommitteeTopicID(val.OperatorIDs())
		} else {
			topics = commons.CommitteeTopicIDAlan(val.CommitteeID())
		}
	}

	for _, topic := range topics {
		if err := n.topicsCtrl.Broadcast(topic, encodedMsg, n.cfg.RequestTimeout); err != nil {
			n.logger.Debug("could not broadcast msg", fields.Topic(topic), zap.Error(err))
			return fmt.Errorf("could not broadcast msg: %w", err)
		}
	}
	return nil
}

func (n *p2pNetwork) SubscribeAll() error {
	if !n.isReady() {
		return p2pprotocol.ErrNetworkIsNotReady
	}
	n.persistentSubnets = commons.AllSubnets
	for subnet := uint64(0); subnet < commons.SubnetsCount; subnet++ {
		err := n.topicsCtrl.Subscribe(commons.SubnetTopicID(subnet))
		if err != nil {
			return err
		}
	}
	return nil
}

// SubscribeRandoms subscribes to random subnets. This method isn't thread-safe.
// #nosec G115 -- Perm slice is [0, n)
func (n *p2pNetwork) SubscribeRandoms(numSubnets int) error {
	if !n.isReady() {
		return p2pprotocol.ErrNetworkIsNotReady
	}
	if numSubnets > commons.SubnetsCount {
		numSubnets = commons.SubnetsCount
	}

	var randomSubnets []int
	for {
		// pick random subnets
		randomSubnets = rand.New(rand.NewSource(time.Now().UnixNano())).Perm(commons.SubnetsCount) // #nosec G404
		randomSubnets = randomSubnets[:numSubnets]
		// check if any of subnets we've generated in this random set is already being used by us
		randSubnetAlreadyInUse := false
		for _, subnet := range randomSubnets {
			if n.currentSubnets.IsSet(uint64(subnet)) {
				randSubnetAlreadyInUse = true
				break
			}
		}
		if !randSubnetAlreadyInUse {
			// found a set of random subnets that we aren't yet using
			break
		}
	}

	for _, subnet := range randomSubnets {
		err := n.topicsCtrl.Subscribe(commons.SubnetTopicID(uint64(subnet)))
		if err != nil {
			return fmt.Errorf("could not subscribe to subnet %d: %w", subnet, err)
		}
	}

	for _, subnet := range randomSubnets {
		n.persistentSubnets.Set(uint64(subnet))
	}

	return nil
}

// SubscribedSubnets returns the subnets the node is subscribed to, consisting of the fixed subnets and the active committees/validators.
func (n *p2pNetwork) SubscribedSubnets() commons.Subnets {
	// Compute the new subnets according to the active committees/validators.
	updatedSubnets := n.persistentSubnets

	n.activeCommitteesByCommittee.Range(func(encodedCommittee string, status validatorStatus) bool {
		committee := decodeCommittee(encodedCommittee)
		subnet := commons.CommitteeSubnet(committee)
		updatedSubnets.Set(subnet)
		return true
	})

	// We use both pre-fork and post-fork subnets before fork to make sure we have everything ready when fork happens.
	// Afterwards, we just need the post-fork algorithm.
	if n.cfg.NetworkConfig.CurrentSSVFork() < networkconfig.NetworkTopologyFork {
		n.activeCommitteesByCID.Range(func(cid string, status validatorStatus) bool {
			subnet := commons.CommitteeSubnetAlan(spectypes.CommitteeID([]byte(cid)))
			updatedSubnets.Set(subnet)
			return true
		})
	}

	return updatedSubnets
}

// Subscribe subscribes to validator subnet
func (n *p2pNetwork) Subscribe(pk spectypes.ValidatorPK) error {
	if !n.isReady() {
		return p2pprotocol.ErrNetworkIsNotReady
	}

	share, exists := n.nodeStorage.ValidatorStore().Validator(pk[:])
	if !exists {
		return fmt.Errorf("could not find share for validator %s", hex.EncodeToString(pk[:]))
	}

	if err := n.subscribeCommittee(share.CommitteeID(), share.OperatorIDs()); err != nil {
		return fmt.Errorf("could not subscribe to committee (post-fork): %w", err)
	}

	return nil
}

func (n *p2pNetwork) subscribeCommittee(cid spectypes.CommitteeID, committee []spectypes.OperatorID) error {
	n.logger.Debug("subscribing to committee", fields.CommitteeID(cid), fields.OperatorIDs(committee))

	status, found := n.activeCommitteesByCommittee.GetOrSet(encodeCommittee(committee), validatorStatusSubscribing)
	if found && status != validatorStatusInactive {
		return nil
	}

	topicSet := make(map[string]struct{})

	for _, topic := range commons.CommitteeTopicID(committee) {
		topicSet[topic] = struct{}{}
	}

	// We use both pre-fork and post-fork subnets before fork to make sure we have everything ready when fork happens.
	// Afterwards, we just need the post-fork algorithm.
	if n.cfg.NetworkConfig.CurrentSSVFork() < networkconfig.NetworkTopologyFork {
		status, found = n.activeCommitteesByCID.GetOrSet(string(cid[:]), validatorStatusSubscribing)
		if found && status != validatorStatusInactive {
			return nil
		}

		for _, topic := range commons.CommitteeTopicIDAlan(cid) {
			topicSet[topic] = struct{}{}
		}
	}

	for topic := range topicSet {
		if err := n.topicsCtrl.Subscribe(topic); err != nil {
			return fmt.Errorf("could not subscribe to topic %s: %w", topic, err)
		}
	}

	n.activeCommitteesByCommittee.Set(encodeCommittee(committee), validatorStatusSubscribed)
	if n.cfg.NetworkConfig.CurrentSSVFork() < networkconfig.NetworkTopologyFork {
		n.activeCommitteesByCID.Set(string(cid[:]), validatorStatusSubscribed)
	}

	return nil
}

func encodeCommittee(committee []spectypes.OperatorID) string {
	buf := make([]byte, len(committee)*8)
	for i, operator := range committee {
		binary.LittleEndian.PutUint64(buf[i*8:], operator)
	}
	return string(buf)
}

func decodeCommittee(committee string) []spectypes.OperatorID {
	encodedData := []byte(committee)

	if len(encodedData)%8 != 0 {
		panic(fmt.Sprintf("bug: invalid committee encoding: length=%d is not a multiple of 8", len(encodedData)))
	}

	count := len(encodedData) / 8
	result := make([]spectypes.OperatorID, count)

	for i := 0; i < count; i++ {
		result[i] = binary.LittleEndian.Uint64(encodedData[i*8:])
	}

	return result
}

func (n *p2pNetwork) unsubscribeSubnet(subnet uint64) error {
	if !n.isReady() {
		return p2pprotocol.ErrNetworkIsNotReady
	}
	if subnet >= commons.SubnetsCount {
		return fmt.Errorf("invalid subnet %d", subnet)
	}
	if err := n.topicsCtrl.Unsubscribe(commons.SubnetTopicID(subnet), false); err != nil {
		return fmt.Errorf("could not unsubscribe from subnet %d: %w", subnet, err)
	}
	return nil
}

// Unsubscribe unsubscribes from the validator subnet
func (n *p2pNetwork) Unsubscribe(pk spectypes.ValidatorPK) error {
	if !n.isReady() {
		return p2pprotocol.ErrNetworkIsNotReady
	}

	share, exists := n.nodeStorage.ValidatorStore().Validator(pk[:])
	if !exists {
		return fmt.Errorf("could not find share for validator %s", hex.EncodeToString(pk[:]))
	}

	topicSet := make(map[string]struct{})
	topics := commons.CommitteeTopicID(share.OperatorIDs())
	for _, topic := range topics {
		topicSet[topic] = struct{}{}
	}

	cmtid := share.CommitteeID()
	if n.cfg.NetworkConfig.CurrentSSVFork() < networkconfig.NetworkTopologyFork {
		topics = commons.CommitteeTopicIDAlan(cmtid)
		for _, topic := range topics {
			topicSet[topic] = struct{}{}
		}
	}

	for _, topic := range topics {
		if err := n.topicsCtrl.Unsubscribe(topic, false); err != nil {
			return err
		}
	}

	n.activeCommitteesByCommittee.Delete(encodeCommittee(share.OperatorIDs()))
	if n.cfg.NetworkConfig.CurrentSSVFork() < networkconfig.NetworkTopologyFork {
		n.activeCommitteesByCID.Delete(string(cmtid[:]))
	}
	return nil
}

// handlePubsubMessages reads messages from the given channel and calls the router, note that this function blocks.
func (n *p2pNetwork) handlePubsubMessages() func(ctx context.Context, topic string, msg *pubsub.Message) error {
	return func(ctx context.Context, topic string, msg *pubsub.Message) error {
		if n.msgRouter == nil {
			n.logger.Debug("msg router is not configured")
			return nil
		}
		if msg == nil {
			return nil
		}

		var decodedMsg network.DecodedSSVMessage
		switch m := msg.ValidatorData.(type) {
		case *queue.SSVMessage:
			decodedMsg = m
		case nil:
			return errors.New("message was not decoded")
		default:
			return fmt.Errorf("unknown decoded message type: %T", m)
		}

		n.msgRouter.Route(ctx, decodedMsg)

		return nil
	}
}

// subscribeToFixedSubnets subscribes to all the node's subnets
func (n *p2pNetwork) subscribeToFixedSubnets() error {
	if !n.persistentSubnets.HasActive() {
		return nil
	}

	n.logger.Debug("subscribing to fixed subnets", fields.Subnets(n.persistentSubnets))

	subnetList := n.persistentSubnets.SubnetList()
	for _, subnet := range subnetList {
		if err := n.topicsCtrl.Subscribe(strconv.FormatUint(subnet, 10)); err != nil {
			n.logger.Warn("could not subscribe to subnet",
				zap.Uint64("subnet", subnet), zap.Error(err))
			// TODO: handle error
		}
	}
	return nil
}<|MERGE_RESOLUTION|>--- conflicted
+++ resolved
@@ -54,11 +54,6 @@
 	var topics []string
 
 	if msg.SSVMessage.MsgID.GetRoleType() == spectypes.RoleCommittee {
-<<<<<<< HEAD
-		topics = commons.CommitteeTopicIDAlan(spectypes.CommitteeID(msg.SSVMessage.MsgID.GetDutyExecutorID()[16:]))
-
-=======
->>>>>>> 34cb03fd
 		// Unlike the logic in p2p, where we subscribe the post-fork subnets before fork to be ready at the fork,
 		// we don't expect post-fork messages to be sent before the fork.
 		if n.cfg.NetworkConfig.CurrentSSVFork() >= networkconfig.NetworkTopologyFork {
