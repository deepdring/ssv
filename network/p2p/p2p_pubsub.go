package p2pv1

import (
	"encoding/hex"
	"fmt"
	spectypes "github.com/bloxapp/ssv-spec/types"

	specqbft "github.com/bloxapp/ssv-spec/qbft"
	"github.com/libp2p/go-libp2p-core/peer"
	pubsub "github.com/libp2p/go-libp2p-pubsub"
	"github.com/pkg/errors"
	"go.uber.org/zap"

	"github.com/bloxapp/ssv/network"
	genesisFork "github.com/bloxapp/ssv/network/forks/genesis"
	"github.com/bloxapp/ssv/protocol/v1/message"
	p2pprotocol "github.com/bloxapp/ssv/protocol/v1/p2p"
)

const (
	validatorStateInactive    int32 = 0
	validatorStateSubscribing int32 = 1
	validatorStateSubscribed  int32 = 2
)

// UseMessageRouter registers a message router to handle incoming messages
func (n *p2pNetwork) UseMessageRouter(router network.MessageRouter) {
	n.msgRouter = router
}

// Peers registers a message router to handle incoming messages
func (n *p2pNetwork) Peers(pk spectypes.ValidatorPK) ([]peer.ID, error) {
	all := make([]peer.ID, 0)
	topics := n.fork.ValidatorTopicID(pk)
	for _, topic := range topics {
		peers, err := n.topicsCtrl.Peers(topic)
		if err != nil {
			return nil, err
		}
		all = append(all, peers...)
	}
	return all, nil
}

// Broadcast publishes the message to all peers in subnet
func (n *p2pNetwork) Broadcast(msg spectypes.SSVMessage) error {
	if !n.isReady() {
		return p2pprotocol.ErrNetworkIsNotReady
	}
	raw, err := n.fork.EncodeNetworkMsg(&msg)
	if err != nil {
		return errors.Wrap(err, "could not decode msg")
	}
	vpk := msg.GetID().GetPubKey()
	topics := n.fork.ValidatorTopicID(vpk)
	// for decided message, send on decided channel first
	logger := n.logger.With(zap.String("pk", hex.EncodeToString(vpk)))
	if msg.MsgType == spectypes.SSVDecidedMsgType {
		if decidedTopic := n.fork.DecidedTopic(); len(decidedTopic) > 0 {
			topics = append([]string{decidedTopic}, topics...)
		}
	}
	sm := specqbft.SignedMessage{}
	if err := sm.Decode(msg.Data); err == nil && sm.Message != nil {
		logger = logger.With(zap.Int64("height", int64(sm.Message.Height)),
			zap.Int("consensusMsgType", int(sm.Message.MsgType)),
			zap.Any("signers", sm.GetSigners()))
	}
	for _, topic := range topics {
		if topic == genesisFork.UnknownSubnet {
			return errors.New("unknown topic")
		}
		logger.Debug("trying to broadcast message", zap.String("topic", topic), zap.Any("msg", msg))
		if err := n.topicsCtrl.Broadcast(topic, raw, n.cfg.RequestTimeout); err != nil {
			return errors.Wrap(err, "could not broadcast msg")
		}
	}
	return nil
}

// Subscribe subscribes to validator subnet
func (n *p2pNetwork) Subscribe(pk spectypes.ValidatorPK) error {
	if !n.isReady() {
		return p2pprotocol.ErrNetworkIsNotReady
	}
	pkHex := hex.EncodeToString(pk)
	if !n.setValidatorStateSubscribing(pkHex) {
		return nil
	}
	err := n.subscribe(pk)
	if err != nil {
		return err
	}
	n.setValidatorStateSubscribed(pkHex)
	return nil
}

// Unsubscribe unsubscribes from the validator subnet
func (n *p2pNetwork) Unsubscribe(pk spectypes.ValidatorPK) error {
	if !n.isReady() {
		return p2pprotocol.ErrNetworkIsNotReady
	}
	pkHex := hex.EncodeToString(pk)
	if !n.canUnsubscribe(pkHex) {
		return nil
	}
	topics := n.fork.ValidatorTopicID(pk)
	for _, topic := range topics {
		if topic == genesisFork.UnknownSubnet {
			return errors.New("unknown topic")
		}
		if err := n.topicsCtrl.Unsubscribe(topic, false); err != nil {
			return err
		}
	}
	n.clearValidatorState(pkHex)
	return nil
}

// subscribe subscribes to validator topics, as defined in the fork
func (n *p2pNetwork) subscribe(pk spectypes.ValidatorPK) error {
	topics := n.fork.ValidatorTopicID(pk)
	for _, topic := range topics {
		if topic == genesisFork.UnknownSubnet {
			return errors.New("unknown topic")
		}
		if err := n.topicsCtrl.Subscribe(topic); err != nil {
			//return errors.Wrap(err, "could not broadcast message")
			return err
		}
	}
	return nil
}

// setValidatorStateSubscribing swaps the validator state to validatorStateSubscribing
// if the current state is not subscribed or subscribing
func (n *p2pNetwork) setValidatorStateSubscribing(pkHex string) bool {
	n.activeValidatorsLock.Lock()
	defer n.activeValidatorsLock.Unlock()
	currentState := n.activeValidators[pkHex]
	switch currentState {
	case validatorStateSubscribed, validatorStateSubscribing:
		return false
	default:
		n.activeValidators[pkHex] = validatorStateSubscribing
	}
	return true
}

// setValidatorStateSubscribed swaps the validator state to validatorStateSubscribed
// if currentState is subscribing
func (n *p2pNetwork) setValidatorStateSubscribed(pkHex string) bool {
	n.activeValidatorsLock.Lock()
	defer n.activeValidatorsLock.Unlock()
	currentState, ok := n.activeValidators[pkHex]
	if !ok {
		return false
	}
	switch currentState {
	case validatorStateInactive, validatorStateSubscribed:
		return false
	default:
		n.activeValidators[pkHex] = validatorStateSubscribed
	}
	return true
}

// canUnsubscribe checks we should unsubscribe from the given validator
func (n *p2pNetwork) canUnsubscribe(pkHex string) bool {
	n.activeValidatorsLock.Lock()
	defer n.activeValidatorsLock.Unlock()

	currentState, ok := n.activeValidators[pkHex]
	if !ok {
		return false
	}
	return currentState != validatorStateInactive
}

// clearValidatorState clears validator state
func (n *p2pNetwork) clearValidatorState(pkHex string) {
	n.activeValidatorsLock.Lock()
	defer n.activeValidatorsLock.Unlock()

	delete(n.activeValidators, pkHex)
}

// handleIncomingMessages reads messages from the given channel and calls the router, note that this function blocks.
func (n *p2pNetwork) handlePubsubMessages(topic string, msg *pubsub.Message) error {
	logger := n.logger.With(zap.String("topic", topic))
	if n.msgRouter == nil {
		n.logger.Warn("msg router is not configured")
		return nil
	}
	if msg == nil {
		return nil
	}
	ssvMsg, err := n.fork.DecodeNetworkMsg(msg.GetData())
	if err != nil {
		logger.Warn("could not decode message", zap.Error(err))
		// TODO: handle..
		return nil
	}
	if ssvMsg == nil {
		return nil
	}
<<<<<<< HEAD
	logger = withIncomingMsgFields(logger, msg, ssvMsg)
	logger.Debug("incoming pubsub message", zap.String("topic", topic),
		zap.String("msgType", message.MsgTypeToString(ssvMsg.MsgType)))
=======
	//logger = withIncomingMsgFields(logger, msg, ssvMsg)
	//logger.Debug("incoming pubsub message", zap.String("topic", topic),
	//	zap.String("msgType", ssvMsg.MsgType.String()))
	metricsRouterIncoming.WithLabelValues(ssvMsg.ID.String(), ssvMsg.MsgType.String()).Inc()
>>>>>>> e0d7af31
	n.msgRouter.Route(*ssvMsg)
	return nil
}

<<<<<<< HEAD
// withIncomingMsgFields adds fields to the given logger
func withIncomingMsgFields(logger *zap.Logger, msg *pubsub.Message, ssvMsg *spectypes.SSVMessage) *zap.Logger {
	logger = logger.With(zap.String("identifier", ssvMsg.MsgID.String()))
	if ssvMsg.MsgType == spectypes.SSVDecidedMsgType || ssvMsg.MsgType == spectypes.SSVConsensusMsgType {
		logger = logger.With(zap.String("receivedFrom", msg.GetFrom().String()))
		from, err := peer.IDFromBytes(msg.Message.GetFrom())
		if err == nil {
			logger = logger.With(zap.String("msgFrom", from.String()))
		}
		var sm specqbft.SignedMessage
		err = sm.Decode(ssvMsg.Data)
		if err == nil && sm.Message != nil {
			logger = logger.With(zap.Int64("height", int64(sm.Message.Height)),
				zap.Int("consensusMsgType", int(sm.Message.MsgType)),
				zap.Any("signers", sm.GetSigners()))
		}
	}
	return logger
}
=======
//// withIncomingMsgFields adds fields to the given logger
//func withIncomingMsgFields(logger *zap.Logger, msg *pubsub.Message, ssvMsg *message.SSVMessage) *zap.Logger {
//	logger = logger.With(zap.String("identifier", ssvMsg.ID.String()))
//	if ssvMsg.MsgType == message.SSVDecidedMsgType || ssvMsg.MsgType == message.SSVConsensusMsgType {
//		logger = logger.With(zap.String("receivedFrom", msg.GetFrom().String()))
//		from, err := peer.IDFromBytes(msg.Message.GetFrom())
//		if err == nil {
//			logger = logger.With(zap.String("msgFrom", from.String()))
//		}
//		var sm message.SignedMessage
//		err = sm.Decode(ssvMsg.Data)
//		if err == nil && sm.Message != nil {
//			logger = logger.With(zap.Int64("height", int64(sm.Message.Height)),
//				zap.String("consensusMsgType", sm.Message.MsgType.String()),
//				zap.Any("signers", sm.GetSigners()))
//		}
//	}
//	return logger
//}
>>>>>>> e0d7af31

// subscribeToSubnets subscribes to all the node's subnets
func (n *p2pNetwork) subscribeToSubnets() error {
	if len(n.subnets) == 0 {
		return nil
	}
	n.logger.Debug("subscribing to subnets", zap.ByteString("subnets", n.subnets))
	for i, val := range n.subnets {
		if val > 0 {
			subnet := fmt.Sprintf("%d", i)
			if err := n.topicsCtrl.Subscribe(subnet); err != nil {
				n.logger.Warn("could not subscribe to subnet",
					zap.String("subnet", subnet), zap.Error(err))
				// TODO: handle error
			}
		}
	}
	return nil
}<|MERGE_RESOLUTION|>--- conflicted
+++ resolved
@@ -204,61 +204,33 @@
 	if ssvMsg == nil {
 		return nil
 	}
-<<<<<<< HEAD
-	logger = withIncomingMsgFields(logger, msg, ssvMsg)
-	logger.Debug("incoming pubsub message", zap.String("topic", topic),
-		zap.String("msgType", message.MsgTypeToString(ssvMsg.MsgType)))
-=======
 	//logger = withIncomingMsgFields(logger, msg, ssvMsg)
 	//logger.Debug("incoming pubsub message", zap.String("topic", topic),
-	//	zap.String("msgType", ssvMsg.MsgType.String()))
-	metricsRouterIncoming.WithLabelValues(ssvMsg.ID.String(), ssvMsg.MsgType.String()).Inc()
->>>>>>> e0d7af31
+	//	zap.String("msgType", message.MsgTypeToString(ssvMsg.MsgType)))
+	metricsRouterIncoming.WithLabelValues(ssvMsg.GetID().String(), message.MsgTypeToString(ssvMsg.MsgType)).Inc()
 	n.msgRouter.Route(*ssvMsg)
 	return nil
 }
 
-<<<<<<< HEAD
-// withIncomingMsgFields adds fields to the given logger
-func withIncomingMsgFields(logger *zap.Logger, msg *pubsub.Message, ssvMsg *spectypes.SSVMessage) *zap.Logger {
-	logger = logger.With(zap.String("identifier", ssvMsg.MsgID.String()))
-	if ssvMsg.MsgType == spectypes.SSVDecidedMsgType || ssvMsg.MsgType == spectypes.SSVConsensusMsgType {
-		logger = logger.With(zap.String("receivedFrom", msg.GetFrom().String()))
-		from, err := peer.IDFromBytes(msg.Message.GetFrom())
-		if err == nil {
-			logger = logger.With(zap.String("msgFrom", from.String()))
-		}
-		var sm specqbft.SignedMessage
-		err = sm.Decode(ssvMsg.Data)
-		if err == nil && sm.Message != nil {
-			logger = logger.With(zap.Int64("height", int64(sm.Message.Height)),
-				zap.Int("consensusMsgType", int(sm.Message.MsgType)),
-				zap.Any("signers", sm.GetSigners()))
-		}
-	}
-	return logger
-}
-=======
 //// withIncomingMsgFields adds fields to the given logger
-//func withIncomingMsgFields(logger *zap.Logger, msg *pubsub.Message, ssvMsg *message.SSVMessage) *zap.Logger {
-//	logger = logger.With(zap.String("identifier", ssvMsg.ID.String()))
-//	if ssvMsg.MsgType == message.SSVDecidedMsgType || ssvMsg.MsgType == message.SSVConsensusMsgType {
+//func withIncomingMsgFields(logger *zap.Logger, msg *pubsub.Message, ssvMsg *spectypes.SSVMessage) *zap.Logger {
+//	logger = logger.With(zap.String("identifier", ssvMsg.MsgID.String()))
+//	if ssvMsg.MsgType == spectypes.SSVDecidedMsgType || ssvMsg.MsgType == spectypes.SSVConsensusMsgType {
 //		logger = logger.With(zap.String("receivedFrom", msg.GetFrom().String()))
 //		from, err := peer.IDFromBytes(msg.Message.GetFrom())
 //		if err == nil {
 //			logger = logger.With(zap.String("msgFrom", from.String()))
 //		}
-//		var sm message.SignedMessage
+//		var sm specqbft.SignedMessage
 //		err = sm.Decode(ssvMsg.Data)
 //		if err == nil && sm.Message != nil {
 //			logger = logger.With(zap.Int64("height", int64(sm.Message.Height)),
-//				zap.String("consensusMsgType", sm.Message.MsgType.String()),
+//				zap.Int("consensusMsgType", int(sm.Message.MsgType)),
 //				zap.Any("signers", sm.GetSigners()))
 //		}
 //	}
 //	return logger
 //}
->>>>>>> e0d7af31
 
 // subscribeToSubnets subscribes to all the node's subnets
 func (n *p2pNetwork) subscribeToSubnets() error {
