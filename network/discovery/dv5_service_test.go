--- conflicted
+++ resolved
@@ -21,19 +21,12 @@
 )
 
 var TestNetwork = networkconfig.NetworkConfig{
-<<<<<<< HEAD
 	Beacon: networkconfig.TestingBeaconConfig,
 	SSV: networkconfig.SSV{
-		GenesisDomainType:         spectypes.DomainType{0x1, 0x2, 0x3, 0x4},
-		AlanDomainType:            spectypes.DomainType{0x1, 0x2, 0x3, 0x5},
-		AlanForkEpoch:             math.MaxUint64,
+		DomainType:            spectypes.DomainType{0x1, 0x2, 0x3, 0x4},
 		MaxValidatorsPerCommittee: networkconfig.TestingSSVConfig.MaxValidatorsPerCommittee,
 		TotalEthereumValidators:   networkconfig.TestingSSVConfig.TotalEthereumValidators,
 	},
-=======
-	Beacon:     beacon.NewNetwork(spectypes.BeaconTestNetwork),
-	DomainType: spectypes.DomainType{0x1, 0x2, 0x3, 0x4},
->>>>>>> bfec50e9
 }
 
 func TestCheckPeer(t *testing.T) {
