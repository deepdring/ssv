--- conflicted
+++ resolved
@@ -51,17 +51,11 @@
 type Service interface {
 	discovery.Discovery
 	io.Closer
-<<<<<<< HEAD
-	RegisterSubnets(logger *zap.Logger, subnets ...int) error
-	DeregisterSubnets(logger *zap.Logger, subnets ...int) error
-	Bootstrap(logger *zap.Logger, handler HandleNewPeer) error
-	Node(logger *zap.Logger, info peer.AddrInfo) (*enode.Node, error)
-=======
 	RegisterSubnets(subnets ...uint64) (updated bool, err error)
 	DeregisterSubnets(subnets ...uint64) (updated bool, err error)
 	Bootstrap(handler HandleNewPeer) error
+	Node(logger *zap.Logger, info peer.AddrInfo) (*enode.Node, error)
 	PublishENR()
->>>>>>> c2bf1778
 }
 
 // NewService creates new discovery.Service
