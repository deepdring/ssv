package discovery

import (
	"bytes"
	"context"
	"fmt"
	"net"
	"time"

	"github.com/ethereum/go-ethereum/p2p/discover"
	"github.com/ethereum/go-ethereum/p2p/enode"
	"github.com/libp2p/go-libp2p/core/peer"
	"github.com/pkg/errors"
	"go.uber.org/zap"

	"github.com/ssvlabs/ssv/logging"
	"github.com/ssvlabs/ssv/logging/fields"
	"github.com/ssvlabs/ssv/network/commons"
	"github.com/ssvlabs/ssv/network/peers"
	"github.com/ssvlabs/ssv/network/records"
	"github.com/ssvlabs/ssv/networkconfig"
)

var (
	defaultDiscoveryInterval = time.Millisecond * 100
	publishENRTimeout        = time.Minute
)

// NodeProvider is an interface for managing ENRs
type NodeProvider interface {
	Self() *enode.LocalNode
	Node(logger *zap.Logger, info peer.AddrInfo) (*enode.Node, error)
}

// NodeFilter can be used for nodes filtering during discovery
type NodeFilter func(*enode.Node) bool

type listener interface {
	Lookup(enode.ID) []*enode.Node
	RandomNodes() enode.Iterator
	AllNodes() []*enode.Node
	Ping(*enode.Node) error
	LocalNode() *enode.LocalNode
	Close()
}

// DiscV5Service wraps discover.UDPv5 with additional functionality
// it implements go-libp2p/core/discovery.Discovery
// currently using ENR entry (subnets) to facilitate subnets discovery
// TODO: should be changed once discv5 supports topics (v5.2)
type DiscV5Service struct {
	ctx    context.Context
	cancel context.CancelFunc

	dv5Listener listener
	bootnodes   []*enode.Node

	conns      peers.ConnectionIndex
	subnetsIdx peers.SubnetsIndex

<<<<<<< HEAD
	publishState int32
	conn         *net.UDPConn
	sharedConn   *sharedUDPConn

	networkConfig networkconfig.NetworkConfig
	subnets       []byte
=======
	conn *net.UDPConn

	domainType networkconfig.DomainTypeProvider
	subnets    []byte

	publishLock chan struct{}
>>>>>>> e3fe765d
}

func newDiscV5Service(pctx context.Context, logger *zap.Logger, discOpts *Options) (Service, error) {
	ctx, cancel := context.WithCancel(pctx)
	dvs := DiscV5Service{
<<<<<<< HEAD
		ctx:           ctx,
		cancel:        cancel,
		publishState:  publishStateReady,
		conns:         discOpts.ConnIndex,
		subnetsIdx:    discOpts.SubnetsIdx,
		networkConfig: discOpts.NetworkConfig,
		subnets:       discOpts.DiscV5Opts.Subnets,
=======
		ctx:         ctx,
		cancel:      cancel,
		conns:       discOpts.ConnIndex,
		subnetsIdx:  discOpts.SubnetsIdx,
		domainType:  discOpts.DomainType,
		subnets:     discOpts.DiscV5Opts.Subnets,
		publishLock: make(chan struct{}, 1),
>>>>>>> e3fe765d
	}

	logger.Debug("configuring discv5 discovery", zap.Any("discOpts", discOpts))
	if err := dvs.initDiscV5Listener(logger, discOpts); err != nil {
		return nil, err
	}
	return &dvs, nil
}

// Close implements io.Closer
func (dvs *DiscV5Service) Close() error {
	if dvs.cancel != nil {
		dvs.cancel()
	}
	if dvs.conn != nil {
		if err := dvs.conn.Close(); err != nil {
			return err
		}
	}
	if dvs.sharedConn != nil {
		close(dvs.sharedConn.unhandled)
	}
	if dvs.dv5Listener != nil {
		dvs.dv5Listener.Close()
	}
	return nil
}

// Self returns self node
func (dvs *DiscV5Service) Self() *enode.LocalNode {
	return dvs.dv5Listener.LocalNode()
}

// Node tries to find the enode.Node of the given peer
func (dvs *DiscV5Service) Node(logger *zap.Logger, info peer.AddrInfo) (*enode.Node, error) {
	pki, err := info.ID.ExtractPublicKey()
	if err != nil {
		return nil, err
	}
	pk := commons.ECDSAPubFromInterface(pki)
	id := enode.PubkeyToIDV4(pk)
	logger = logger.With(zap.String("info", info.String()),
		zap.String("enode.ID", id.String()))
	nodes := dvs.dv5Listener.AllNodes()
	node := findNode(nodes, id)
	if node == nil {
		logger.Debug("could not find node, trying lookup")
		// could not find node, trying to look it up
		nodes = dvs.dv5Listener.Lookup(id)
		node = findNode(nodes, id)
	}
	return node, nil
}

// Bootstrap start looking for new nodes, note that this function blocks.
// if we reached peers limit, make sure to accept peers with more than 1 shared subnet,
// which lets other components to determine whether we'll want to connect to this node or not.
func (dvs *DiscV5Service) Bootstrap(logger *zap.Logger, handler HandleNewPeer) error {
	logger = logger.Named(logging.NameDiscoveryService)

	dvs.discover(dvs.ctx, func(e PeerEvent) {
		logger := logger.With(
			fields.ENR(e.Node),
			fields.PeerID(e.AddrInfo.ID),
		)
		err := dvs.checkPeer(logger, e)
		if err != nil {
			logger.Debug("skipped discovered peer", zap.Error(err))
			return
		}
		handler(e)
	}, defaultDiscoveryInterval) // , dvs.forkVersionFilter) //, dvs.badNodeFilter)

	return nil
}

var zeroSubnets, _ = records.Subnets{}.FromString(records.ZeroSubnets)

func (dvs *DiscV5Service) checkPeer(logger *zap.Logger, e PeerEvent) error {
	// Get the peer's domain type, skipping if it mismatches ours.
	// TODO: uncomment errors once there are sufficient nodes with domain type.
	nodeDomainType, err := records.GetDomainTypeEntry(e.Node.Record(), records.KeyDomainType)
	if err != nil {
		return errors.Wrap(err, "could not read domain type")
	}
	nodeNextDomainType, err := records.GetDomainTypeEntry(e.Node.Record(), records.KeyNextDomainType)
	if err != nil && !errors.Is(err, records.ErrEntryNotFound) {
		return errors.Wrap(err, "could not read domain type")
	}
	if dvs.networkConfig.DomainType() != nodeDomainType &&
		dvs.networkConfig.DomainType() != nodeNextDomainType {
		return fmt.Errorf("mismatched domain type: neither %x nor %x match %x",
			nodeDomainType, nodeNextDomainType, dvs.networkConfig.DomainType())
	}

	// Get the peer's subnets, skipping if it has none.
	nodeSubnets, err := records.GetSubnetsEntry(e.Node.Record())
	if err != nil {
		return fmt.Errorf("could not read subnets: %w", err)
	}
	if bytes.Equal(zeroSubnets, nodeSubnets) {
		return errors.New("zero subnets")
	}

	dvs.subnetsIdx.UpdatePeerSubnets(e.AddrInfo.ID, nodeSubnets)

	// Filters
	if dvs.limitNodeFilter(e.Node) {
		metricRejectedNodes.Inc()
		return errors.New("reached limit")
	}
	if !dvs.sharedSubnetsFilter(1)(e.Node) {
		metricRejectedNodes.Inc()
		return errors.New("no shared subnets")
	}

	metricFoundNodes.Inc()
	return nil
}

// initDiscV5Listener creates a new listener and starts it
func (dvs *DiscV5Service) initDiscV5Listener(logger *zap.Logger, discOpts *Options) error {
	opts := discOpts.DiscV5Opts
	if err := opts.Validate(); err != nil {
		return errors.Wrap(err, "invalid opts")
	}

	ipAddr, bindIP, n := opts.IPs()

	udpConn, err := newUDPListener(bindIP, opts.Port, n)
	if err != nil {
		return errors.Wrap(err, "could not listen UDP")
	}
	dvs.conn = udpConn

	localNode, err := dvs.createLocalNode(logger, discOpts, ipAddr)
	if err != nil {
		return errors.Wrap(err, "could not create local node")
	}

	// Get the protocol ID, or set to default if not provided
	protocolID := dvs.networkConfig.DiscoveryProtocolID
	emptyDiscoveryProtocolID := (networkconfig.NetworkConfig{}).DiscoveryProtocolID
	if protocolID == emptyDiscoveryProtocolID {
		protocolID = DefaultSSVProtocolID
	}

	// After the Alan fork, on a restart, we only use the discovery with the ProtocolID restriction
	if dvs.networkConfig.PastAlanFork() {
		dv5Cfg, err := opts.DiscV5Cfg(logger, WithProtocolID(protocolID))
		if err != nil {
			return err
		}
		dv5Listener, err := discover.ListenV5(udpConn, localNode, *dv5Cfg)
		if err != nil {
			return errors.Wrap(err, "could not create discV5 listener")
		}
		dvs.dv5Listener = dv5Listener
		dvs.bootnodes = dv5Cfg.Bootnodes

		logger.Debug("started discv5 listener (UDP)", fields.BindIP(bindIP),
			zap.Int("UdpPort", opts.Port), fields.ENRLocalNode(localNode), fields.Domain(discOpts.NetworkConfig.DomainType()))

		return nil
	}

	// New discovery, with ProtocolID restriction, to be kept post-fork
	unhandled := make(chan discover.ReadPacket, 100) // size taken from https://github.com/ethereum/go-ethereum/blob/v1.13.5/p2p/server.go#L551
	sharedConn := &sharedUDPConn{udpConn, unhandled}
	dvs.sharedConn = sharedConn

	dv5PostForkCfg, err := opts.DiscV5Cfg(logger, WithProtocolID(protocolID), WithUnhandled(unhandled))
	if err != nil {
		return err
	}

	dv5PostForkListener, err := discover.ListenV5(udpConn, localNode, *dv5PostForkCfg)
	if err != nil {
		return errors.Wrap(err, "could not create discV5 listener")
	}

	logger.Debug("started discv5 post-fork listener (UDP)",
		fields.BindIP(bindIP),
		zap.Int("UdpPort", opts.Port),
		fields.ENRLocalNode(localNode),
		fields.Domain(discOpts.NetworkConfig.NextDomainType()),
		fields.ProtocolID(protocolID),
	)

	// Previous discovery, without ProtocolID restriction, to be discontinued after the fork
	dv5PreForkCfg, err := opts.DiscV5Cfg(logger)
	if err != nil {
		return err
	}

	dv5PreForkListener, err := discover.ListenV5(sharedConn, localNode, *dv5PreForkCfg)
	if err != nil {
		return errors.Wrap(err, "could not create discV5 pre-fork listener")
	}

	logger.Debug("started discv5 pre-fork listener (UDP)",
		fields.BindIP(bindIP),
		zap.Int("UdpPort", opts.Port),
		fields.ENRLocalNode(localNode),
		fields.Domain(discOpts.NetworkConfig.DomainType()),
		fields.ProtocolID(protocolID),
	)

	dvs.dv5Listener = newForkListener(dv5PreForkListener, dv5PostForkListener, dvs.networkConfig)
	dvs.bootnodes = dv5PreForkCfg.Bootnodes // Just take bootnodes from one of the config since they're equal

	return nil
}

// discover finds new nodes in the network,
// by a random walking on the underlying DHT.
//
// handler will act upon new node.
// interval enables to control the rate of new nodes that we find.
// filters will be applied on each new node before the handler is called,
// enabling to apply custom access control for different scenarios.
func (dvs *DiscV5Service) discover(ctx context.Context, handler HandleNewPeer, interval time.Duration, filters ...NodeFilter) {
	iterator := dvs.dv5Listener.RandomNodes()
	for _, f := range filters {
		iterator = enode.Filter(iterator, f)
	}
	// selfID is used to exclude current node
	selfID := dvs.dv5Listener.LocalNode().Node().ID().TerminalString()

	t := time.NewTimer(interval)
	defer t.Stop()
	wait := func() {
		t.Reset(interval)
		<-t.C
	}

	for ctx.Err() == nil {
		wait()
		exists := iterator.Next()
		if !exists {
			continue
		}
		// ignoring nil or self nodes
		if n := iterator.Node(); n != nil {
			if n.ID().TerminalString() == selfID {
				continue
			}
			ai, err := ToPeer(n)
			if err != nil {
				continue
			}
			handler(PeerEvent{
				AddrInfo: *ai,
				Node:     n,
			})
		}
	}
}

// RegisterSubnets adds the given subnets and publish the updated node record
func (dvs *DiscV5Service) RegisterSubnets(logger *zap.Logger, subnets ...int) (updated bool, err error) {
	if len(subnets) == 0 {
		return false, nil
	}
	updatedSubnets, err := records.UpdateSubnets(dvs.dv5Listener.LocalNode(), commons.Subnets(), subnets, nil)
	if err != nil {
		return false, errors.Wrap(err, "could not update ENR")
	}
	if updatedSubnets != nil {
		dvs.subnets = updatedSubnets
		logger.Debug("updated subnets", fields.UpdatedENRLocalNode(dvs.dv5Listener.LocalNode()))
		return true, nil
	}
	return false, nil
}

// DeregisterSubnets removes the given subnets and publish the updated node record
func (dvs *DiscV5Service) DeregisterSubnets(logger *zap.Logger, subnets ...int) (updated bool, err error) {
	logger = logger.Named(logging.NameDiscoveryService)

	if len(subnets) == 0 {
		return false, nil
	}
	updatedSubnets, err := records.UpdateSubnets(dvs.dv5Listener.LocalNode(), commons.Subnets(), nil, subnets)
	if err != nil {
		return false, errors.Wrap(err, "could not update ENR")
	}
	if updatedSubnets != nil {
		dvs.subnets = updatedSubnets
		logger.Debug("updated subnets", fields.UpdatedENRLocalNode(dvs.dv5Listener.LocalNode()))
		return true, nil
	}
	return false, nil
}

// PublishENR publishes the ENR with the current domain type across the network
func (dvs *DiscV5Service) PublishENR(logger *zap.Logger) {
<<<<<<< HEAD
	ctx, done := context.WithTimeout(dvs.ctx, publishENRTimeout)
	defer done()
	if !atomic.CompareAndSwapInt32(&dvs.publishState, publishStateReady, publishStatePending) {
		// pending
		logger.Debug("pending publish ENR")
		return
	}

	err := records.SetDomainTypeEntry(dvs.dv5Listener.LocalNode(), records.KeyDomainType, dvs.networkConfig.DomainType())
=======
	// Update own node record.
	err := records.SetDomainTypeEntry(dvs.dv5Listener.LocalNode(), records.KeyDomainType, dvs.domainType.DomainType())
>>>>>>> e3fe765d
	if err != nil {
		logger.Error("could not set domain type", zap.Error(err))
		return
	}
	err = records.SetDomainTypeEntry(dvs.dv5Listener.LocalNode(), records.KeyNextDomainType, dvs.networkConfig.NextDomainType())
	if err != nil {
		logger.Error("could not set next domain type", zap.Error(err))
		return
	}

	// Acquire publish lock to prevent parallel publishing.
	// If there's an ongoing goroutine, it would now start publishing the record updated above,
	// and if it's done before the new deadline, this goroutine would pick up where it left off.
	ctx, done := context.WithTimeout(dvs.ctx, publishENRTimeout)
	defer done()

	select {
	case <-ctx.Done():
		return
	case dvs.publishLock <- struct{}{}:
	}
	defer func() {
		// Release lock.
		<-dvs.publishLock
	}()

	// Collect some metrics.
	start := time.Now()
	pings, errs := 0, 0
	peerIDs := map[peer.ID]struct{}{}

	// Publish ENR.
	dvs.discover(ctx, func(e PeerEvent) {
		metricPublishEnrPings.Inc()
		err := dvs.dv5Listener.Ping(e.Node)
		if err != nil {
			errs++
			if err.Error() == "RPC timeout" {
				// ignore
				return
			}
			logger.Warn("could not ping node", fields.TargetNodeENR(e.Node), zap.Error(err))
			return
		}
		metricPublishEnrPongs.Inc()
		pings++
		peerIDs[e.AddrInfo.ID] = struct{}{}
	}, time.Millisecond*100, dvs.ssvNodeFilter(logger), dvs.badNodeFilter(logger))

	// Log metrics.
	logger.Debug("done publishing ENR",
		fields.Duration(start),
		zap.Int("unique_peers", len(peerIDs)),
		zap.Int("pings", pings),
		zap.Int("errors", errs))
}

func (dvs *DiscV5Service) createLocalNode(logger *zap.Logger, discOpts *Options, ipAddr net.IP) (*enode.LocalNode, error) {
	opts := discOpts.DiscV5Opts
	localNode, err := createLocalNode(opts.NetworkKey, opts.StoragePath, ipAddr, opts.Port, opts.TCPPort)
	if err != nil {
		return nil, errors.Wrap(err, "could not create local node")
	}
	err = addAddresses(localNode, discOpts.HostAddress, discOpts.HostDNS)
	if err != nil {
		return nil, errors.Wrap(err, "could not add configured addresses")
	}
	err = DecorateNode(
		localNode,

		// Satisfy decorations of forks supported by this node.
		DecorateWithDomainType(records.KeyDomainType, dvs.networkConfig.DomainType()),
		DecorateWithDomainType(records.KeyNextDomainType, dvs.networkConfig.NextDomainType()),
		DecorateWithSubnets(opts.Subnets),
	)
	if err != nil {
		return nil, errors.Wrap(err, "could not decorate local node")
	}

	logger.Debug("node record is ready", fields.ENRLocalNode(localNode), fields.Domain(dvs.networkConfig.DomainType()), fields.Subnets(opts.Subnets))

	return localNode, nil
}

// newUDPListener creates a udp server
func newUDPListener(bindIP net.IP, port int, network string) (*net.UDPConn, error) {
	udpAddr := &net.UDPAddr{
		IP:   bindIP,
		Port: port,
	}
	conn, err := net.ListenUDP(network, udpAddr)
	if err != nil {
		return nil, errors.Wrap(err, "could not listen to UDP")
	}
	return conn, nil
}<|MERGE_RESOLUTION|>--- conflicted
+++ resolved
@@ -58,43 +58,25 @@
 	conns      peers.ConnectionIndex
 	subnetsIdx peers.SubnetsIndex
 
-<<<<<<< HEAD
-	publishState int32
-	conn         *net.UDPConn
-	sharedConn   *sharedUDPConn
+	conn       *net.UDPConn
+	sharedConn *sharedUDPConn
 
 	networkConfig networkconfig.NetworkConfig
 	subnets       []byte
-=======
-	conn *net.UDPConn
-
-	domainType networkconfig.DomainTypeProvider
-	subnets    []byte
 
 	publishLock chan struct{}
->>>>>>> e3fe765d
 }
 
 func newDiscV5Service(pctx context.Context, logger *zap.Logger, discOpts *Options) (Service, error) {
 	ctx, cancel := context.WithCancel(pctx)
 	dvs := DiscV5Service{
-<<<<<<< HEAD
 		ctx:           ctx,
 		cancel:        cancel,
-		publishState:  publishStateReady,
 		conns:         discOpts.ConnIndex,
 		subnetsIdx:    discOpts.SubnetsIdx,
 		networkConfig: discOpts.NetworkConfig,
 		subnets:       discOpts.DiscV5Opts.Subnets,
-=======
-		ctx:         ctx,
-		cancel:      cancel,
-		conns:       discOpts.ConnIndex,
-		subnetsIdx:  discOpts.SubnetsIdx,
-		domainType:  discOpts.DomainType,
-		subnets:     discOpts.DiscV5Opts.Subnets,
-		publishLock: make(chan struct{}, 1),
->>>>>>> e3fe765d
+		publishLock:   make(chan struct{}, 1),
 	}
 
 	logger.Debug("configuring discv5 discovery", zap.Any("discOpts", discOpts))
@@ -392,20 +374,8 @@
 
 // PublishENR publishes the ENR with the current domain type across the network
 func (dvs *DiscV5Service) PublishENR(logger *zap.Logger) {
-<<<<<<< HEAD
-	ctx, done := context.WithTimeout(dvs.ctx, publishENRTimeout)
-	defer done()
-	if !atomic.CompareAndSwapInt32(&dvs.publishState, publishStateReady, publishStatePending) {
-		// pending
-		logger.Debug("pending publish ENR")
-		return
-	}
-
+	// Update own node record.
 	err := records.SetDomainTypeEntry(dvs.dv5Listener.LocalNode(), records.KeyDomainType, dvs.networkConfig.DomainType())
-=======
-	// Update own node record.
-	err := records.SetDomainTypeEntry(dvs.dv5Listener.LocalNode(), records.KeyDomainType, dvs.domainType.DomainType())
->>>>>>> e3fe765d
 	if err != nil {
 		logger.Error("could not set domain type", zap.Error(err))
 		return
