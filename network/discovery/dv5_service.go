package discovery

import (
	"context"
	"fmt"
	"net"
	"time"

	"github.com/ethereum/go-ethereum/p2p/discover"
	"github.com/ethereum/go-ethereum/p2p/enode"
	"github.com/libp2p/go-libp2p/core/peer"
	"github.com/pkg/errors"
	"go.uber.org/zap"
	"go.uber.org/zap/zapcore"

	"github.com/ssvlabs/ssv/logging"
	"github.com/ssvlabs/ssv/logging/fields"
	"github.com/ssvlabs/ssv/network/commons"
	"github.com/ssvlabs/ssv/network/peers"
	"github.com/ssvlabs/ssv/network/records"
	"github.com/ssvlabs/ssv/networkconfig"
	"github.com/ssvlabs/ssv/utils/ttl"
)

const (
	defaultDiscoveryInterval = time.Millisecond * 2
	publishENRTimeout        = time.Minute
)

// NodeProvider is an interface for managing ENRs
type NodeProvider interface {
	Self() *enode.LocalNode
	Node(logger *zap.Logger, info peer.AddrInfo) (*enode.Node, error)
}

// NodeFilter can be used for nodes filtering during discovery
type NodeFilter func(*enode.Node) bool

type Listener interface {
	Lookup(enode.ID) []*enode.Node
	RandomNodes() enode.Iterator
	AllNodes() []*enode.Node
	Ping(*enode.Node) error
	LocalNode() *enode.LocalNode
	Close()
}

// DiscV5Service wraps discover.UDPv5 with additional functionality
// it implements go-libp2p/core/discovery.Discovery
// currently using ENR entry (subnets) to facilitate subnets discovery
// TODO: should be changed once discv5 supports topics (v5.2)
type DiscV5Service struct {
	logger *zap.Logger

	ctx    context.Context
	cancel context.CancelFunc

	dv5Listener Listener
	bootnodes   []*enode.Node

	conns      peers.ConnectionIndex
	subnetsIdx peers.SubnetsIndex

<<<<<<< HEAD
	conn *net.UDPConn
=======
	// discoveredPeersPool keeps track of recently discovered peers so we can rank them and choose
	// the best candidates to connect to.
	discoveredPeersPool *ttl.Map[peer.ID, DiscoveredPeer]
	// trimmedRecently keeps track of recently trimmed peers so we don't try to connect to these
	// shortly after we've trimmed these (we still might consider connecting to these once they
	// are removed from this map after some time passes)
	trimmedRecently *ttl.Map[peer.ID, struct{}]

	conn       *net.UDPConn
	sharedConn *SharedUDPConn
>>>>>>> cda77c53

	ssvConfig *networkconfig.SSVConfig
	subnets   commons.Subnets

	publishLock chan struct{}
}

func newDiscV5Service(pctx context.Context, logger *zap.Logger, opts *Options) (*DiscV5Service, error) {
	ctx, cancel := context.WithCancel(pctx)
	dvs := DiscV5Service{
		logger:              logger.Named(logging.NameDiscoveryService),
		ctx:                 ctx,
		cancel:              cancel,
		conns:               opts.ConnIndex,
		subnetsIdx:          opts.SubnetsIdx,
		ssvConfig:           opts.SSVConfig,
		subnets:             opts.DiscV5Opts.Subnets,
		publishLock:         make(chan struct{}, 1),
		discoveredPeersPool: opts.DiscoveredPeersPool,
		trimmedRecently:     opts.TrimmedRecently,
	}

	logger.Debug(
		"configuring discv5 discovery",
		zap.Any("discV5Opts", opts.DiscV5Opts),
		zap.Any("hostAddress", opts.HostAddress),
		zap.Any("hostDNS", opts.HostDNS),
	)
	if err := dvs.initDiscV5Listener(opts); err != nil {
		return nil, err
	}
	return &dvs, nil
}

// Close implements io.Closer
func (dvs *DiscV5Service) Close() error {
	if dvs.cancel != nil {
		dvs.cancel()
	}
	if dvs.conn != nil {
		if err := dvs.conn.Close(); err != nil {
			return err
		}
	}
	if dvs.dv5Listener != nil {
		dvs.dv5Listener.Close()
	}
	return nil
}

// Self returns self node
func (dvs *DiscV5Service) Self() *enode.LocalNode {
	return dvs.dv5Listener.LocalNode()
}

// Node tries to find the enode.Node of the given peer
func (dvs *DiscV5Service) Node(logger *zap.Logger, info peer.AddrInfo) (*enode.Node, error) {
	pki, err := info.ID.ExtractPublicKey()
	if err != nil {
		return nil, err
	}
	pk := commons.ECDSAPubFromInterface(pki)
	id := enode.PubkeyToIDV4(pk)
	logger = logger.With(zap.String("info", info.String()),
		zap.String("enode.ID", id.String()))
	nodes := dvs.dv5Listener.AllNodes()
	node := findNode(nodes, id)
	if node == nil {
		logger.Debug("could not find node, trying lookup")
		// could not find node, trying to look it up
		nodes = dvs.dv5Listener.Lookup(id)
		node = findNode(nodes, id)
	}
	return node, nil
}

// Bootstrap start looking for new nodes, note that this function blocks.
// if we reached peers limit, make sure to accept peers with more than 1 shared subnet,
// which lets other components to determine whether we'll want to connect to this node or not.
func (dvs *DiscV5Service) Bootstrap(handler HandleNewPeer) error {
	// Log every 10th skipped peer.
	// TODO: remove once we've merged https://github.com/ssvlabs/ssv/pull/1803
	const logFrequency = 10
	var skippedPeers uint64 = 0

	dvs.discover(
		dvs.ctx,
		func(e PeerEvent) {
			logger := dvs.logger.With(
				fields.ENR(e.Node),
				fields.PeerID(e.AddrInfo.ID),
			)
			err := dvs.checkPeer(dvs.ctx, e)
			if err != nil {
				if skippedPeers%logFrequency == 0 {
					logger.Debug("skipped discovered peer", zap.Error(err))
				}
				skippedPeers++
				return
			}
			handler(e)
		},
		defaultDiscoveryInterval,
		dvs.ssvNodeFilter(),
		dvs.sharedSubnetsFilter(1),
		dvs.alreadyDiscoveredFilter(),
		dvs.badNodeFilter(),
		dvs.alreadyConnectedFilter(),
		dvs.recentlyTrimmedFilter(),
	)

	return nil
}

func (dvs *DiscV5Service) checkPeer(ctx context.Context, e PeerEvent) error {
	// Get the peer's domain type, skipping if it mismatches ours.
	// TODO: uncomment errors once there are sufficient nodes with domain type.
	peerDiscoveriesCounter.Add(ctx, 1)
	nodeDomainType, err := records.GetDomainTypeEntry(e.Node.Record(), records.KeyDomainType)
	if err != nil {
		return errors.Wrap(err, "could not read domain type")
	}
	if dvs.ssvConfig.DomainType != nodeDomainType {
		recordPeerSkipped(ctx, skipReasonDomainTypeMismatch)
		return fmt.Errorf("domain type %x doesn't match %x", nodeDomainType, dvs.ssvConfig.DomainType)
	}

	// Get the peer's subnets, skipping if it has none.
	peerSubnets, err := records.GetSubnetsEntry(e.Node.Record())
	if err != nil {
		return fmt.Errorf("could not read subnets: %w", err)
	}
	if commons.ZeroSubnets == peerSubnets {
		recordPeerSkipped(ctx, skipReasonZeroSubnets)
		return errors.New("zero subnets")
	}

	dvs.subnetsIdx.UpdatePeerSubnets(e.AddrInfo.ID, peerSubnets)

	// Filters
	if !dvs.limitNodeFilter(e.Node) {
		recordPeerSkipped(ctx, skipReasonReachedLimit)
		return errors.New("reached limit")
	}
	if !dvs.sharedSubnetsFilter(1)(e.Node) {
		recordPeerSkipped(ctx, skipReasonNoSharedSubnets)
		return errors.New("no shared subnets")
	}
	if !dvs.alreadyDiscoveredFilter()(e.Node) {
		recordPeerSkipped(ctx, skipReasonNoSharedSubnets)
		return errors.New("peer already discovered recently")
	}

	peerAcceptedCounter.Add(ctx, 1)

	return nil
}

// initDiscV5Listener creates a new listener and starts it
func (dvs *DiscV5Service) initDiscV5Listener(discOpts *Options) error {
	opts := discOpts.DiscV5Opts
	if err := opts.Validate(); err != nil {
		return errors.Wrap(err, "invalid opts")
	}

	ipAddr, bindIP, n := opts.IPs()

	udpConn, err := newUDPListener(bindIP, opts.Port, n)
	if err != nil {
		return errors.Wrap(err, "could not listen UDP")
	}
	dvs.conn = udpConn

	localNode, err := dvs.createLocalNode(discOpts, ipAddr)
	if err != nil {
		return errors.Wrap(err, "could not create local node")
	}

	// Get the protocol ID, or set to default if not provided
	protocolID := dvs.ssvConfig.DiscoveryProtocolID
	emptyProtocolID := [6]byte{}
	if protocolID == emptyProtocolID {
		protocolID = DefaultSSVProtocolID
	}

<<<<<<< HEAD
	dv5Cfg, err := opts.DiscV5Cfg(logger, WithProtocolID(protocolID))
=======
	// New discovery, with ProtocolID restriction, to be kept post-fork
	unhandled := make(chan discover.ReadPacket, 100) // size taken from https://github.com/ethereum/go-ethereum/blob/v1.13.5/p2p/server.go#L551
	sharedConn := &SharedUDPConn{udpConn, unhandled}
	dvs.sharedConn = sharedConn

	dv5PostForkCfg, err := opts.DiscV5Cfg(dvs.logger, WithProtocolID(protocolID), WithUnhandled(unhandled))
>>>>>>> cda77c53
	if err != nil {
		return err
	}

	dv5Listener, err := discover.ListenV5(udpConn, localNode, *dv5Cfg)
	if err != nil {
		return errors.Wrap(err, "could not create discV5 listener")
	}

<<<<<<< HEAD
	logger.Debug("started discv5 listener (UDP)",
=======
	dvs.logger.Debug("started discv5 post-fork listener (UDP)",
>>>>>>> cda77c53
		fields.BindIP(bindIP),
		zap.Uint16("UdpPort", opts.Port),
		fields.ENRLocalNode(localNode),
		fields.Domain(discOpts.SSVConfig.DomainType),
		fields.ProtocolID(protocolID),
	)

<<<<<<< HEAD
	dvs.dv5Listener = dv5Listener
	dvs.bootnodes = dv5Cfg.Bootnodes // Just take bootnodes from one of the config since they're equal
=======
	// Previous discovery, without ProtocolID restriction, to be discontinued after the fork
	dv5PreForkCfg, err := opts.DiscV5Cfg(dvs.logger)
	if err != nil {
		return err
	}

	dv5PreForkListener, err := discover.ListenV5(sharedConn, localNode, *dv5PreForkCfg)
	if err != nil {
		return errors.Wrap(err, "could not create discV5 pre-fork listener")
	}

	dvs.logger.Debug("started discv5 pre-fork listener (UDP)",
		fields.BindIP(bindIP),
		zap.Uint16("UdpPort", opts.Port),
		fields.ENRLocalNode(localNode),
		fields.Domain(discOpts.SSVConfig.DomainType),
	)

	dvs.dv5Listener = NewForkingDV5Listener(dvs.logger, dv5PreForkListener, dv5PostForkListener, 5*time.Second)
	dvs.bootnodes = dv5PreForkCfg.Bootnodes // Just take bootnodes from one of the config since they're equal
>>>>>>> cda77c53

	return nil
}

// discover finds new nodes in the network,
// by a random walking on the underlying DHT.
//
// handler will act upon new node.
// interval enables to control the rate of new nodes that we find.
// filters will be applied on each new node before the handler is called,
// enabling to apply custom access control for different scenarios.
func (dvs *DiscV5Service) discover(ctx context.Context, handler HandleNewPeer, interval time.Duration, filters ...NodeFilter) {
	iterator := dvs.dv5Listener.RandomNodes()
	for _, f := range filters {
		iterator = enode.Filter(iterator, f)
	}
	// selfID is used to exclude current node
	selfID := dvs.dv5Listener.LocalNode().Node().ID().TerminalString()

	ticker := time.NewTicker(interval)
	defer ticker.Stop()

	for ctx.Err() == nil {
		select {
		case <-ticker.C:
		case <-ctx.Done():
			return
		}
		exists := iterator.Next()
		if !exists {
			continue
		}
		// ignoring nil or self nodes
		if n := iterator.Node(); n != nil {
			if n.ID().TerminalString() == selfID {
				continue
			}
			ai, err := ToPeer(n)
			if err != nil {
				continue
			}
			handler(PeerEvent{
				AddrInfo: *ai,
				Node:     n,
			})
		}
	}
}

// RegisterSubnets adds the given subnets and publish the updated node record
func (dvs *DiscV5Service) RegisterSubnets(subnets ...uint64) (updated bool, err error) {
	if len(subnets) == 0 {
		return false, nil
	}
	updatedSubnets, isUpdated, err := records.UpdateSubnets(dvs.dv5Listener.LocalNode(), subnets, nil)
	if err != nil {
		return false, errors.Wrap(err, "could not update ENR")
	}
	if isUpdated {
		dvs.subnets = updatedSubnets
		dvs.logger.Debug("updated subnets", fields.UpdatedENRLocalNode(dvs.dv5Listener.LocalNode()))
		return true, nil
	}
	return false, nil
}

// DeregisterSubnets removes the given subnets and publish the updated node record
func (dvs *DiscV5Service) DeregisterSubnets(subnets ...uint64) (updated bool, err error) {
	if len(subnets) == 0 {
		return false, nil
	}
	updatedSubnets, isUpdated, err := records.UpdateSubnets(dvs.dv5Listener.LocalNode(), nil, subnets)
	if err != nil {
		return false, errors.Wrap(err, "could not update ENR")
	}
	if isUpdated {
		dvs.subnets = updatedSubnets
		dvs.logger.Debug("updated subnets", fields.UpdatedENRLocalNode(dvs.dv5Listener.LocalNode()))
		return true, nil
	}
	return false, nil
}

// PublishENR publishes the ENR with the current domain type across the network
func (dvs *DiscV5Service) PublishENR() {
	// Update own node record.
	err := records.SetDomainTypeEntry(dvs.dv5Listener.LocalNode(), records.KeyDomainType, dvs.ssvConfig.DomainType)
	if err != nil {
		dvs.logger.Error("could not set domain type", zap.Error(err))
		return
	}
<<<<<<< HEAD
=======
	err = records.SetDomainTypeEntry(dvs.dv5Listener.LocalNode(), records.KeyNextDomainType, dvs.ssvConfig.DomainType)
	if err != nil {
		dvs.logger.Error("could not set next domain type", zap.Error(err))
		return
	}
>>>>>>> cda77c53

	// Acquire publish lock to prevent parallel publishing.
	// If there's an ongoing goroutine, it would now start publishing the record updated above,
	// and if it's done before the new deadline, this goroutine would pick up where it left off.
	ctx, done := context.WithTimeout(dvs.ctx, publishENRTimeout)
	defer done()

	select {
	case <-ctx.Done():
		return
	case dvs.publishLock <- struct{}{}:
	}
	defer func() {
		// Release lock.
		<-dvs.publishLock
	}()

	// Collect some metrics.
	start := time.Now()
	pings, errs := 0, 0
	peerIDs := map[peer.ID]struct{}{}

	// Publish ENR.
	dvs.discover(ctx, func(e PeerEvent) {
		err := dvs.dv5Listener.Ping(e.Node)
		if err != nil {
			errs++
			if err.Error() == "RPC timeout" {
				// ignore
				return
			}
			dvs.logger.Warn("could not ping node", fields.TargetNodeENR(e.Node), zap.Error(err))
			return
		}
		pings++
		peerIDs[e.AddrInfo.ID] = struct{}{}
	}, time.Millisecond*100, dvs.ssvNodeFilter(), dvs.badNodeFilter())

	// Log metrics.
	dvs.logger.Debug("done publishing ENR",
		fields.Duration(start),
		zap.Int("unique_peers", len(peerIDs)),
		zap.Int("pings", pings),
		zap.Int("errors", errs))
}

func (dvs *DiscV5Service) createLocalNode(discOpts *Options, ipAddr net.IP) (*enode.LocalNode, error) {
	opts := discOpts.DiscV5Opts
	localNode, err := createLocalNode(opts.NetworkKey, opts.StoragePath, ipAddr, opts.Port, opts.TCPPort)
	if err != nil {
		return nil, errors.Wrap(err, "could not create local node")
	}
	err = addAddresses(localNode, discOpts.HostAddress, discOpts.HostDNS)
	if err != nil {
		return nil, errors.Wrap(err, "could not add configured addresses")
	}
	err = DecorateNode(
		localNode,

		// Satisfy decorations of forks supported by this node.
<<<<<<< HEAD
		DecorateWithDomainType(records.KeyDomainType, dvs.networkConfig.DomainType),
=======
		DecorateWithDomainType(records.KeyDomainType, dvs.ssvConfig.DomainType),
		DecorateWithDomainType(records.KeyNextDomainType, dvs.ssvConfig.DomainType),
>>>>>>> cda77c53
		DecorateWithSubnets(opts.Subnets),
	)
	if err != nil {
		return nil, errors.Wrap(err, "could not decorate local node")
	}

	logFields := []zapcore.Field{
		fields.ENRLocalNode(localNode),
		fields.Domain(dvs.ssvConfig.DomainType),
	}

	if opts.Subnets.HasActive() {
		logFields = append(logFields, fields.Subnets(opts.Subnets))
	}

	dvs.logger.Debug("node record is ready", logFields...)

	return localNode, nil
}

// newUDPListener creates a udp server
func newUDPListener(bindIP net.IP, port uint16, network string) (*net.UDPConn, error) {
	udpAddr := &net.UDPAddr{
		IP:   bindIP,
		Port: int(port),
	}
	conn, err := net.ListenUDP(network, udpAddr)
	if err != nil {
		return nil, errors.Wrap(err, "could not listen to UDP")
	}
	return conn, nil
}<|MERGE_RESOLUTION|>--- conflicted
+++ resolved
@@ -61,9 +61,6 @@
 	conns      peers.ConnectionIndex
 	subnetsIdx peers.SubnetsIndex
 
-<<<<<<< HEAD
-	conn *net.UDPConn
-=======
 	// discoveredPeersPool keeps track of recently discovered peers so we can rank them and choose
 	// the best candidates to connect to.
 	discoveredPeersPool *ttl.Map[peer.ID, DiscoveredPeer]
@@ -72,9 +69,7 @@
 	// are removed from this map after some time passes)
 	trimmedRecently *ttl.Map[peer.ID, struct{}]
 
-	conn       *net.UDPConn
-	sharedConn *SharedUDPConn
->>>>>>> cda77c53
+	conn *net.UDPConn
 
 	ssvConfig *networkconfig.SSVConfig
 	subnets   commons.Subnets
@@ -260,16 +255,7 @@
 		protocolID = DefaultSSVProtocolID
 	}
 
-<<<<<<< HEAD
-	dv5Cfg, err := opts.DiscV5Cfg(logger, WithProtocolID(protocolID))
-=======
-	// New discovery, with ProtocolID restriction, to be kept post-fork
-	unhandled := make(chan discover.ReadPacket, 100) // size taken from https://github.com/ethereum/go-ethereum/blob/v1.13.5/p2p/server.go#L551
-	sharedConn := &SharedUDPConn{udpConn, unhandled}
-	dvs.sharedConn = sharedConn
-
-	dv5PostForkCfg, err := opts.DiscV5Cfg(dvs.logger, WithProtocolID(protocolID), WithUnhandled(unhandled))
->>>>>>> cda77c53
+	dv5Cfg, err := opts.DiscV5Cfg(dvs.logger, WithProtocolID(protocolID))
 	if err != nil {
 		return err
 	}
@@ -279,11 +265,7 @@
 		return errors.Wrap(err, "could not create discV5 listener")
 	}
 
-<<<<<<< HEAD
-	logger.Debug("started discv5 listener (UDP)",
-=======
-	dvs.logger.Debug("started discv5 post-fork listener (UDP)",
->>>>>>> cda77c53
+	dvs.logger.Debug("started discv5 listener (UDP)",
 		fields.BindIP(bindIP),
 		zap.Uint16("UdpPort", opts.Port),
 		fields.ENRLocalNode(localNode),
@@ -291,31 +273,8 @@
 		fields.ProtocolID(protocolID),
 	)
 
-<<<<<<< HEAD
 	dvs.dv5Listener = dv5Listener
 	dvs.bootnodes = dv5Cfg.Bootnodes // Just take bootnodes from one of the config since they're equal
-=======
-	// Previous discovery, without ProtocolID restriction, to be discontinued after the fork
-	dv5PreForkCfg, err := opts.DiscV5Cfg(dvs.logger)
-	if err != nil {
-		return err
-	}
-
-	dv5PreForkListener, err := discover.ListenV5(sharedConn, localNode, *dv5PreForkCfg)
-	if err != nil {
-		return errors.Wrap(err, "could not create discV5 pre-fork listener")
-	}
-
-	dvs.logger.Debug("started discv5 pre-fork listener (UDP)",
-		fields.BindIP(bindIP),
-		zap.Uint16("UdpPort", opts.Port),
-		fields.ENRLocalNode(localNode),
-		fields.Domain(discOpts.SSVConfig.DomainType),
-	)
-
-	dvs.dv5Listener = NewForkingDV5Listener(dvs.logger, dv5PreForkListener, dv5PostForkListener, 5*time.Second)
-	dvs.bootnodes = dv5PreForkCfg.Bootnodes // Just take bootnodes from one of the config since they're equal
->>>>>>> cda77c53
 
 	return nil
 }
@@ -407,14 +366,6 @@
 		dvs.logger.Error("could not set domain type", zap.Error(err))
 		return
 	}
-<<<<<<< HEAD
-=======
-	err = records.SetDomainTypeEntry(dvs.dv5Listener.LocalNode(), records.KeyNextDomainType, dvs.ssvConfig.DomainType)
-	if err != nil {
-		dvs.logger.Error("could not set next domain type", zap.Error(err))
-		return
-	}
->>>>>>> cda77c53
 
 	// Acquire publish lock to prevent parallel publishing.
 	// If there's an ongoing goroutine, it would now start publishing the record updated above,
@@ -475,12 +426,7 @@
 		localNode,
 
 		// Satisfy decorations of forks supported by this node.
-<<<<<<< HEAD
-		DecorateWithDomainType(records.KeyDomainType, dvs.networkConfig.DomainType),
-=======
 		DecorateWithDomainType(records.KeyDomainType, dvs.ssvConfig.DomainType),
-		DecorateWithDomainType(records.KeyNextDomainType, dvs.ssvConfig.DomainType),
->>>>>>> cda77c53
 		DecorateWithSubnets(opts.Subnets),
 	)
 	if err != nil {
