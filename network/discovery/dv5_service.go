--- conflicted
+++ resolved
@@ -15,6 +15,7 @@
 	"github.com/libp2p/go-libp2p/core/peer"
 	"github.com/pkg/errors"
 	"go.uber.org/zap"
+	"go.uber.org/zap/zapcore"
 
 	"github.com/ssvlabs/ssv/logging"
 	"github.com/ssvlabs/ssv/logging/fields"
@@ -22,11 +23,6 @@
 	"github.com/ssvlabs/ssv/network/peers"
 	"github.com/ssvlabs/ssv/network/records"
 	"github.com/ssvlabs/ssv/networkconfig"
-<<<<<<< HEAD
-=======
-	"go.uber.org/zap"
-	"go.uber.org/zap/zapcore"
->>>>>>> e4a219a3
 )
 
 const (
@@ -167,11 +163,12 @@
 	)
 	go logCache.Start()
 
-<<<<<<< HEAD
-	dvs.discover(dvs.ctx, func(e PeerEvent) {
-		err := dvs.checkPeer(logger, e)
-		if err != nil {
-			if v := logCache.Get(e.AddrInfo.ID); v == nil {
+	dvs.discover(
+		dvs.ctx,
+		func(e PeerEvent) {
+			err := dvs.checkPeer(dvs.ctx, logger, e)
+			if err != nil {
+				if v := logCache.Get(e.AddrInfo.ID); v == nil {
 				// This log is triggered very often, however, we need it, so it's shown once per peer ID per 2 epochs.
 				logger.Debug("skipped discovered peer",
 					fields.ENR(e.Node),
@@ -184,26 +181,7 @@
 
 			return
 		}
-		handler(e)
-	}, defaultDiscoveryInterval) // , dvs.forkVersionFilter) //, dvs.badNodeFilter)
-=======
-	dvs.discover(
-		dvs.ctx,
-		func(e PeerEvent) {
-			logger := logger.With(
-				fields.ENR(e.Node),
-				fields.PeerID(e.AddrInfo.ID),
-			)
-			err := dvs.checkPeer(dvs.ctx, logger, e)
-			if err != nil {
-				if skippedPeers%logFrequency == 0 {
-					logger.Debug("skipped discovered peer", zap.Error(err))
-				}
-				skippedPeers++
-				return
-			}
-			handler(e)
-		},
+		handler(e)},
 		defaultDiscoveryInterval,
 		dvs.ssvNodeFilter(logger),
 		dvs.sharedSubnetsFilter(1),
@@ -212,7 +190,6 @@
 		dvs.alreadyConnectedFilter(),
 		dvs.recentlyTrimmedFilter(),
 	)
->>>>>>> e4a219a3
 
 	return nil
 }
