package discovery

import (
	"crypto/ecdsa"
	"net"

	"github.com/ssvlabs/ssv/logging"
	compatible_logger "github.com/ssvlabs/ssv/network/discovery/logger"

	"github.com/ssvlabs/ssv/network/commons"

	"github.com/ethereum/go-ethereum/log"
	"github.com/ethereum/go-ethereum/p2p/discover"
	"github.com/pkg/errors"
	"go.uber.org/zap"
)

<<<<<<< HEAD
=======
var DefaultSSVProtocolID = [6]byte{'s', 's', 'v', 'd', 'v', '5'}

>>>>>>> dc0c830e
// DiscV5Options for creating a new discv5 listener
type DiscV5Options struct {
	// StoragePath is the path used to store the DB (DHT)
	// if an empty path was given, the DB will be created in memory
	StoragePath string
	// IP of the node
	IP string
	// BindIP is the IP to bind to the UDP listener
	BindIP string
	// Port is the UDP port used by discv5
	Port uint16
	// TCPPort is the TCP port exposed in the ENR
	TCPPort uint16
	// NetworkKey is the private key used to create the peer.ID if the node
	NetworkKey *ecdsa.PrivateKey
	// Bootnodes is a list of bootstrapper nodes
	Bootnodes []string
	// Subnets is a bool slice represents all the subnets the node is intreseted in
	Subnets []byte
	// EnableLogging when true enables logs to be emitted
	EnableLogging bool
}

// DefaultOptions returns the default options
func DefaultOptions(privateKey *ecdsa.PrivateKey) DiscV5Options {
	return DiscV5Options{
		NetworkKey: privateKey,
		Bootnodes:  make([]string, 0),
		Port:       commons.DefaultUDP,
		TCPPort:    commons.DefaultTCP,
		IP:         commons.DefaultIP,
		BindIP:     net.IPv4zero.String(),
	}
}

// Validate validates the options
func (opts *DiscV5Options) Validate() error {
	if opts.NetworkKey == nil {
		return errors.New("missing private key")
	}
	if opts.Port == 0 {
		return errors.New("missing udp port")
	}
	return nil
}

// IPs returns the external ip and bind ip
func (opts *DiscV5Options) IPs() (net.IP, net.IP, string) {
	ipAddr := net.ParseIP(opts.IP)
	if ipAddr == nil {
		ipAddr = net.ParseIP(commons.DefaultIP)
	}
	n := "udp6"
	bindIP := net.ParseIP(opts.BindIP)
	if len(bindIP) == 0 {
		if ipAddr.To4() != nil {
			bindIP = net.IPv4zero
			n = "udp4"
		} else {
			bindIP = net.IPv6zero
		}
	} else if bindIP.To4() != nil {
		n = "udp4"
	}
	return ipAddr, bindIP, n
}

func WithProtocolID(protocolID [6]byte) func(config *discover.Config) {
	return func(config *discover.Config) {
		config.V5ProtocolID = &protocolID
	}
}

func WithUnhandled(unhandled chan<- discover.ReadPacket) func(config *discover.Config) {
	return func(config *discover.Config) {
		config.Unhandled = unhandled
	}
}

// DiscV5Cfg creates discv5 config from the options
<<<<<<< HEAD
func (opts *DiscV5Options) DiscV5Cfg(logger *zap.Logger) (*discover.Config, error) {
	dv5Cfg := discover.Config{
=======
func (opts *DiscV5Options) DiscV5Cfg(logger *zap.Logger, funcOpts ...func(config *discover.Config)) (*discover.Config, error) {
	dv5Cfg := &discover.Config{
>>>>>>> dc0c830e
		PrivateKey: opts.NetworkKey,
	}

	for _, fn := range funcOpts {
		fn(dv5Cfg)
	}

	if len(opts.Bootnodes) > 0 {
		bootnodes, err := ParseENR(nil, false, opts.Bootnodes...)
		if err != nil {
			return nil, errors.Wrap(err, "could not parse bootnodes records")
		}
		dv5Cfg.Bootnodes = bootnodes
	}

	if opts.EnableLogging {
		zapLogger := logger.Named(logging.NameDiscoveryV5Logger)
		//TODO: this is a workaround for using slog without upgrade go to 1.21
		zapHandler := compatible_logger.Option{Logger: zapLogger}.NewZapHandler()
		newLogger := log.New(zapHandler)
		dv5Cfg.Log = newLogger
	}

	return dv5Cfg, nil
}<|MERGE_RESOLUTION|>--- conflicted
+++ resolved
@@ -15,11 +15,8 @@
 	"go.uber.org/zap"
 )
 
-<<<<<<< HEAD
-=======
 var DefaultSSVProtocolID = [6]byte{'s', 's', 'v', 'd', 'v', '5'}
 
->>>>>>> dc0c830e
 // DiscV5Options for creating a new discv5 listener
 type DiscV5Options struct {
 	// StoragePath is the path used to store the DB (DHT)
@@ -100,13 +97,8 @@
 }
 
 // DiscV5Cfg creates discv5 config from the options
-<<<<<<< HEAD
-func (opts *DiscV5Options) DiscV5Cfg(logger *zap.Logger) (*discover.Config, error) {
-	dv5Cfg := discover.Config{
-=======
 func (opts *DiscV5Options) DiscV5Cfg(logger *zap.Logger, funcOpts ...func(config *discover.Config)) (*discover.Config, error) {
 	dv5Cfg := &discover.Config{
->>>>>>> dc0c830e
 		PrivateKey: opts.NetworkKey,
 	}
 
