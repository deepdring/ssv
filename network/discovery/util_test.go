--- conflicted
+++ resolved
@@ -85,31 +85,7 @@
 
 // Testing discovery service
 func testingDiscovery(t *testing.T) *DiscV5Service {
-<<<<<<< HEAD
-	return testingDiscoveryWithNetworkConfig(t, testNetConfig)
-}
-
-// NetworkConfig with fork epoch
-func testingNetConfigWithForkEpoch(forkEpoch phase0.Epoch) networkconfig.NetworkConfig {
-	n := networkconfig.HoleskyStage
-	return networkconfig.NetworkConfig{
-		Name:                 n.Name,
-		Beacon:               n.Beacon,
-		DomainType:           n.DomainType,
-		GenesisEpoch:         n.GenesisEpoch,
-		RegistrySyncOffset:   n.RegistrySyncOffset,
-		RegistryContractAddr: n.RegistryContractAddr,
-		Bootnodes:            n.Bootnodes,
-	}
-}
-
-// NetworkConfig for staying in post-fork
-func TestingNetworkConfig() networkconfig.NetworkConfig {
-	forkEpoch := networkconfig.HoleskyStage.Beacon.EstimatedCurrentEpoch() - 1000
-	return testingNetConfigWithForkEpoch(forkEpoch)
-=======
 	return testingDiscoveryWithNetworkConfig(t, testNetConfig.SSVConfig)
->>>>>>> cda77c53
 }
 
 // Testing LocalNode
@@ -153,11 +129,7 @@
 }
 
 func NodeWithoutSubnets(t *testing.T) *enode.Node {
-<<<<<<< HEAD
-	return CustomNode(t, true, testNetConfig.DomainType, false, nil)
-=======
-	return CustomNode(t, true, testNetConfig.DomainType, true, testNetConfig.DomainType, false, commons.Subnets{})
->>>>>>> cda77c53
+	return CustomNode(t, true, testNetConfig.DomainType, false, commons.Subnets{})
 }
 
 func NodeWithCustomDomains(t *testing.T, domainType spectypes.DomainType, nextDomainType spectypes.DomainType) *enode.Node {
@@ -165,29 +137,16 @@
 }
 
 func NodeWithZeroSubnets(t *testing.T) *enode.Node {
-<<<<<<< HEAD
-	return CustomNode(t, true, testNetConfig.DomainType, true, zeroSubnets)
-}
-
-func NodeWithCustomSubnets(t *testing.T, subnets []byte) *enode.Node {
+	return CustomNode(t, true, testNetConfig.DomainType, true, testNetConfig.DomainType, true, commons.ZeroSubnets)
+}
+
+func NodeWithCustomSubnets(t *testing.T, subnets commons.Subnets) *enode.Node {
 	return CustomNode(t, true, testNetConfig.DomainType, true, subnets)
-=======
-	return CustomNode(t, true, testNetConfig.DomainType, true, testNetConfig.DomainType, true, commons.ZeroSubnets)
-}
-
-func NodeWithCustomSubnets(t *testing.T, subnets commons.Subnets) *enode.Node {
-	return CustomNode(t, true, testNetConfig.DomainType, true, testNetConfig.DomainType, true, subnets)
->>>>>>> cda77c53
 }
 
 func CustomNode(t *testing.T,
 	setDomainType bool, domainType spectypes.DomainType,
-<<<<<<< HEAD
-	setSubnets bool, subnets []byte) *enode.Node {
-=======
-	setNextDomainType bool, nextDomainType spectypes.DomainType,
 	setSubnets bool, subnets commons.Subnets) *enode.Node {
->>>>>>> cda77c53
 
 	// Generate key
 	nodeKey, err := ecdsa.GenerateKey(elliptic.P256(), rand.Reader)
