--- conflicted
+++ resolved
@@ -7,16 +7,13 @@
 
 	"github.com/libp2p/go-libp2p/core/peer"
 
-<<<<<<< HEAD
+	"github.com/ssvlabs/ssv/network/commons"
+	protocolp2p "github.com/ssvlabs/ssv/protocol/v2/p2p"
+
 	spectypes "github.com/bloxapp/ssv-spec/types"
 	"github.com/bloxapp/ssv/network/discovery"
 	protocolp2p "github.com/bloxapp/ssv/protocol/v2/p2p"
-	"github.com/bloxapp/ssv/protocol/v2/ssv/queue"
 	pubsub "github.com/libp2p/go-libp2p-pubsub"
-=======
-	"github.com/ssvlabs/ssv/network/commons"
-	protocolp2p "github.com/ssvlabs/ssv/protocol/v2/p2p"
->>>>>>> c2bf1778
 )
 
 // DecodedSSVMessage serves as a marker interface for any SSV message types.
@@ -49,15 +46,6 @@
 	// UpdateSubnets will update the registered subnets according to active validators
 	UpdateSubnets()
 	// SubscribeAll subscribes to all subnets
-<<<<<<< HEAD
-	SubscribeAll(logger *zap.Logger) error
-	// Returns the pubsub object
-	GetPubSub() *pubsub.PubSub
-	// Get discovery service
-	GetDiscoveryService() discovery.Service
-	// Just for simulator
-	BroadcastWithCustomKey(msg *spectypes.SSVMessage, pk *rsa.PrivateKey, id spectypes.OperatorID) error
-=======
 	SubscribeAll() error
 	// SubscribeRandoms subscribes to random subnets
 	SubscribeRandoms(numSubnets int) error
@@ -71,7 +59,12 @@
 	PeersByTopic() map[string][]peer.ID
 	// Peers returns all peers we are connected to
 	Peers() []peer.ID
->>>>>>> c2bf1778
+	// Returns the pubsub object
+	GetPubSub() *pubsub.PubSub
+	// Get discovery service
+	GetDiscoveryService() discovery.Service
+	// Just for simulator
+	BroadcastWithCustomKey(msg *spectypes.SSVMessage, pk *rsa.PrivateKey, id spectypes.OperatorID) error
 }
 
 // GetValidatorStats returns stats of validators, including the following:
