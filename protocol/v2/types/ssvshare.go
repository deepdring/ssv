--- conflicted
+++ resolved
@@ -87,7 +87,6 @@
 	s.FeeRecipientAddress = feeRecipient
 }
 
-<<<<<<< HEAD
 func (s *SSVShare) CommitteeID() CommitteeID {
 	if s.committeeID != nil {
 		return *s.committeeID
@@ -103,14 +102,6 @@
 
 // ComputeCommitteeIDHash will compute committee ID hash with given owner address and operator ids
 func ComputeCommitteeIDHash(address common.Address, operatorIds []uint64) []byte {
-=======
-func (s *SSVShare) GetCommittee() []*spectypes.ShareMember {
-	return s.Committee
-}
-
-// ComputeClusterIDHash will compute cluster ID hash with given owner address and operator ids
-func ComputeClusterIDHash(address common.Address, operatorIds []uint64) []byte {
->>>>>>> 4d5241fe
 	sort.Slice(operatorIds, func(i, j int) bool {
 		return operatorIds[i] < operatorIds[j]
 	})
