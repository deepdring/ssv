--- conflicted
+++ resolved
@@ -58,20 +58,7 @@
 	beaconSubscriber
 	beaconValidator
 	proposer
-<<<<<<< HEAD
-=======
 }
 
-// Options for controller struct creation
-type Options struct {
-	Context        context.Context
-	Network        Network
-	BeaconNodeAddr string `yaml:"BeaconNodeAddr" env:"BEACON_NODE_ADDR" env-required:"true"`
-	GasLimit       uint64
-
-	SyncDistanceTolerance uint64 `yaml:"SyncDistanceTolerance" env:"BEACON_SYNC_DISTANCE_TOLERANCE" env-default:"4" env-description:"The number of out-of-sync slots we can tolerate"`
-
-	CommonTimeout time.Duration // Optional.
-	LongTimeout   time.Duration // Optional.
->>>>>>> bfec50e9
-}+// TODO: add SyncDistanceTolerance to beacon options:
+// SyncDistanceTolerance uint64 `yaml:"SyncDistanceTolerance" env:"BEACON_SYNC_DISTANCE_TOLERANCE" env-default:"4" env-description:"The number of out-of-sync slots we can tolerate"`