--- conflicted
+++ resolved
@@ -57,11 +57,7 @@
 }
 
 // NewValidator creates a new instance of Validator.
-<<<<<<< HEAD
 func NewValidator(ctx context.Context, cancel func(), logger *zap.Logger, options *Options) *Validator {
-=======
-func NewValidator(pctx context.Context, cancel func(), logger *zap.Logger, options *Options) *Validator {
->>>>>>> 90feb4ec
 	v := &Validator{
 		logger:           logger.Named(log.NameValidator).With(fields.PubKey(options.SSVShare.ValidatorPubKey[:])),
 		mtx:              &sync.RWMutex{},
