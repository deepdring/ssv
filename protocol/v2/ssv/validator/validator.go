--- conflicted
+++ resolved
@@ -15,10 +15,7 @@
 	"github.com/ssvlabs/ssv/logging/fields"
 	"github.com/ssvlabs/ssv/message/validation"
 	"github.com/ssvlabs/ssv/networkconfig"
-<<<<<<< HEAD
 	genesisrunner "github.com/ssvlabs/ssv/protocol/genesis/ssv/runner"
-=======
->>>>>>> c24dd192
 	"github.com/ssvlabs/ssv/protocol/v2/message"
 	"github.com/ssvlabs/ssv/protocol/v2/ssv/queue"
 	"github.com/ssvlabs/ssv/protocol/v2/ssv/runner"
@@ -140,27 +137,15 @@
 // ProcessMessage processes Network Message of all types
 func (v *Validator) ProcessMessage(logger *zap.Logger, msg *queue.DecodedSSVMessage) error {
 	if msg.GetType() != message.SSVEventMsgType {
-<<<<<<< HEAD
-		if msg.SignedSSVMessage != nil { // TODO: remove post-fork
-			// Validate message
-			if err := msg.SignedSSVMessage.Validate(); err != nil {
-				return errors.Wrap(err, "invalid signed message")
-			}
+		// Validate message
+		if err := msg.SignedSSVMessage.Validate(); err != nil {
+			return errors.Wrap(err, "invalid signed message")
+		}
 
 			// Verify SignedSSVMessage's signature
 			if err := v.SignatureVerifier.Verify(msg.SignedSSVMessage, v.Operator.Committee); err != nil {
 				return errors.Wrap(err, "SignedSSVMessage has an invalid signature")
 			}
-=======
-		// Validate message
-		if err := msg.SignedSSVMessage.Validate(); err != nil {
-			return errors.Wrap(err, "invalid SignedSSVMessage")
-		}
-
-		// Verify SignedSSVMessage's signature
-		if err := v.SignatureVerifier.Verify(msg.SignedSSVMessage, v.Operator.Committee); err != nil {
-			return errors.Wrap(err, "SignedSSVMessage has an invalid signature")
->>>>>>> c24dd192
 		}
 	}
 
