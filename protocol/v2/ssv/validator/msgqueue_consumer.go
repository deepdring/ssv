--- conflicted
+++ resolved
@@ -102,12 +102,8 @@
 		return err
 	}
 
-<<<<<<< HEAD
-	logger.Debug("📬 queue consumer is running")
-	defer logger.Debug("📪 queue consumer is closed")
-=======
 	v.logger.Debug("📬 queue consumer is running")
->>>>>>> 90feb4ec
+	defer v.logger.Debug("📪 queue consumer is closed")
 
 	type msgIDType string
 	// messageID returns an ID that represents a potentially retryable message (msg.ID is the same for messages
@@ -116,7 +112,7 @@
 		const idUndefined = "undefined"
 		msgSlot, err := msg.Slot()
 		if err != nil {
-			logger.Error("couldn't get message slot", zap.Error(err))
+			v.logger.Error("couldn't get message slot", zap.Error(err))
 			return idUndefined
 		}
 		if msg.MsgType == spectypes.SSVConsensusMsgType {
@@ -191,13 +187,12 @@
 			return nil
 		}
 		if msg == nil {
-<<<<<<< HEAD
-			logger.Error("❗ got nil message from queue, but context is not done!")
+			v.logger.Error("❗ got nil message from queue, but context is not done!")
 			return nil
 		}
 
 		// Handle the message, potentially scheduling a message-replay for later.
-		err = handler(ctx, logger, msg)
+		err = handler(ctx, msg)
 		if err != nil {
 			const (
 				retryDelay = 25 * time.Millisecond
@@ -223,7 +218,7 @@
 				go func(msg *queue.SSVMessage) {
 					time.Sleep(retryDelay)
 					if pushed := q.Q.TryPush(msg); !pushed {
-						logger.Warn(
+						v.logger.Warn(
 							"❗ not gonna replay message because the queue is full",
 							zap.String("message_identifier", string(messageID(msg))),
 							fields.MessageType(msg.MsgType),
@@ -235,26 +230,9 @@
 			}
 
 			v.logMsg(
-				logger,
 				msg,
 				logMsg,
 				zap.String("message_identifier", string(messageID(msg))),
-=======
-			v.logger.Error("❗ got nil message from queue, but context is not done!")
-			break
-		}
-		lens = append(lens, q.Q.Len())
-		if len(lens) >= 10 {
-			v.logger.Debug("📬 [TEMPORARY] queue statistics",
-				fields.MessageID(msg.MsgID), fields.MessageType(msg.MsgType),
-				zap.Ints("past_10_lengths", lens))
-			lens = lens[:0]
-		}
-
-		// Handle the message.
-		if err := handler(ctx, msg); err != nil {
-			v.logMsg(msg, "❗ could not handle message",
->>>>>>> 90feb4ec
 				fields.MessageType(msg.MsgType),
 				zap.Error(err),
 				zap.Int("attempt", msgRetryCnt+1),
@@ -262,20 +240,11 @@
 		}
 	}
 
-<<<<<<< HEAD
 	return nil
 }
 
-func (v *Validator) logMsg(logger *zap.Logger, msg *queue.SSVMessage, logMsg string, withFields ...zap.Field) {
+func (v *Validator) logMsg(msg *queue.SSVMessage, logMsg string, withFields ...zap.Field) {
 	var baseFields []zap.Field
-=======
-	v.logger.Debug("📪 queue consumer is closed")
-	return nil
-}
-
-func (v *Validator) logMsg(msg *queue.SSVMessage, logMsg string, withFields ...zap.Field) {
-	baseFields := []zap.Field{}
->>>>>>> 90feb4ec
 	if msg.MsgType == spectypes.SSVConsensusMsgType {
 		qbftMsg := msg.Body.(*specqbft.Message)
 		baseFields = []zap.Field{
@@ -290,12 +259,8 @@
 		// signer must be same for all messages, at least 1 message must be present (this is validated prior)
 		signer := psm.Messages[0].Signer
 		baseFields = []zap.Field{
-<<<<<<< HEAD
 			zap.Uint64("partial_sig_msg_type", uint64(psm.Type)),
-			zap.Uint64("signer", psm.Messages[0].Signer), // same signer for all messages
-=======
 			zap.Uint64("signer", signer),
->>>>>>> 90feb4ec
 			fields.Slot(psm.Slot),
 		}
 	}
