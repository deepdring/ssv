--- conflicted
+++ resolved
@@ -10,12 +10,10 @@
 	"github.com/attestantio/go-eth2-client/spec/phase0"
 	"github.com/herumi/bls-eth-go-binary/bls"
 	"github.com/jellydator/ttlcache/v3"
+	"go.uber.org/zap"
+
 	specqbft "github.com/ssvlabs/ssv-spec/qbft"
 	spectypes "github.com/ssvlabs/ssv-spec/types"
-<<<<<<< HEAD
-	"go.uber.org/zap"
-=======
->>>>>>> 7e399645
 
 	"github.com/ssvlabs/ssv/exporter/convert"
 	"github.com/ssvlabs/ssv/ibft/storage"
@@ -230,10 +228,10 @@
 	quorums := make(map[validatorIndexAndRoot][]spectypes.OperatorID)
 
 	currentSlot := signedMsg.Slot
-	slotValidators, exist := ncv.postConsensusContainer[currentSlot]
+	slotValidators, exist := o.postConsensusContainer[currentSlot]
 	if !exist {
 		slotValidators = make(map[phase0.ValidatorIndex]*ssv.PartialSigContainer)
-		ncv.postConsensusContainer[signedMsg.Slot] = slotValidators
+		o.postConsensusContainer[signedMsg.Slot] = slotValidators
 	}
 
 	for _, msg := range signedMsg.Messages {
@@ -241,17 +239,10 @@
 		if !exists {
 			return nil, fmt.Errorf("could not find share for validator with index %d", msg.ValidatorIndex)
 		}
-<<<<<<< HEAD
 		container, ok := slotValidators[msg.ValidatorIndex]
 		if !ok {
 			container = ssv.NewPartialSigContainer(validator.Quorum())
 			slotValidators[msg.ValidatorIndex] = container
-=======
-		container, ok := o.postConsensusContainer[msg.ValidatorIndex]
-		if !ok {
-			container = ssv.NewPartialSigContainer(validator.Quorum())
-			o.postConsensusContainer[msg.ValidatorIndex] = container
->>>>>>> 7e399645
 		}
 		if container.HasSignature(msg.ValidatorIndex, msg.Signer, msg.SigningRoot) {
 			o.resolveDuplicateSignature(container, msg, validator)
@@ -275,12 +266,12 @@
 	}
 
 	// Remove older slots container
-	if len(ncv.postConsensusContainer) >= ncv.postConsensusContainerCapacity() {
+	if len(o.postConsensusContainer) >= o.postConsensusContainerCapacity() {
 		// #nosec G115 -- capacity must be low epoch not to cause overflow
-		thresholdSlot := currentSlot - phase0.Slot(ncv.postConsensusContainerCapacity())
-		for slot := range ncv.postConsensusContainer {
+		thresholdSlot := currentSlot - phase0.Slot(o.postConsensusContainerCapacity())
+		for slot := range o.postConsensusContainer {
 			if slot < thresholdSlot {
-				delete(ncv.postConsensusContainer, slot)
+				delete(o.postConsensusContainer, slot)
 			}
 		}
 	}
@@ -397,9 +388,9 @@
 	return nil
 }
 
-func (ncv *CommitteeObserver) postConsensusContainerCapacity() int {
+func (o *CommitteeObserver) postConsensusContainerCapacity() int {
 	// #nosec G115 -- slots per epoch must be low epoch not to cause overflow
-	return int(ncv.netCfg.SlotsPerEpoch()) + msgvalidation.LateSlotAllowance
+	return int(o.netCfg.SlotsPerEpoch() + uint64(msgvalidation.LateSlotAllowance))
 }
 
 func constructAttestationData(vote *spectypes.BeaconVote, slot phase0.Slot, committeeIndex phase0.CommitteeIndex) *phase0.AttestationData {
