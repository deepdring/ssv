package validator

import (
	"encoding/hex"
	"fmt"
	"slices"
	"strconv"
	"strings"

	"github.com/attestantio/go-eth2-client/spec/phase0"
	"github.com/herumi/bls-eth-go-binary/bls"
	"github.com/jellydator/ttlcache/v3"
	specqbft "github.com/ssvlabs/ssv-spec/qbft"
	spectypes "github.com/ssvlabs/ssv-spec/types"
	"go.uber.org/zap"

	"github.com/ssvlabs/ssv/ibft/storage"
	"github.com/ssvlabs/ssv/logging/fields"
	"github.com/ssvlabs/ssv/message/validation"
	"github.com/ssvlabs/ssv/networkconfig"
	qbftcontroller "github.com/ssvlabs/ssv/protocol/v2/qbft/controller"
	qbftctrl "github.com/ssvlabs/ssv/protocol/v2/qbft/controller"
	qbftstorage "github.com/ssvlabs/ssv/protocol/v2/qbft/storage"
	"github.com/ssvlabs/ssv/protocol/v2/ssv"
	"github.com/ssvlabs/ssv/protocol/v2/ssv/queue"
	ssvtypes "github.com/ssvlabs/ssv/protocol/v2/types"
	registrystorage "github.com/ssvlabs/ssv/registry/storage"
)

type CommitteeObserver struct {
<<<<<<< HEAD
	msgID                  spectypes.MessageID
	logger                 *zap.Logger
	Storage                *storage.ParticipantStores
	beaconConfig           networkconfig.Beacon
	ValidatorStore         registrystorage.ValidatorStore
	newDecidedHandler      qbftcontroller.NewDecidedHandler
	attesterRoots          *ttlcache.Cache[phase0.Root, struct{}]
	syncCommRoots          *ttlcache.Cache[phase0.Root, struct{}]
	domainCache            *DomainCache
	postConsensusContainer map[phase0.ValidatorIndex]*ssv.PartialSigContainer
=======
	msgID             spectypes.MessageID
	logger            *zap.Logger
	Storage           *storage.ParticipantStores
	beaconNetwork     beacon.BeaconNetwork
	networkConfig     networkconfig.NetworkConfig
	ValidatorStore    registrystorage.ValidatorStore
	newDecidedHandler qbftcontroller.NewDecidedHandler
	attesterRoots     *ttlcache.Cache[phase0.Root, struct{}]
	syncCommRoots     *ttlcache.Cache[phase0.Root, struct{}]
	domainCache       *DomainCache
	// TODO: consider using round-robin container as []map[phase0.ValidatorIndex]*ssv.PartialSigContainer similar to what is used in OperatorState
	postConsensusContainer map[phase0.Slot]map[phase0.ValidatorIndex]*ssv.PartialSigContainer
>>>>>>> 3d906310
}

type CommitteeObserverOptions struct {
	FullNode          bool
	Logger            *zap.Logger
	NetworkConfig     networkconfig.NetworkConfig
	Network           specqbft.Network
	Storage           *storage.ParticipantStores
	Operator          *spectypes.CommitteeMember
	OperatorSigner    ssvtypes.OperatorSigner
	NewDecidedHandler qbftctrl.NewDecidedHandler
	ValidatorStore    registrystorage.ValidatorStore
	AttesterRoots     *ttlcache.Cache[phase0.Root, struct{}]
	SyncCommRoots     *ttlcache.Cache[phase0.Root, struct{}]
	DomainCache       *DomainCache
}

func NewCommitteeObserver(msgID spectypes.MessageID, opts CommitteeObserverOptions) *CommitteeObserver {
	// TODO: does the specific operator matters?

<<<<<<< HEAD
	return &CommitteeObserver{
		msgID:                  msgID,
		logger:                 opts.Logger,
		Storage:                opts.Storage,
		beaconConfig:           opts.NetworkConfig.Beacon,
		ValidatorStore:         opts.ValidatorStore,
		newDecidedHandler:      opts.NewDecidedHandler,
		attesterRoots:          opts.AttesterRoots,
		syncCommRoots:          opts.SyncCommRoots,
		domainCache:            opts.DomainCache,
		postConsensusContainer: make(map[phase0.ValidatorIndex]*ssv.PartialSigContainer),
=======
	co := &CommitteeObserver{
		msgID:             msgID,
		logger:            opts.Logger,
		Storage:           opts.Storage,
		beaconNetwork:     opts.NetworkConfig.Beacon,
		networkConfig:     opts.NetworkConfig,
		ValidatorStore:    opts.ValidatorStore,
		newDecidedHandler: opts.NewDecidedHandler,
		attesterRoots:     opts.AttesterRoots,
		syncCommRoots:     opts.SyncCommRoots,
		domainCache:       opts.DomainCache,
>>>>>>> 3d906310
	}

	co.postConsensusContainer = make(map[phase0.Slot]map[phase0.ValidatorIndex]*ssv.PartialSigContainer, co.postConsensusContainerCapacity())

	return co
}

func (ncv *CommitteeObserver) ProcessMessage(msg *queue.SSVMessage) error {
	role := msg.MsgID.GetRoleType()

	logger := ncv.logger.With(fields.Role(role))
	if role == spectypes.RoleCommittee {
		cid := spectypes.CommitteeID(msg.GetID().GetDutyExecutorID()[16:])
		logger = logger.With(fields.CommitteeID(cid))
	} else {
		validatorPK := msg.GetID().GetDutyExecutorID()
		logger = logger.With(fields.Validator(validatorPK))
	}

	partialSigMessages := &spectypes.PartialSignatureMessages{}
	if err := partialSigMessages.Decode(msg.SSVMessage.GetData()); err != nil {
		return fmt.Errorf("failed to get partial signature message from network message %w", err)
	}
	if partialSigMessages.Type != spectypes.PostConsensusPartialSig {
		return fmt.Errorf("not processing message type %d", partialSigMessages.Type)
	}

	slot := partialSigMessages.Slot
	logger = logger.With(fields.Slot(slot))

	if err := partialSigMessages.Validate(); err != nil {
		return fmt.Errorf("got invalid message %w", err)
	}

	quorums, err := ncv.processMessage(partialSigMessages)
	if err != nil {
		return fmt.Errorf("could not process SignedPartialSignatureMessage %w", err)
	}

	if len(quorums) == 0 {
		return nil
	}

	for key, quorum := range quorums {
		var operatorIDs []string
		for _, share := range quorum {
			operatorIDs = append(operatorIDs, strconv.FormatUint(share, 10))
		}

		validator, exists := ncv.ValidatorStore.ValidatorByIndex(key.ValidatorIndex)
		if !exists {
			return fmt.Errorf("could not find share for validator with index %d", key.ValidatorIndex)
		}

		beaconRoles := ncv.getBeaconRoles(msg, key.Root)
		if len(beaconRoles) == 0 {
			logger.Warn("no roles found for quorum root",
				zap.Uint64("validator_index", uint64(key.ValidatorIndex)),
				fields.Validator(validator.ValidatorPubKey[:]),
				zap.String("signers", strings.Join(operatorIDs, ", ")),
				fields.BlockRoot(key.Root),
				zap.String("qbft_ctrl_identifier", hex.EncodeToString(ncv.msgID[:])),
			)
		}

		for _, beaconRole := range beaconRoles {
			roleStorage := ncv.Storage.Get(beaconRole)
			if roleStorage == nil {
				return fmt.Errorf("role storage doesn't exist: %v", beaconRole)
			}

			updated, err := roleStorage.SaveParticipants(validator.ValidatorPubKey, slot, quorum)
			if err != nil {
				return fmt.Errorf("update participants: %w", err)
			}

			if !updated {
				continue
			}

			logger.Info("✅ saved participants",
				zap.String("role", beaconRole.String()),
				zap.Uint64("validator_index", uint64(key.ValidatorIndex)),
				fields.Validator(validator.ValidatorPubKey[:]),
				zap.String("signers", strings.Join(operatorIDs, ", ")),
				fields.BlockRoot(key.Root),
			)

			if ncv.newDecidedHandler != nil {
				p := qbftstorage.Participation{
					ParticipantsRangeEntry: qbftstorage.ParticipantsRangeEntry{
						Slot:    slot,
						Signers: quorum,
					},
					Role:   beaconRole,
					PubKey: validator.ValidatorPubKey,
				}

				ncv.newDecidedHandler(p)
			}
		}
	}

	return nil
}

func (ncv *CommitteeObserver) getBeaconRoles(msg *queue.SSVMessage, root phase0.Root) []spectypes.BeaconRole {
	switch msg.MsgID.GetRoleType() {
	case spectypes.RoleCommittee:
		attester := ncv.attesterRoots.Get(root)
		syncCommittee := ncv.syncCommRoots.Get(root)

		switch {
		case attester != nil && syncCommittee != nil:
			return []spectypes.BeaconRole{spectypes.BNRoleAttester, spectypes.BNRoleSyncCommittee}
		case attester != nil:
			return []spectypes.BeaconRole{spectypes.BNRoleAttester}
		case syncCommittee != nil:
			return []spectypes.BeaconRole{spectypes.BNRoleSyncCommittee}
		default:
			return nil
		}
	case spectypes.RoleAggregator:
		return []spectypes.BeaconRole{spectypes.BNRoleAggregator}
	case spectypes.RoleProposer:
		return []spectypes.BeaconRole{spectypes.BNRoleProposer}
	case spectypes.RoleSyncCommitteeContribution:
		return []spectypes.BeaconRole{spectypes.BNRoleSyncCommitteeContribution}
	case spectypes.RoleValidatorRegistration:
		return []spectypes.BeaconRole{spectypes.BNRoleValidatorRegistration}
	case spectypes.RoleVoluntaryExit:
		return []spectypes.BeaconRole{spectypes.BNRoleVoluntaryExit}
	}

	return nil
}

type validatorIndexAndRoot struct {
	ValidatorIndex phase0.ValidatorIndex
	Root           phase0.Root
}

func (ncv *CommitteeObserver) processMessage(
	signedMsg *spectypes.PartialSignatureMessages,
) (map[validatorIndexAndRoot][]spectypes.OperatorID, error) {
	quorums := make(map[validatorIndexAndRoot][]spectypes.OperatorID)

	currentSlot := signedMsg.Slot
	slotValidators, exist := ncv.postConsensusContainer[currentSlot]
	if !exist {
		slotValidators = make(map[phase0.ValidatorIndex]*ssv.PartialSigContainer)
		ncv.postConsensusContainer[signedMsg.Slot] = slotValidators
	}

	for _, msg := range signedMsg.Messages {
		validator, exists := ncv.ValidatorStore.ValidatorByIndex(msg.ValidatorIndex)
		if !exists {
			return nil, fmt.Errorf("could not find share for validator with index %d", msg.ValidatorIndex)
		}
		container, ok := slotValidators[msg.ValidatorIndex]
		if !ok {
			container = ssv.NewPartialSigContainer(validator.Quorum())
			slotValidators[msg.ValidatorIndex] = container
		}
		if container.HasSignature(msg.ValidatorIndex, msg.Signer, msg.SigningRoot) {
			ncv.resolveDuplicateSignature(container, msg, validator)
		} else {
			container.AddSignature(msg)
		}

		rootSignatures := container.GetSignatures(msg.ValidatorIndex, msg.SigningRoot)
		if uint64(len(rootSignatures)) >= validator.Quorum() {
			key := validatorIndexAndRoot{ValidatorIndex: msg.ValidatorIndex, Root: msg.SigningRoot}
			longestSigners := quorums[key]
			if newLength := len(rootSignatures); newLength > len(longestSigners) {
				newSigners := make([]spectypes.OperatorID, 0, newLength)
				for signer := range rootSignatures {
					newSigners = append(newSigners, signer)
				}
				slices.Sort(newSigners)
				quorums[key] = newSigners
			}
		}
	}

	// Remove older slots container
	if len(ncv.postConsensusContainer) >= ncv.postConsensusContainerCapacity() {
		// #nosec G115 -- capacity must be low epoch not to cause overflow
		thresholdSlot := currentSlot - phase0.Slot(ncv.postConsensusContainerCapacity())
		for slot := range ncv.postConsensusContainer {
			if slot < thresholdSlot {
				delete(ncv.postConsensusContainer, slot)
			}
		}
	}

	return quorums, nil
}

// Stores the container's existing signature or the new one, depending on their validity. If both are invalid, remove the existing one
// copied from BaseRunner
func (ncv *CommitteeObserver) resolveDuplicateSignature(container *ssv.PartialSigContainer, msg *spectypes.PartialSignatureMessage, share *ssvtypes.SSVShare) {
	// Check previous signature validity
	previousSignature, err := container.GetSignature(msg.ValidatorIndex, msg.Signer, msg.SigningRoot)
	if err == nil {
		err = ncv.verifyBeaconPartialSignature(msg.Signer, previousSignature, msg.SigningRoot, share)
		if err == nil {
			// Keep the previous sigature since it's correct
			return
		}
	}

	// Previous signature is incorrect or doesn't exist
	container.Remove(msg.ValidatorIndex, msg.Signer, msg.SigningRoot)

	// Hold the new signature, if correct
	err = ncv.verifyBeaconPartialSignature(msg.Signer, msg.PartialSignature, msg.SigningRoot, share)
	if err == nil {
		container.AddSignature(msg)
	}
}

// copied from BaseRunner
func (ncv *CommitteeObserver) verifyBeaconPartialSignature(signer uint64, signature spectypes.Signature, root phase0.Root, share *ssvtypes.SSVShare) error {
	for _, n := range share.Committee {
		if n.Signer == signer {
			pk, err := ssvtypes.DeserializeBLSPublicKey(n.SharePubKey)
			if err != nil {
				return fmt.Errorf("could not deserialized pk: %w", err)
			}

			sig := &bls.Sign{}
			if err := sig.Deserialize(signature); err != nil {
				return fmt.Errorf("could not deserialized Signature: %w", err)
			}

			if !sig.VerifyByte(&pk, root[:]) {
				return fmt.Errorf("wrong signature")
			}
			return nil
		}
	}
	return fmt.Errorf("unknown signer")
}

func (ncv *CommitteeObserver) OnProposalMsg(msg *queue.SSVMessage) error {
	beaconVote := &spectypes.BeaconVote{}
	if err := beaconVote.Decode(msg.SignedSSVMessage.FullData); err != nil {
		ncv.logger.Debug("❗ failed to get beacon vote data", zap.Error(err))
		return err
	}

	qbftMsg, ok := msg.Body.(*specqbft.Message)
	if !ok {
		ncv.logger.Fatal("unreachable: OnProposalMsg must be called only on qbft messages")
	}

	epoch := ncv.beaconConfig.EstimatedEpochAtSlot(phase0.Slot(qbftMsg.Height))

	if err := ncv.saveAttesterRoots(epoch, beaconVote, qbftMsg); err != nil {
		return err
	}

	if err := ncv.saveSyncCommRoots(epoch, beaconVote); err != nil {
		return err
	}

	return nil
}

func (ncv *CommitteeObserver) saveAttesterRoots(epoch phase0.Epoch, beaconVote *spectypes.BeaconVote, qbftMsg *specqbft.Message) error {
	attesterDomain, err := ncv.domainCache.Get(epoch, spectypes.DomainAttester)
	if err != nil {
		return err
	}

	for committeeIndex := phase0.CommitteeIndex(0); committeeIndex < 64; committeeIndex++ {
		attestationData := constructAttestationData(beaconVote, phase0.Slot(qbftMsg.Height), committeeIndex)
		attesterRoot, err := spectypes.ComputeETHSigningRoot(attestationData, attesterDomain)
		if err != nil {
			return err
		}

		ncv.attesterRoots.Set(attesterRoot, struct{}{}, ttlcache.DefaultTTL)
	}

	return nil
}

func (ncv *CommitteeObserver) saveSyncCommRoots(epoch phase0.Epoch, beaconVote *spectypes.BeaconVote) error {
	syncCommDomain, err := ncv.domainCache.Get(epoch, spectypes.DomainSyncCommittee)
	if err != nil {
		return err
	}

	blockRoot := spectypes.SSZBytes(beaconVote.BlockRoot[:])
	syncCommitteeRoot, err := spectypes.ComputeETHSigningRoot(blockRoot, syncCommDomain)
	if err != nil {
		return err
	}

	ncv.syncCommRoots.Set(syncCommitteeRoot, struct{}{}, ttlcache.DefaultTTL)

	return nil
}

func (ncv *CommitteeObserver) postConsensusContainerCapacity() int {
	// #nosec G115 -- slots per epoch must be low epoch not to cause overflow
	return int(ncv.networkConfig.SlotsPerEpoch()) + validation.LateSlotAllowance
}

func constructAttestationData(vote *spectypes.BeaconVote, slot phase0.Slot, committeeIndex phase0.CommitteeIndex) *phase0.AttestationData {
	return &phase0.AttestationData{
		Slot:            slot,
		Index:           committeeIndex,
		BeaconBlockRoot: vote.BlockRoot,
		Source:          vote.Source,
		Target:          vote.Target,
	}
}<|MERGE_RESOLUTION|>--- conflicted
+++ resolved
@@ -28,23 +28,10 @@
 )
 
 type CommitteeObserver struct {
-<<<<<<< HEAD
-	msgID                  spectypes.MessageID
-	logger                 *zap.Logger
-	Storage                *storage.ParticipantStores
-	beaconConfig           networkconfig.Beacon
-	ValidatorStore         registrystorage.ValidatorStore
-	newDecidedHandler      qbftcontroller.NewDecidedHandler
-	attesterRoots          *ttlcache.Cache[phase0.Root, struct{}]
-	syncCommRoots          *ttlcache.Cache[phase0.Root, struct{}]
-	domainCache            *DomainCache
-	postConsensusContainer map[phase0.ValidatorIndex]*ssv.PartialSigContainer
-=======
 	msgID             spectypes.MessageID
 	logger            *zap.Logger
 	Storage           *storage.ParticipantStores
-	beaconNetwork     beacon.BeaconNetwork
-	networkConfig     networkconfig.NetworkConfig
+	beaconConfig           networkconfig.Beacon
 	ValidatorStore    registrystorage.ValidatorStore
 	newDecidedHandler qbftcontroller.NewDecidedHandler
 	attesterRoots     *ttlcache.Cache[phase0.Root, struct{}]
@@ -52,7 +39,6 @@
 	domainCache       *DomainCache
 	// TODO: consider using round-robin container as []map[phase0.ValidatorIndex]*ssv.PartialSigContainer similar to what is used in OperatorState
 	postConsensusContainer map[phase0.Slot]map[phase0.ValidatorIndex]*ssv.PartialSigContainer
->>>>>>> 3d906310
 }
 
 type CommitteeObserverOptions struct {
@@ -73,31 +59,16 @@
 func NewCommitteeObserver(msgID spectypes.MessageID, opts CommitteeObserverOptions) *CommitteeObserver {
 	// TODO: does the specific operator matters?
 
-<<<<<<< HEAD
-	return &CommitteeObserver{
-		msgID:                  msgID,
-		logger:                 opts.Logger,
-		Storage:                opts.Storage,
-		beaconConfig:           opts.NetworkConfig.Beacon,
-		ValidatorStore:         opts.ValidatorStore,
-		newDecidedHandler:      opts.NewDecidedHandler,
-		attesterRoots:          opts.AttesterRoots,
-		syncCommRoots:          opts.SyncCommRoots,
-		domainCache:            opts.DomainCache,
-		postConsensusContainer: make(map[phase0.ValidatorIndex]*ssv.PartialSigContainer),
-=======
 	co := &CommitteeObserver{
 		msgID:             msgID,
 		logger:            opts.Logger,
 		Storage:           opts.Storage,
-		beaconNetwork:     opts.NetworkConfig.Beacon,
-		networkConfig:     opts.NetworkConfig,
+		beaconConfig:           opts.NetworkConfig.Beacon,
 		ValidatorStore:    opts.ValidatorStore,
 		newDecidedHandler: opts.NewDecidedHandler,
 		attesterRoots:     opts.AttesterRoots,
 		syncCommRoots:     opts.SyncCommRoots,
 		domainCache:       opts.DomainCache,
->>>>>>> 3d906310
 	}
 
 	co.postConsensusContainer = make(map[phase0.Slot]map[phase0.ValidatorIndex]*ssv.PartialSigContainer, co.postConsensusContainerCapacity())
