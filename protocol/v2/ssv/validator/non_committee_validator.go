package validator

import (
	"fmt"
	specssv "github.com/ssvlabs/ssv-spec/ssv"
	spectypes "github.com/ssvlabs/ssv-spec/types"
	qbftstorage "github.com/ssvlabs/ssv/protocol/v2/qbft/storage"

	"github.com/herumi/bls-eth-go-binary/bls"
	"go.uber.org/zap"
	"golang.org/x/exp/slices"

	"github.com/ssvlabs/ssv/ibft/storage"
	"github.com/ssvlabs/ssv/logging/fields"
	"github.com/ssvlabs/ssv/protocol/v2/qbft"
	qbftcontroller "github.com/ssvlabs/ssv/protocol/v2/qbft/controller"
	"github.com/ssvlabs/ssv/protocol/v2/ssv/queue"
	"github.com/ssvlabs/ssv/protocol/v2/types"
)

type NonCommitteeValidator struct {
	logger                 *zap.Logger
	Share                  *types.SSVShare
	Storage                *storage.QBFTStores
	qbftController         *qbftcontroller.Controller
	postConsensusContainer *specssv.PartialSigContainer
	newDecidedHandler      qbftcontroller.NewDecidedHandler
}

func NewNonCommitteeValidator(logger *zap.Logger, identifier spectypes.MessageID, opts Options) *NonCommitteeValidator {
	// currently, only need domain & storage
	config := &qbft.Config{
		Domain:                types.GetDefaultDomain(),
		Storage:               opts.Storage.Get(identifier.GetRoleType()),
		Network:               opts.Network,
		SignatureVerification: true,
	}

	// TODO: does the specific operator matters?

	ctrl := qbftcontroller.NewController(identifier[:], opts.Operator, config, opts.FullNode)
	ctrl.StoredInstances = make(qbftcontroller.InstanceContainer, 0, nonCommitteeInstanceContainerCapacity(opts.FullNode))
	if _, err := ctrl.LoadHighestInstance(identifier[:]); err != nil {
		logger.Debug("❗ failed to load highest instance", zap.Error(err))
	}

	return &NonCommitteeValidator{
		logger:                 logger,
		Share:                  opts.SSVShare,
		Storage:                opts.Storage,
		qbftController:         ctrl,
		postConsensusContainer: specssv.NewPartialSigContainer(opts.SSVShare.Share.Quorum),
		newDecidedHandler:      opts.NewDecidedHandler,
	}
}

<<<<<<< HEAD
func (ncv *NonCommitteeValidator) ProcessMessage(msg *queue.DecodedSSVMessage) {
	logger := ncv.logger.With(fields.PubKey(msg.MsgID.GetPubKey()), fields.Role(msg.MsgID.GetRoleType()))
=======
func (ncv *NonCommitteeValidator) ProcessMessage(logger *zap.Logger, msg *queue.DecodedSSVMessage) {
	logger = logger.With(fields.MessageID(msg.MsgID), fields.Role(msg.MsgID.GetRoleType()))
>>>>>>> 95991717

	if err := validateMessage(ncv.Share.Share, msg); err != nil {
		logger.Debug("❌ got invalid message", zap.Error(err))
		return
	}

<<<<<<< HEAD
	if msg.GetType() != spectypes.SSVPartialSignatureMsgType {
		return
	}

	spsm := &spectypes.SignedPartialSignatureMessage{}
	if err := spsm.Decode(msg.SignedSSVMessage.GetData()); err != nil {
		logger.Debug("❗ failed to get partial signature message from network message", zap.Error(err))
		return
	}

	if spsm.Message.Type != spectypes.PostConsensusPartialSig {
		return
	}

	logger = logger.With(fields.Slot(spsm.Message.Slot))

	quorums, err := ncv.processMessage(spsm)
	if err != nil {
		logger.Debug("❌ could not process SignedPartialSignatureMessage",
			zap.Error(err))
		return
	}

	if len(quorums) == 0 {
		return
	}

	for _, quorum := range quorums {
		if err := ncv.Storage.Get(msg.GetID().GetRoleType()).SaveParticipants(msg.GetID(), spsm.Message.Slot, quorum); err != nil {
			logger.Error("❌ could not save participants", zap.Error(err))
			return
		}

		if ncv.newDecidedHandler != nil {
			ncv.newDecidedHandler(qbftstorage.ParticipantsRangeEntry{
				Slot:       spsm.Message.Slot,
				Signers:    quorum,
				Identifier: msg.GetID(),
			})
=======
	switch msg.GetType() {
	case spectypes.SSVConsensusMsgType:
		signedMsg := &spectypes.SignedSSVMessage{}
		if err := signedMsg.Decode(msg.SSVMessage.GetData()); err != nil {
			logger.Debug("❗ failed to get consensus Message from network Message", zap.Error(err))
			return
		}

		decMsg, err := specqbft.DecodeMessage(signedMsg.SSVMessage.Data)
		if err != nil {
			logger.Debug("❗ failed to decode message", zap.Error(err))
			return
		}

		// only supports decided msg's
		if decMsg.MsgType != specqbft.CommitMsgType || !ncv.Share.HasQuorum(len(signedMsg.OperatorIDs)) {
			return
		}

		logger = logger.With(fields.Height(decMsg.Height))

		if decided, err := ncv.qbftController.ProcessMsg(logger, signedMsg); err != nil {
			logger.Debug("❌ failed to process message",
				zap.Uint64("msg_height", uint64(decMsg.Height)),
				zap.Any("signers", signedMsg.OperatorIDs),
				zap.Error(err))
		} else if decided != nil {
			if inst := ncv.qbftController.StoredInstances.FindInstance(decMsg.Height); inst != nil {
				logger := logger.With(
					zap.Uint64("msg_height", uint64(decMsg.Height)),
					zap.Uint64("ctrl_height", uint64(ncv.qbftController.Height)),
					zap.Any("signers", signedMsg.OperatorIDs),
				)
				if err = ncv.qbftController.SaveInstance(inst, signedMsg); err != nil {
					logger.Debug("❗failed to save instance", zap.Error(err))
				} else {
					logger.Debug("💾 saved instance")
				}
			}
>>>>>>> 95991717
		}
	}
}

// nonCommitteeInstanceContainerCapacity returns the capacity of InstanceContainer for non-committee validators
func nonCommitteeInstanceContainerCapacity(fullNode bool) int {
	if fullNode {
		// Helps full nodes reduce
		return 2
	}
	return 1
}

func (ncv *NonCommitteeValidator) processMessage(
	signedMsg *spectypes.SignedPartialSignatureMessage,
) (map[[32]byte][]spectypes.OperatorID, error) {
	quorums := make(map[[32]byte][]spectypes.OperatorID)

	for _, msg := range signedMsg.Message.Messages {
		if ncv.postConsensusContainer.HasSigner(msg.Signer, msg.SigningRoot) {
			ncv.resolveDuplicateSignature(ncv.postConsensusContainer, msg)
		} else {
			ncv.postConsensusContainer.AddSignature(msg)
		}

		rootSignatures := ncv.postConsensusContainer.GetSignatures(msg.SigningRoot)
		if uint64(len(rootSignatures)) >= ncv.Share.Quorum {
			longestSigners := quorums[msg.SigningRoot]
			if newLength := len(rootSignatures); newLength > len(longestSigners) {
				newSigners := make([]spectypes.OperatorID, 0, newLength)
				for signer := range rootSignatures {
					newSigners = append(newSigners, signer)
				}
				slices.Sort(newSigners)
				quorums[msg.SigningRoot] = newSigners
			}
		}
	}

	return quorums, nil
}

// Stores the container's existing signature or the new one, depending on their validity. If both are invalid, remove the existing one
// copied from BaseRunner
func (ncv *NonCommitteeValidator) resolveDuplicateSignature(container *specssv.PartialSigContainer, msg *spectypes.PartialSignatureMessage) {
	// Check previous signature validity
	previousSignature, err := container.GetSignature(msg.Signer, msg.SigningRoot)
	if err == nil {
		err = ncv.verifyBeaconPartialSignature(msg.Signer, previousSignature, msg.SigningRoot)
		if err == nil {
			// Keep the previous sigature since it's correct
			return
		}
	}

	// Previous signature is incorrect or doesn't exist
	container.Remove(msg.Signer, msg.SigningRoot)

	// Hold the new signature, if correct
	err = ncv.verifyBeaconPartialSignature(msg.Signer, msg.PartialSignature, msg.SigningRoot)
	if err == nil {
		container.AddSignature(msg)
	}
}

// copied from BaseRunner
func (ncv *NonCommitteeValidator) verifyBeaconPartialSignature(signer uint64, signature spectypes.Signature, root [32]byte) error {
	types.MetricsSignaturesVerifications.WithLabelValues().Inc()

	for _, n := range ncv.Share.Committee {
		if n.GetID() == signer {
			pk, err := types.DeserializeBLSPublicKey(n.GetSSVOperatorPublicKey())
			if err != nil {
				return fmt.Errorf("could not deserialized pk: %w", err)
			}

			sig := &bls.Sign{}
			if err := sig.Deserialize(signature); err != nil {
				return fmt.Errorf("could not deserialized Signature: %w", err)
			}

			if !sig.VerifyByte(&pk, root[:]) {
				return fmt.Errorf("wrong signature")
			}
			return nil
		}
	}
	return fmt.Errorf("unknown signer")
}<|MERGE_RESOLUTION|>--- conflicted
+++ resolved
@@ -2,11 +2,10 @@
 
 import (
 	"fmt"
+	"github.com/herumi/bls-eth-go-binary/bls"
 	specssv "github.com/ssvlabs/ssv-spec/ssv"
 	spectypes "github.com/ssvlabs/ssv-spec/types"
 	qbftstorage "github.com/ssvlabs/ssv/protocol/v2/qbft/storage"
-
-	"github.com/herumi/bls-eth-go-binary/bls"
 	"go.uber.org/zap"
 	"golang.org/x/exp/slices"
 
@@ -54,35 +53,29 @@
 	}
 }
 
-<<<<<<< HEAD
 func (ncv *NonCommitteeValidator) ProcessMessage(msg *queue.DecodedSSVMessage) {
-	logger := ncv.logger.With(fields.PubKey(msg.MsgID.GetPubKey()), fields.Role(msg.MsgID.GetRoleType()))
-=======
-func (ncv *NonCommitteeValidator) ProcessMessage(logger *zap.Logger, msg *queue.DecodedSSVMessage) {
-	logger = logger.With(fields.MessageID(msg.MsgID), fields.Role(msg.MsgID.GetRoleType()))
->>>>>>> 95991717
+	logger := ncv.logger.With(fields.PubKey(msg.MsgID.GetDutyExecutorID()), fields.Role(msg.MsgID.GetRoleType()))
 
 	if err := validateMessage(ncv.Share.Share, msg); err != nil {
 		logger.Debug("❌ got invalid message", zap.Error(err))
 		return
 	}
 
-<<<<<<< HEAD
 	if msg.GetType() != spectypes.SSVPartialSignatureMsgType {
 		return
 	}
 
-	spsm := &spectypes.SignedPartialSignatureMessage{}
-	if err := spsm.Decode(msg.SignedSSVMessage.GetData()); err != nil {
+	spsm := &spectypes.PartialSignatureMessages{}
+	if err := spsm.Decode(msg.SSVMessage.GetData()); err != nil {
 		logger.Debug("❗ failed to get partial signature message from network message", zap.Error(err))
 		return
 	}
 
-	if spsm.Message.Type != spectypes.PostConsensusPartialSig {
+	if spsm.Type != spectypes.PostConsensusPartialSig {
 		return
 	}
 
-	logger = logger.With(fields.Slot(spsm.Message.Slot))
+	logger = logger.With(fields.Slot(spsm.Slot))
 
 	quorums, err := ncv.processMessage(spsm)
 	if err != nil {
@@ -96,58 +89,17 @@
 	}
 
 	for _, quorum := range quorums {
-		if err := ncv.Storage.Get(msg.GetID().GetRoleType()).SaveParticipants(msg.GetID(), spsm.Message.Slot, quorum); err != nil {
+		if err := ncv.Storage.Get(msg.GetID().GetRoleType()).SaveParticipants(msg.GetID(), spsm.Slot, quorum); err != nil {
 			logger.Error("❌ could not save participants", zap.Error(err))
 			return
 		}
 
 		if ncv.newDecidedHandler != nil {
 			ncv.newDecidedHandler(qbftstorage.ParticipantsRangeEntry{
-				Slot:       spsm.Message.Slot,
+				Slot:       spsm.Slot,
 				Signers:    quorum,
 				Identifier: msg.GetID(),
 			})
-=======
-	switch msg.GetType() {
-	case spectypes.SSVConsensusMsgType:
-		signedMsg := &spectypes.SignedSSVMessage{}
-		if err := signedMsg.Decode(msg.SSVMessage.GetData()); err != nil {
-			logger.Debug("❗ failed to get consensus Message from network Message", zap.Error(err))
-			return
-		}
-
-		decMsg, err := specqbft.DecodeMessage(signedMsg.SSVMessage.Data)
-		if err != nil {
-			logger.Debug("❗ failed to decode message", zap.Error(err))
-			return
-		}
-
-		// only supports decided msg's
-		if decMsg.MsgType != specqbft.CommitMsgType || !ncv.Share.HasQuorum(len(signedMsg.OperatorIDs)) {
-			return
-		}
-
-		logger = logger.With(fields.Height(decMsg.Height))
-
-		if decided, err := ncv.qbftController.ProcessMsg(logger, signedMsg); err != nil {
-			logger.Debug("❌ failed to process message",
-				zap.Uint64("msg_height", uint64(decMsg.Height)),
-				zap.Any("signers", signedMsg.OperatorIDs),
-				zap.Error(err))
-		} else if decided != nil {
-			if inst := ncv.qbftController.StoredInstances.FindInstance(decMsg.Height); inst != nil {
-				logger := logger.With(
-					zap.Uint64("msg_height", uint64(decMsg.Height)),
-					zap.Uint64("ctrl_height", uint64(ncv.qbftController.Height)),
-					zap.Any("signers", signedMsg.OperatorIDs),
-				)
-				if err = ncv.qbftController.SaveInstance(inst, signedMsg); err != nil {
-					logger.Debug("❗failed to save instance", zap.Error(err))
-				} else {
-					logger.Debug("💾 saved instance")
-				}
-			}
->>>>>>> 95991717
 		}
 	}
 }
@@ -162,18 +114,18 @@
 }
 
 func (ncv *NonCommitteeValidator) processMessage(
-	signedMsg *spectypes.SignedPartialSignatureMessage,
+	signedMsg *spectypes.PartialSignatureMessages,
 ) (map[[32]byte][]spectypes.OperatorID, error) {
 	quorums := make(map[[32]byte][]spectypes.OperatorID)
 
-	for _, msg := range signedMsg.Message.Messages {
-		if ncv.postConsensusContainer.HasSigner(msg.Signer, msg.SigningRoot) {
+	for _, msg := range signedMsg.Messages {
+		if ncv.postConsensusContainer.HasSigner(msg.ValidatorIndex, msg.Signer, msg.SigningRoot) {
 			ncv.resolveDuplicateSignature(ncv.postConsensusContainer, msg)
 		} else {
 			ncv.postConsensusContainer.AddSignature(msg)
 		}
 
-		rootSignatures := ncv.postConsensusContainer.GetSignatures(msg.SigningRoot)
+		rootSignatures := ncv.postConsensusContainer.GetSignatures(msg.ValidatorIndex, msg.SigningRoot)
 		if uint64(len(rootSignatures)) >= ncv.Share.Quorum {
 			longestSigners := quorums[msg.SigningRoot]
 			if newLength := len(rootSignatures); newLength > len(longestSigners) {
@@ -194,7 +146,7 @@
 // copied from BaseRunner
 func (ncv *NonCommitteeValidator) resolveDuplicateSignature(container *specssv.PartialSigContainer, msg *spectypes.PartialSignatureMessage) {
 	// Check previous signature validity
-	previousSignature, err := container.GetSignature(msg.Signer, msg.SigningRoot)
+	previousSignature, err := container.GetSignature(msg.ValidatorIndex, msg.Signer, msg.SigningRoot)
 	if err == nil {
 		err = ncv.verifyBeaconPartialSignature(msg.Signer, previousSignature, msg.SigningRoot)
 		if err == nil {
@@ -204,7 +156,7 @@
 	}
 
 	// Previous signature is incorrect or doesn't exist
-	container.Remove(msg.Signer, msg.SigningRoot)
+	container.Remove(msg.ValidatorIndex, msg.Signer, msg.SigningRoot)
 
 	// Hold the new signature, if correct
 	err = ncv.verifyBeaconPartialSignature(msg.Signer, msg.PartialSignature, msg.SigningRoot)
@@ -218,8 +170,8 @@
 	types.MetricsSignaturesVerifications.WithLabelValues().Inc()
 
 	for _, n := range ncv.Share.Committee {
-		if n.GetID() == signer {
-			pk, err := types.DeserializeBLSPublicKey(n.GetSSVOperatorPublicKey())
+		if n.Signer == signer {
+			pk, err := types.DeserializeBLSPublicKey(n.SharePubKey)
 			if err != nil {
 				return fmt.Errorf("could not deserialized pk: %w", err)
 			}
