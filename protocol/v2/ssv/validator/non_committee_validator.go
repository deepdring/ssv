--- conflicted
+++ resolved
@@ -61,22 +61,6 @@
 func NewCommitteeObserver(msgID spectypes.MessageID, opts CommitteeObserverOptions) *CommitteeObserver {
 	// TODO: does the specific operator matters?
 
-<<<<<<< HEAD
-	ctrl := qbftcontroller.NewController(identifier[:], opts.Operator, config, opts.OperatorSigner, opts.FullNode)
-	ctrl.StoredInstances = make(qbftcontroller.InstanceContainer, 0, committeeObserverInstanceContainerCapacity(opts.FullNode))
-
-	return &CommitteeObserver{
-		qbftController:         ctrl,
-		logger:                 opts.Logger,
-		Storage:                opts.Storage,
-		beaconNetwork:          opts.NetworkConfig.Beacon,
-		ValidatorStore:         opts.ValidatorStore,
-		newDecidedHandler:      opts.NewDecidedHandler,
-		attesterRoots:          opts.AttesterRoots,
-		syncCommRoots:          opts.SyncCommRoots,
-		domainCache:            opts.DomainCache,
-		postConsensusContainer: make(map[phase0.ValidatorIndex]*ssv.PartialSigContainer),
-=======
 	co := &CommitteeObserver{
 		msgID:             msgID,
 		logger:            opts.Logger,
@@ -88,7 +72,6 @@
 		attesterRoots:     opts.AttesterRoots,
 		syncCommRoots:     opts.SyncCommRoots,
 		domainCache:       opts.DomainCache,
->>>>>>> 1a5c07ef
 	}
 
 	co.postConsensusContainer = make(map[phase0.Slot]map[phase0.ValidatorIndex]*ssv.PartialSigContainer, co.postConsensusContainerCapacity())
@@ -150,21 +133,12 @@
 				fields.Validator(validator.ValidatorPubKey[:]),
 				zap.String("signers", strings.Join(operatorIDs, ", ")),
 				fields.BlockRoot(key.Root),
-<<<<<<< HEAD
-				zap.String("qbft_ctrl_identifier", hex.EncodeToString(o.qbftController.Identifier)),
-=======
-				zap.String("qbft_ctrl_identifier", hex.EncodeToString(ncv.msgID[:])),
->>>>>>> 1a5c07ef
+				zap.String("qbft_ctrl_identifier", hex.EncodeToString(o.msgID[:])),
 			)
 		}
 
 		for _, beaconRole := range beaconRoles {
-<<<<<<< HEAD
-			msgID := convert.NewMsgID(o.qbftController.GetConfig().GetSignatureDomainType(), validator.ValidatorPubKey[:], beaconRole)
-			roleStorage := o.Storage.Get(msgID.GetRoleType())
-=======
-			roleStorage := ncv.Storage.Get(beaconRole)
->>>>>>> 1a5c07ef
+			roleStorage := o.Storage.Get(beaconRole)
 			if roleStorage == nil {
 				return fmt.Errorf("role storage doesn't exist: %v", beaconRole)
 			}
@@ -186,15 +160,7 @@
 				fields.BlockRoot(key.Root),
 			)
 
-<<<<<<< HEAD
 			if o.newDecidedHandler != nil {
-				o.newDecidedHandler(qbftstorage.ParticipantsRangeEntry{
-					Slot:       slot,
-					Signers:    quorum,
-					Identifier: msgID,
-				})
-=======
-			if ncv.newDecidedHandler != nil {
 				p := qbftstorage.Participation{
 					ParticipantsRangeEntry: qbftstorage.ParticipantsRangeEntry{
 						Slot:    slot,
@@ -204,8 +170,7 @@
 					PubKey: validator.ValidatorPubKey,
 				}
 
-				ncv.newDecidedHandler(p)
->>>>>>> 1a5c07ef
+				o.newDecidedHandler(p)
 			}
 		}
 	}
@@ -213,18 +178,11 @@
 	return nil
 }
 
-<<<<<<< HEAD
-func (o *CommitteeObserver) getBeaconRoles(msg *queue.SSVMessage, root phase0.Root) []convert.RunnerRole {
-	if msg.MsgID.GetRoleType() == spectypes.RoleCommittee {
+func (o *CommitteeObserver) getBeaconRoles(msg *queue.SSVMessage, root phase0.Root) []spectypes.BeaconRole {
+	switch msg.MsgID.GetRoleType() {
+	case spectypes.RoleCommittee:
 		attester := o.attesterRoots.Get(root)
 		syncCommittee := o.syncCommRoots.Get(root)
-=======
-func (ncv *CommitteeObserver) getBeaconRoles(msg *queue.SSVMessage, root phase0.Root) []spectypes.BeaconRole {
-	switch msg.MsgID.GetRoleType() {
-	case spectypes.RoleCommittee:
-		attester := ncv.attesterRoots.Get(root)
-		syncCommittee := ncv.syncCommRoots.Get(root)
->>>>>>> 1a5c07ef
 
 		switch {
 		case attester != nil && syncCommittee != nil:
@@ -247,18 +205,17 @@
 	case spectypes.RoleVoluntaryExit:
 		return []spectypes.BeaconRole{spectypes.BNRoleVoluntaryExit}
 	}
-
-<<<<<<< HEAD
-// committeeObserverInstanceContainerCapacity returns the capacity of InstanceContainer for committee observer validators
-func committeeObserverInstanceContainerCapacity(fullNode bool) int {
+	return nil
+}
+
+
+// nonCommitteeInstanceContainerCapacity returns the capacity of InstanceContainer for non-committee validators
+func nonCommitteeInstanceContainerCapacity(fullNode bool) int {
 	if fullNode {
 		// Helps full nodes reduce
 		return 2
 	}
 	return 1
-=======
-	return nil
->>>>>>> 1a5c07ef
 }
 
 type validatorIndexAndRoot struct {
@@ -272,10 +229,10 @@
 	quorums := make(map[validatorIndexAndRoot][]spectypes.OperatorID)
 
 	currentSlot := signedMsg.Slot
-	slotValidators, exist := ncv.postConsensusContainer[currentSlot]
+	slotValidators, exist := o.postConsensusContainer[currentSlot]
 	if !exist {
 		slotValidators = make(map[phase0.ValidatorIndex]*ssv.PartialSigContainer)
-		ncv.postConsensusContainer[signedMsg.Slot] = slotValidators
+		o.postConsensusContainer[signedMsg.Slot] = slotValidators
 	}
 
 	for _, msg := range signedMsg.Messages {
@@ -283,17 +240,10 @@
 		if !exists {
 			return nil, fmt.Errorf("could not find share for validator with index %d", msg.ValidatorIndex)
 		}
-<<<<<<< HEAD
-		container, ok := o.postConsensusContainer[msg.ValidatorIndex]
-		if !ok {
-			container = ssv.NewPartialSigContainer(validator.Quorum())
-			o.postConsensusContainer[msg.ValidatorIndex] = container
-=======
 		container, ok := slotValidators[msg.ValidatorIndex]
 		if !ok {
 			container = ssv.NewPartialSigContainer(validator.Quorum())
 			slotValidators[msg.ValidatorIndex] = container
->>>>>>> 1a5c07ef
 		}
 		if container.HasSignature(msg.ValidatorIndex, msg.Signer, msg.SigningRoot) {
 			o.resolveDuplicateSignature(container, msg, validator)
@@ -317,12 +267,12 @@
 	}
 
 	// Remove older slots container
-	if len(ncv.postConsensusContainer) >= ncv.postConsensusContainerCapacity() {
+	if len(o.postConsensusContainer) >= o.postConsensusContainerCapacity() {
 		// #nosec G115 -- capacity must be low epoch not to cause overflow
-		thresholdSlot := currentSlot - phase0.Slot(ncv.postConsensusContainerCapacity())
-		for slot := range ncv.postConsensusContainer {
+		thresholdSlot := currentSlot - phase0.Slot(o.postConsensusContainerCapacity())
+		for slot := range o.postConsensusContainer {
 			if slot < thresholdSlot {
-				delete(ncv.postConsensusContainer, slot)
+				delete(o.postConsensusContainer, slot)
 			}
 		}
 	}
@@ -354,13 +304,7 @@
 }
 
 // copied from BaseRunner
-<<<<<<< HEAD
 func (o *CommitteeObserver) verifyBeaconPartialSignature(signer uint64, signature spectypes.Signature, root phase0.Root, share *ssvtypes.SSVShare) error {
-	ssvtypes.MetricsSignaturesVerifications.WithLabelValues().Inc()
-
-=======
-func (ncv *CommitteeObserver) verifyBeaconPartialSignature(signer uint64, signature spectypes.Signature, root phase0.Root, share *ssvtypes.SSVShare) error {
->>>>>>> 1a5c07ef
 	for _, n := range share.Committee {
 		if n.Signer == signer {
 			pk, err := ssvtypes.DeserializeBLSPublicKey(n.SharePubKey)
@@ -443,9 +387,9 @@
 	return nil
 }
 
-func (ncv *CommitteeObserver) postConsensusContainerCapacity() int {
+func (o *CommitteeObserver) postConsensusContainerCapacity() int {
 	// #nosec G115 -- slots per epoch must be low epoch not to cause overflow
-	return int(ncv.networkConfig.SlotsPerEpoch()) + validation.LateSlotAllowance
+	return int(o.networkConfig.SlotsPerEpoch()) + validation.LateSlotAllowance
 }
 
 func constructAttestationData(vote *spectypes.BeaconVote, slot phase0.Slot, committeeIndex phase0.CommitteeIndex) *phase0.AttestationData {
