--- conflicted
+++ resolved
@@ -113,14 +113,7 @@
 		return fmt.Errorf("got invalid message %w", err)
 	}
 
-<<<<<<< HEAD
-	ncv.Lock()
-	defer ncv.Unlock()
-
-	quorums, err := ncv.verifySigAndgetQuorums(partialSigMessages)
-=======
-	quorums, err := o.processMessage(partialSigMessages)
->>>>>>> 76f77526
+	quorums, err := o.verifySigAndGetQuorums(partialSigMessages)
 	if err != nil {
 		return fmt.Errorf("could not process SignedPartialSignatureMessage %w", err)
 	}
@@ -229,21 +222,20 @@
 	Root           phase0.Root
 }
 
-<<<<<<< HEAD
-func (ncv *CommitteeObserver) VerifySig(partialMsgs *spectypes.PartialSignatureMessages) error {
-	ncv.Lock()
-	defer ncv.Unlock()
+func (o *CommitteeObserver) VerifySig(partialMsgs *spectypes.PartialSignatureMessages) error {
+	o.Lock()
+	defer o.Unlock()
 
 	currentSlot := partialMsgs.Slot
-	slotValidators, exist := ncv.postConsensusContainer[currentSlot]
+	slotValidators, exist := o.postConsensusContainer[currentSlot]
 
 	if !exist {
 		slotValidators = make(map[phase0.ValidatorIndex]*ssv.PartialSigContainer)
-		ncv.postConsensusContainer[partialMsgs.Slot] = slotValidators
+		o.postConsensusContainer[partialMsgs.Slot] = slotValidators
 	}
 
 	for _, msg := range partialMsgs.Messages {
-		validator, exists := ncv.ValidatorStore.ValidatorByIndex(msg.ValidatorIndex)
+		validator, exists := o.ValidatorStore.ValidatorByIndex(msg.ValidatorIndex)
 		if !exists {
 			return fmt.Errorf("could not find share for validator with index %d", msg.ValidatorIndex)
 		}
@@ -253,7 +245,7 @@
 			slotValidators[msg.ValidatorIndex] = container
 		}
 		if container.HasSignature(msg.ValidatorIndex, msg.Signer, msg.SigningRoot) {
-			if err := ncv.resolveDuplicateSignature(container, msg, validator); err != nil {
+			if err := o.resolveDuplicateSignature(container, msg, validator); err != nil {
 				return err
 			}
 		} else {
@@ -261,15 +253,12 @@
 		}
 	}
 
-	ncv.pruneOldSlots(currentSlot)
-
-	return nil
-}
-
-func (ncv *CommitteeObserver) verifySigAndgetQuorums(
-=======
-func (o *CommitteeObserver) processMessage(
->>>>>>> 76f77526
+	o.pruneOldSlots(currentSlot)
+
+	return nil
+}
+
+func (o *CommitteeObserver) verifySigAndGetQuorums(
 	signedMsg *spectypes.PartialSignatureMessages,
 ) (map[validatorIndexAndRoot][]spectypes.OperatorID, error) {
 	quorums := make(map[validatorIndexAndRoot][]spectypes.OperatorID)
@@ -296,11 +285,7 @@
 			slotValidators[msg.ValidatorIndex] = container
 		}
 		if container.HasSignature(msg.ValidatorIndex, msg.Signer, msg.SigningRoot) {
-<<<<<<< HEAD
-			_ = ncv.resolveDuplicateSignature(container, msg, validator)
-=======
-			o.resolveDuplicateSignature(container, msg, validator)
->>>>>>> 76f77526
+			_ = o.resolveDuplicateSignature(container, msg, validator)
 		} else {
 			container.AddSignature(msg)
 		}
@@ -320,12 +305,12 @@
 		}
 	}
 
-	ncv.pruneOldSlots(currentSlot)
+	o.pruneOldSlots(currentSlot)
 
 	return quorums, nil
 }
 
-func (ncv *CommitteeObserver) pruneOldSlots(currentSlot phase0.Slot) {
+func (o *CommitteeObserver) pruneOldSlots(currentSlot phase0.Slot) {
 	// Remove older slots container
 	if len(o.postConsensusContainer) >= o.postConsensusContainerCapacity() {
 		// #nosec G115 -- capacity must be low epoch not to cause overflow
@@ -340,11 +325,7 @@
 
 // Stores the container's existing signature or the new one, depending on their validity. If both are invalid, remove the existing one
 // copied from BaseRunner
-<<<<<<< HEAD
-func (ncv *CommitteeObserver) resolveDuplicateSignature(container *ssv.PartialSigContainer, msg *spectypes.PartialSignatureMessage, share *ssvtypes.SSVShare) (err error) {
-=======
-func (o *CommitteeObserver) resolveDuplicateSignature(container *ssv.PartialSigContainer, msg *spectypes.PartialSignatureMessage, share *ssvtypes.SSVShare) {
->>>>>>> 76f77526
+func (o *CommitteeObserver) resolveDuplicateSignature(container *ssv.PartialSigContainer, msg *spectypes.PartialSignatureMessage, share *ssvtypes.SSVShare) (err error) {
 	// Check previous signature validity
 	var previousSignature spectypes.Signature
 	previousSignature, err = container.GetSignature(msg.ValidatorIndex, msg.Signer, msg.SigningRoot)
@@ -391,11 +372,7 @@
 	return fmt.Errorf("unknown signer")
 }
 
-<<<<<<< HEAD
-func (ncv *CommitteeObserver) SaveRoots(msg *queue.SSVMessage) error {
-=======
-func (o *CommitteeObserver) OnProposalMsg(msg *queue.SSVMessage) error {
->>>>>>> 76f77526
+func (o *CommitteeObserver) SaveRoots(msg *queue.SSVMessage) error {
 	beaconVote := &spectypes.BeaconVote{}
 	if err := beaconVote.Decode(msg.SignedSSVMessage.FullData); err != nil {
 		o.logger.Debug("❗ failed to get beacon vote data", zap.Error(err))
