package validator

import (
<<<<<<< HEAD
	specqbft "github.com/ssvlabs/ssv-spec/qbft"
	spectypes "github.com/ssvlabs/ssv-spec/types"
=======
	"fmt"

	specssv "github.com/bloxapp/ssv-spec/ssv"
	spectypes "github.com/bloxapp/ssv-spec/types"
	"github.com/herumi/bls-eth-go-binary/bls"
>>>>>>> 2fea8e1d
	"go.uber.org/zap"
	"golang.org/x/exp/slices"

<<<<<<< HEAD
	"github.com/ssvlabs/ssv/ibft/storage"
	"github.com/ssvlabs/ssv/logging/fields"
	"github.com/ssvlabs/ssv/protocol/v2/qbft"
	qbftcontroller "github.com/ssvlabs/ssv/protocol/v2/qbft/controller"
	"github.com/ssvlabs/ssv/protocol/v2/ssv/queue"
	"github.com/ssvlabs/ssv/protocol/v2/types"
=======
	"github.com/bloxapp/ssv/ibft/storage"
	"github.com/bloxapp/ssv/logging/fields"
	"github.com/bloxapp/ssv/protocol/v2/qbft"
	qbftcontroller "github.com/bloxapp/ssv/protocol/v2/qbft/controller"
	qbftstorage "github.com/bloxapp/ssv/protocol/v2/qbft/storage"
	"github.com/bloxapp/ssv/protocol/v2/ssv/queue"
	"github.com/bloxapp/ssv/protocol/v2/types"
>>>>>>> 2fea8e1d
)

type NonCommitteeValidator struct {
	logger                 *zap.Logger
	Share                  *types.SSVShare
	Storage                *storage.QBFTStores
	qbftController         *qbftcontroller.Controller
	postConsensusContainer *specssv.PartialSigContainer
	newDecidedHandler      qbftcontroller.NewDecidedHandler
}

func NewNonCommitteeValidator(logger *zap.Logger, identifier spectypes.MessageID, opts Options) *NonCommitteeValidator {
	// currently, only need domain & storage
	config := &qbft.Config{
		Domain:                types.GetDefaultDomain(),
		Storage:               opts.Storage.Get(identifier.GetRoleType()),
		Network:               opts.Network,
		SignatureVerification: true,
	}
	ctrl := qbftcontroller.NewController(identifier[:], &opts.SSVShare.Share, config, opts.FullNode)
	ctrl.StoredInstances = make(qbftcontroller.InstanceContainer, 0, nonCommitteeInstanceContainerCapacity(opts.FullNode))
	if _, err := ctrl.LoadHighestInstance(identifier[:]); err != nil {
		logger.Debug("❗ failed to load highest instance", zap.Error(err))
	}

	return &NonCommitteeValidator{
		logger:                 logger,
		Share:                  opts.SSVShare,
		Storage:                opts.Storage,
		qbftController:         ctrl,
		postConsensusContainer: specssv.NewPartialSigContainer(opts.SSVShare.Share.Quorum),
		newDecidedHandler:      opts.NewDecidedHandler,
	}
}

func (ncv *NonCommitteeValidator) ProcessMessage(msg *queue.DecodedSSVMessage) {
	logger := ncv.logger.With(fields.PubKey(msg.MsgID.GetPubKey()), fields.Role(msg.MsgID.GetRoleType()))

	if err := validateMessage(ncv.Share.Share, msg); err != nil {
		logger.Debug("❌ got invalid message", zap.Error(err))
		return
	}

<<<<<<< HEAD
	switch msg.GetType() {
	case spectypes.SSVConsensusMsgType:
		signedMsg := &specqbft.SignedMessage{}
		if err := signedMsg.Decode(msg.SSVMessage.GetData()); err != nil {
			logger.Debug("❗ failed to get consensus Message from network Message", zap.Error(err))
			return
		}
		// only supports decided msg's
		if signedMsg.Message.MsgType != specqbft.CommitMsgType || !ncv.Share.HasQuorum(len(signedMsg.Signers)) {
=======
	if msg.GetType() != spectypes.SSVPartialSignatureMsgType {
		return
	}

	spsm := &spectypes.SignedPartialSignatureMessage{}
	if err := spsm.Decode(msg.GetData()); err != nil {
		logger.Debug("❗ failed to get partial signature message from network message", zap.Error(err))
		return
	}

	if spsm.Message.Type != spectypes.PostConsensusPartialSig {
		return
	}

	logger = logger.With(fields.Slot(spsm.Message.Slot))

	quorums, err := ncv.processMessage(spsm)
	if err != nil {
		logger.Debug("❌ could not process SignedPartialSignatureMessage",
			zap.Error(err))
		return
	}

	if len(quorums) == 0 {
		return
	}

	for _, quorum := range quorums {
		if err := ncv.Storage.Get(msg.GetID().GetRoleType()).SaveParticipants(msg.GetID(), spsm.Message.Slot, quorum); err != nil {
			logger.Error("❌ could not save participants", zap.Error(err))
>>>>>>> 2fea8e1d
			return
		}

		if ncv.newDecidedHandler != nil {
			ncv.newDecidedHandler(qbftstorage.ParticipantsRangeEntry{
				Slot:       spsm.Message.Slot,
				Signers:    quorum,
				Identifier: msg.GetID(),
			})
		}
	}
}

// nonCommitteeInstanceContainerCapacity returns the capacity of InstanceContainer for non-committee validators
func nonCommitteeInstanceContainerCapacity(fullNode bool) int {
	if fullNode {
		// Helps full nodes reduce
		return 2
	}
	return 1
}

func (ncv *NonCommitteeValidator) processMessage(
	signedMsg *spectypes.SignedPartialSignatureMessage,
) (map[[32]byte][]spectypes.OperatorID, error) {
	quorums := make(map[[32]byte][]spectypes.OperatorID)

	for _, msg := range signedMsg.Message.Messages {
		if ncv.postConsensusContainer.HasSigner(msg.Signer, msg.SigningRoot) {
			ncv.resolveDuplicateSignature(ncv.postConsensusContainer, msg)
		} else {
			ncv.postConsensusContainer.AddSignature(msg)
		}

		rootSignatures := ncv.postConsensusContainer.GetSignatures(msg.SigningRoot)
		if uint64(len(rootSignatures)) >= ncv.Share.Quorum {
			longestSigners := quorums[msg.SigningRoot]
			if newLength := len(rootSignatures); newLength > len(longestSigners) {
				newSigners := make([]spectypes.OperatorID, 0, newLength)
				for signer := range rootSignatures {
					newSigners = append(newSigners, signer)
				}
				slices.Sort(newSigners)
				quorums[msg.SigningRoot] = newSigners
			}
		}
	}

	return quorums, nil
}

// Stores the container's existing signature or the new one, depending on their validity. If both are invalid, remove the existing one
// copied from BaseRunner
func (ncv *NonCommitteeValidator) resolveDuplicateSignature(container *specssv.PartialSigContainer, msg *spectypes.PartialSignatureMessage) {
	// Check previous signature validity
	previousSignature, err := container.GetSignature(msg.Signer, msg.SigningRoot)
	if err == nil {
		err = ncv.verifyBeaconPartialSignature(msg.Signer, previousSignature, msg.SigningRoot)
		if err == nil {
			// Keep the previous sigature since it's correct
			return
		}
	}

	// Previous signature is incorrect or doesn't exist
	container.Remove(msg.Signer, msg.SigningRoot)

	// Hold the new signature, if correct
	err = ncv.verifyBeaconPartialSignature(msg.Signer, msg.PartialSignature, msg.SigningRoot)
	if err == nil {
		container.AddSignature(msg)
	}
}

// copied from BaseRunner
func (ncv *NonCommitteeValidator) verifyBeaconPartialSignature(signer uint64, signature spectypes.Signature, root [32]byte) error {
	types.MetricsSignaturesVerifications.WithLabelValues().Inc()

	for _, n := range ncv.Share.Committee {
		if n.GetID() == signer {
			pk, err := types.DeserializeBLSPublicKey(n.GetPublicKey())
			if err != nil {
				return fmt.Errorf("could not deserialized pk: %w", err)
			}

			sig := &bls.Sign{}
			if err := sig.Deserialize(signature); err != nil {
				return fmt.Errorf("could not deserialized Signature: %w", err)
			}

			if !sig.VerifyByte(&pk, root[:]) {
				return fmt.Errorf("wrong signature")
			}
			return nil
		}
	}
	return fmt.Errorf("unknown signer")
}<|MERGE_RESOLUTION|>--- conflicted
+++ resolved
@@ -1,35 +1,21 @@
 package validator
 
 import (
-<<<<<<< HEAD
-	specqbft "github.com/ssvlabs/ssv-spec/qbft"
+	"fmt"
+	specssv "github.com/ssvlabs/ssv-spec/ssv"
 	spectypes "github.com/ssvlabs/ssv-spec/types"
-=======
-	"fmt"
+	qbftstorage "github.com/ssvlabs/ssv/protocol/v2/qbft/storage"
 
-	specssv "github.com/bloxapp/ssv-spec/ssv"
-	spectypes "github.com/bloxapp/ssv-spec/types"
 	"github.com/herumi/bls-eth-go-binary/bls"
->>>>>>> 2fea8e1d
 	"go.uber.org/zap"
 	"golang.org/x/exp/slices"
 
-<<<<<<< HEAD
 	"github.com/ssvlabs/ssv/ibft/storage"
 	"github.com/ssvlabs/ssv/logging/fields"
 	"github.com/ssvlabs/ssv/protocol/v2/qbft"
 	qbftcontroller "github.com/ssvlabs/ssv/protocol/v2/qbft/controller"
 	"github.com/ssvlabs/ssv/protocol/v2/ssv/queue"
 	"github.com/ssvlabs/ssv/protocol/v2/types"
-=======
-	"github.com/bloxapp/ssv/ibft/storage"
-	"github.com/bloxapp/ssv/logging/fields"
-	"github.com/bloxapp/ssv/protocol/v2/qbft"
-	qbftcontroller "github.com/bloxapp/ssv/protocol/v2/qbft/controller"
-	qbftstorage "github.com/bloxapp/ssv/protocol/v2/qbft/storage"
-	"github.com/bloxapp/ssv/protocol/v2/ssv/queue"
-	"github.com/bloxapp/ssv/protocol/v2/types"
->>>>>>> 2fea8e1d
 )
 
 type NonCommitteeValidator struct {
@@ -73,23 +59,12 @@
 		return
 	}
 
-<<<<<<< HEAD
-	switch msg.GetType() {
-	case spectypes.SSVConsensusMsgType:
-		signedMsg := &specqbft.SignedMessage{}
-		if err := signedMsg.Decode(msg.SSVMessage.GetData()); err != nil {
-			logger.Debug("❗ failed to get consensus Message from network Message", zap.Error(err))
-			return
-		}
-		// only supports decided msg's
-		if signedMsg.Message.MsgType != specqbft.CommitMsgType || !ncv.Share.HasQuorum(len(signedMsg.Signers)) {
-=======
 	if msg.GetType() != spectypes.SSVPartialSignatureMsgType {
 		return
 	}
 
 	spsm := &spectypes.SignedPartialSignatureMessage{}
-	if err := spsm.Decode(msg.GetData()); err != nil {
+	if err := spsm.Decode(msg.SignedSSVMessage.GetData()); err != nil {
 		logger.Debug("❗ failed to get partial signature message from network message", zap.Error(err))
 		return
 	}
@@ -114,7 +89,6 @@
 	for _, quorum := range quorums {
 		if err := ncv.Storage.Get(msg.GetID().GetRoleType()).SaveParticipants(msg.GetID(), spsm.Message.Slot, quorum); err != nil {
 			logger.Error("❌ could not save participants", zap.Error(err))
->>>>>>> 2fea8e1d
 			return
 		}
 
@@ -195,7 +169,7 @@
 
 	for _, n := range ncv.Share.Committee {
 		if n.GetID() == signer {
-			pk, err := types.DeserializeBLSPublicKey(n.GetPublicKey())
+			pk, err := types.DeserializeBLSPublicKey(n.GetSSVOperatorPublicKey())
 			if err != nil {
 				return fmt.Errorf("could not deserialized pk: %w", err)
 			}
