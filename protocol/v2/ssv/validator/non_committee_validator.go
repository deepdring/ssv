--- conflicted
+++ resolved
@@ -32,14 +32,8 @@
 	msgID             spectypes.MessageID
 	logger            *zap.Logger
 	Storage           *storage.ParticipantStores
-<<<<<<< HEAD
-	beaconNetwork     beacon.BeaconNetwork
-	networkConfig     networkconfig.NetworkConfig
+	beaconConfig      networkconfig.Beacon
 	ValidatorStore    registrystorage.ValidatorIndices
-=======
-	beaconConfig      networkconfig.Beacon
-	ValidatorStore    registrystorage.ValidatorStore
->>>>>>> d1fded00
 	newDecidedHandler qbftcontroller.NewDecidedHandler
 	attesterRoots     *ttlcache.Cache[phase0.Root, struct{}]
 	syncCommRoots     *ttlcache.Cache[phase0.Root, struct{}]
