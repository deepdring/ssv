package testing

import (
	"bytes"
	"fmt"

	"github.com/attestantio/go-eth2-client/spec/phase0"
<<<<<<< HEAD
	"github.com/ethereum/go-ethereum/common"
=======
	"github.com/pkg/errors"
	"go.uber.org/zap"

>>>>>>> 2aa30340
	specqbft "github.com/ssvlabs/ssv-spec/qbft"
	spectypes "github.com/ssvlabs/ssv-spec/types"
	spectestingutils "github.com/ssvlabs/ssv-spec/types/testingutils"

	"github.com/ssvlabs/ssv/ssvsigner/ekm"

	"github.com/ssvlabs/ssv/doppelganger"
	"github.com/ssvlabs/ssv/integration/qbft/tests"
	"github.com/ssvlabs/ssv/networkconfig"
	"github.com/ssvlabs/ssv/protocol/v2/qbft/controller"
	"github.com/ssvlabs/ssv/protocol/v2/qbft/testing"
	"github.com/ssvlabs/ssv/protocol/v2/ssv"
	"github.com/ssvlabs/ssv/protocol/v2/ssv/runner"
	"github.com/ssvlabs/ssv/protocol/v2/ssv/testing/mocks"
	"github.com/ssvlabs/ssv/protocol/v2/ssv/validator"
)

var TestingHighestDecidedSlot = phase0.Slot(0)

var CommitteeRunner = func(logger *zap.Logger, keySet *spectestingutils.TestKeySet) runner.Runner {
	return baseRunner(logger, spectypes.RoleCommittee, keySet)
}

var CommitteeRunnerWithShareMap = func(logger *zap.Logger, shareMap map[phase0.ValidatorIndex]*spectypes.Share) runner.Runner {
	return baseRunnerWithShareMap(logger, spectypes.RoleCommittee, shareMap)
}

var ProposerRunner = func(logger *zap.Logger, keySet *spectestingutils.TestKeySet) runner.Runner {
	return baseRunner(logger, spectypes.RoleProposer, keySet)
}

var AggregatorRunner = func(logger *zap.Logger, keySet *spectestingutils.TestKeySet) runner.Runner {
	return baseRunner(logger, spectypes.RoleAggregator, keySet)
}

var SyncCommitteeContributionRunner = func(logger *zap.Logger, keySet *spectestingutils.TestKeySet) runner.Runner {
	return baseRunner(logger, spectypes.RoleSyncCommitteeContribution, keySet)
}

var ValidatorRegistrationRunner = func(logger *zap.Logger, keySet *spectestingutils.TestKeySet) runner.Runner {
	ret := baseRunner(logger, spectypes.RoleValidatorRegistration, keySet)
	return ret
}

var VoluntaryExitRunner = func(logger *zap.Logger, keySet *spectestingutils.TestKeySet) runner.Runner {
	return baseRunner(logger, spectypes.RoleVoluntaryExit, keySet)
}

var UnknownDutyTypeRunner = func(logger *zap.Logger, keySet *spectestingutils.TestKeySet) runner.Runner {
	return baseRunner(logger, spectestingutils.UnknownDutyType, keySet)
}

var baseRunner = func(logger *zap.Logger, role spectypes.RunnerRole, keySet *spectestingutils.TestKeySet) runner.Runner {
	runner, err := ConstructBaseRunner(logger, role, keySet)
	if err != nil {
		panic(err)
	}
	return runner
}

var ConstructBaseRunner = func(
	logger *zap.Logger,
	role spectypes.RunnerRole,
	keySet *spectestingutils.TestKeySet,
) (runner.Runner, error) {
	share := spectestingutils.TestingShare(keySet, spectestingutils.TestingValidatorIndex)
	identifier := spectypes.NewMsgID(spectypes.JatoTestnet, spectestingutils.TestingValidatorPubKey[:], role)
	net := spectestingutils.NewTestingNetwork(1, keySet.OperatorKeys[1])
	km := ekm.NewTestingKeyManagerAdapter(spectestingutils.NewTestingKeyManager())
	operator := spectestingutils.TestingCommitteeMember(keySet)
	opSigner := spectestingutils.NewOperatorSigner(keySet, 1)
	dgHandler := doppelganger.NoOpHandler{}

	var valCheck specqbft.ProposedValueCheckF
	switch role {
	case spectypes.RoleCommittee:
		valCheck = ssv.BeaconVoteValueCheckF(km, spectestingutils.TestingDutySlot,
			[]phase0.BLSPubKey{phase0.BLSPubKey(share.SharePubKey)}, spectestingutils.TestingDutyEpoch)
	case spectypes.RoleProposer:
		valCheck = ssv.ProposerValueCheckF(km, networkconfig.TestNetwork.BeaconConfig,
			(spectypes.ValidatorPK)(spectestingutils.TestingValidatorPubKey), spectestingutils.TestingValidatorIndex, phase0.BLSPubKey(share.SharePubKey))
	case spectypes.RoleAggregator:
		valCheck = ssv.AggregatorValueCheckF(km, networkconfig.TestNetwork.BeaconConfig,
			(spectypes.ValidatorPK)(spectestingutils.TestingValidatorPubKey), spectestingutils.TestingValidatorIndex)
	case spectypes.RoleSyncCommitteeContribution:
		valCheck = ssv.SyncCommitteeContributionValueCheckF(km, networkconfig.TestNetwork.BeaconConfig,
			(spectypes.ValidatorPK)(spectestingutils.TestingValidatorPubKey), spectestingutils.TestingValidatorIndex)
	default:
		valCheck = nil
	}

	config := testing.TestingConfig(logger, keySet)
	config.ValueCheckF = valCheck
	config.ProposerF = func(state *specqbft.State, round specqbft.Round) spectypes.OperatorID {
		return 1
	}
	config.Network = net
	config.BeaconSigner = km

	contr := testing.NewTestingQBFTController(
		spectestingutils.Testing4SharesSet(),
		identifier[:],
		operator,
		config,
		false,
	)

	shareMap := make(map[phase0.ValidatorIndex]*spectypes.Share)
	shareMap[share.ValidatorIndex] = share
	dutyGuard := validator.NewCommitteeDutyGuard()

	rStorage := mocks.NewMockrecipientsStorage()
	rStorage.FeeRecipient = share.FeeRecipientAddress

	var r runner.Runner
	var err error

	switch role {
	case spectypes.RoleCommittee:
		r, err = runner.NewCommitteeRunner(
			networkconfig.TestNetwork,
			shareMap,
			contr,
			tests.NewTestingBeaconNodeWrapped(),
			net,
			km,
			opSigner,
			valCheck,
			dutyGuard,
			dgHandler,
		)
	case spectypes.RoleAggregator:
		r, err = runner.NewAggregatorRunner(
			networkconfig.TestNetwork,
			shareMap,
			contr,
			tests.NewTestingBeaconNodeWrapped(),
			net,
			km,
			opSigner,
			valCheck,
			TestingHighestDecidedSlot,
		)
	case spectypes.RoleProposer:
		r, err = runner.NewProposerRunner(
			logger,
			networkconfig.TestNetwork,
			shareMap,
			contr,
			tests.NewTestingBeaconNodeWrapped(),
			net,
			km,
			opSigner,
			dgHandler,
			valCheck,
			TestingHighestDecidedSlot,
			[]byte("graffiti"),
			0,
		)
	case spectypes.RoleSyncCommitteeContribution:
		r, err = runner.NewSyncCommitteeAggregatorRunner(
			networkconfig.TestNetwork,
			shareMap,
			contr,
			tests.NewTestingBeaconNodeWrapped(),
			net,
			km,
			opSigner,
			valCheck,
			TestingHighestDecidedSlot,
		)
	case spectypes.RoleValidatorRegistration:
		beaconNode := tests.NewTestingBeaconNodeWrapped()
		r, err = runner.NewValidatorRegistrationRunner(
			networkconfig.TestNetwork,
			shareMap,
			common.Address{},
			beaconNode,
			net,
			km,
			opSigner,
<<<<<<< HEAD
			rStorage,
			mocks.NewValidatorRegistrationSubmitter(beaconNode),
			spectypes.DefaultGasLimit,
=======
			validator.DefaultGasLimitOld,
>>>>>>> 2aa30340
		)
	case spectypes.RoleVoluntaryExit:
		r, err = runner.NewVoluntaryExitRunner(
			networkconfig.TestNetwork,
			shareMap,
			tests.NewTestingBeaconNodeWrapped(),
			net,
			km,
			opSigner,
		)
	case spectestingutils.UnknownDutyType:
		r, err = runner.NewCommitteeRunner(
			networkconfig.TestNetwork,
			shareMap,
			contr,
			tests.NewTestingBeaconNodeWrapped(),
			net,
			km,
			opSigner,
			valCheck,
			dutyGuard,
			dgHandler,
		)
		r.(*runner.CommitteeRunner).BaseRunner.RunnerRoleType = spectestingutils.UnknownDutyType
	default:
		return nil, fmt.Errorf("unknown role type: %s", role)
	}
	return r, err
}

//
//var DecidedRunner = func(keySet *spectestingutils.TestKeySet) runner.Runner {
//	return decideRunner(spectestingutils.TestAttesterConsensusData, specqbft.FirstHeight, keySet)
//}
//
//var DecidedRunnerWithHeight = func(height specqbft.Height, keySet *spectestingutils.TestKeySet) runner.Runner {
//	return decideRunner(spectestingutils.TestAttesterConsensusData, height, keySet)
//}
//
//var DecidedRunnerUnknownDutyType = func(keySet *spectestingutils.TestKeySet) runner.Runner {
//	return decideRunner(spectestingutils.TestConsensusUnkownDutyTypeData, specqbft.FirstHeight, keySet)
//}
//
//var decideRunner = func(consensusInput *spectypes.ValidatorConsensusData, height specqbft.Height, keySet *spectestingutils.TestKeySet) runner.Runner {
//	v := BaseValidator(keySet)
//	consensusDataByts, _ := consensusInput.Encode()
//	msgs := DecidingMsgsForHeight(consensusDataByts, []byte{1, 2, 3, 4}, height, keySet)
//
//	if err := v.ValidatorDutyRunners[spectypes.BNRoleAttester].StartNewDuty(consensusInput.Duty); err != nil {
//		panic(err.Error())
//	}
//	for _, msg := range msgs {
//		ssvMsg := SSVMsgAttester(msg, nil)
//		if err := v.ProcessMessage(ssvMsg); err != nil {
//			panic(err.Error())
//		}
//	}
//
//	return v.ValidatorDutyRunners[spectypes.BNRoleAttester]
//}
//
//var DecidingMsgsForHeight = func(consensusData, msgIdentifier []byte, height specqbft.Height, keySet *spectestingutils.TestKeySet) []*spectypes.SignedSSVMessage {
//	msgs := make([]*spectypes.SignedSSVMessage, 0)
//	for h := specqbft.FirstHeight; h <= height; h++ {
//		msgs = append(msgs, spectestingutils.SignQBFTMsg(keySet.Shares[1], 1, &specqbft.Message{
//			MsgType:    specqbft.ProposalMsgType,
//			Height:     h,
//			Round:      specqbft.FirstRound,
//			Identifier: msgIdentifier,
//			Data:       spectestingutils.ProposalDataBytes(consensusData, nil, nil),
//		}))
//
//		// prepare
//		for i := uint64(1); i <= keySet.Threshold; i++ {
//			msgs = append(msgs, spectestingutils.SignQBFTMsg(keySet.Shares[spectypes.OperatorID(i)], spectypes.OperatorID(i), &specqbft.Message{
//				MsgType:    specqbft.PrepareMsgType,
//				Height:     h,
//				Round:      specqbft.FirstRound,
//				Identifier: msgIdentifier,
//				Data:       spectestingutils.PrepareDataBytes(consensusData),
//			}))
//		}
//		// commit
//		for i := uint64(1); i <= keySet.Threshold; i++ {
//			msgs = append(msgs, spectestingutils.SignQBFTMsg(keySet.Shares[spectypes.OperatorID(i)], spectypes.OperatorID(i), &specqbft.Message{
//				MsgType:    specqbft.CommitMsgType,
//				Height:     h,
//				Round:      specqbft.FirstRound,
//				Identifier: msgIdentifier,
//				Data:       spectestingutils.CommitDataBytes(consensusData),
//			}))
//		}
//	}
//	return msgs
//}

var baseRunnerWithShareMap = func(logger *zap.Logger, role spectypes.RunnerRole, shareMap map[phase0.ValidatorIndex]*spectypes.Share) runner.Runner {
	runner, err := ConstructBaseRunnerWithShareMap(logger, role, shareMap)
	if err != nil {
		panic(err)
	}
	return runner
}

var ConstructBaseRunnerWithShareMap = func(
	logger *zap.Logger,
	role spectypes.RunnerRole,
	shareMap map[phase0.ValidatorIndex]*spectypes.Share,
) (runner.Runner, error) {

	var identifier spectypes.MessageID
	var net *spectestingutils.TestingNetwork
	var opSigner *spectypes.OperatorSigner
	var valCheck specqbft.ProposedValueCheckF
	var contr *controller.Controller

	km := ekm.NewTestingKeyManagerAdapter(spectestingutils.NewTestingKeyManager())
	dutyGuard := validator.NewCommitteeDutyGuard()
	dgHandler := doppelganger.NoOpHandler{}

	if len(shareMap) > 0 {
		var keySetInstance *spectestingutils.TestKeySet
		var shareInstance *spectypes.Share
		for _, share := range shareMap {
			keySetInstance = spectestingutils.KeySetForShare(share)
			shareInstance = spectestingutils.TestingShare(keySetInstance, share.ValidatorIndex)
			break
		}

		sharePubKeys := make([]phase0.BLSPubKey, 0)
		for _, share := range shareMap {
			sharePubKeys = append(sharePubKeys, phase0.BLSPubKey(share.SharePubKey))
		}

		// Identifier
		var ownerID []byte
		if role == spectypes.RoleCommittee {
			committee := make([]uint64, 0)
			for _, op := range keySetInstance.Committee() {
				committee = append(committee, op.Signer)
			}
			committeeID := spectypes.GetCommitteeID(committee)
			ownerID = bytes.Clone(committeeID[:])
		} else {
			ownerID = spectestingutils.TestingValidatorPubKey[:]
		}
		identifier = spectypes.NewMsgID(spectestingutils.TestingSSVDomainType, ownerID, role)

		net = spectestingutils.NewTestingNetwork(1, keySetInstance.OperatorKeys[1])

		km = ekm.NewTestingKeyManagerAdapter(spectestingutils.NewTestingKeyManager())
		committeeMember := spectestingutils.TestingCommitteeMember(keySetInstance)
		opSigner = spectestingutils.NewOperatorSigner(keySetInstance, committeeMember.OperatorID)

		switch role {
		case spectypes.RoleCommittee:
			valCheck = ssv.BeaconVoteValueCheckF(km, spectestingutils.TestingDutySlot,
				sharePubKeys, spectestingutils.TestingDutyEpoch)
		case spectypes.RoleProposer:
			valCheck = ssv.ProposerValueCheckF(km, networkconfig.TestNetwork.BeaconConfig,
				shareInstance.ValidatorPubKey, shareInstance.ValidatorIndex, phase0.BLSPubKey(shareInstance.SharePubKey))
		case spectypes.RoleAggregator:
			valCheck = ssv.AggregatorValueCheckF(km, networkconfig.TestNetwork.BeaconConfig,
				shareInstance.ValidatorPubKey, shareInstance.ValidatorIndex)
		case spectypes.RoleSyncCommitteeContribution:
			valCheck = ssv.SyncCommitteeContributionValueCheckF(km, networkconfig.TestNetwork.BeaconConfig,
				shareInstance.ValidatorPubKey, shareInstance.ValidatorIndex)
		default:
			valCheck = nil
		}

		config := testing.TestingConfig(logger, keySetInstance)
		config.ValueCheckF = valCheck
		config.ProposerF = func(state *specqbft.State, round specqbft.Round) spectypes.OperatorID {
			return 1
		}
		config.Network = net

		contr = testing.NewTestingQBFTController(
			spectestingutils.Testing4SharesSet(),
			identifier[:],
			committeeMember,
			config,
			false,
		)
	}

	var r runner.Runner
	var err error
	switch role {
	case spectypes.RoleCommittee:
		r, err = runner.NewCommitteeRunner(
			networkconfig.TestNetwork,
			shareMap,
			contr,
			tests.NewTestingBeaconNodeWrapped(),
			net,
			km,
			opSigner,
			valCheck,
			dutyGuard,
			dgHandler,
		)
	case spectypes.RoleAggregator:
		r, err = runner.NewAggregatorRunner(
			networkconfig.TestNetwork,
			shareMap,
			contr,
			tests.NewTestingBeaconNodeWrapped(),
			net,
			km,
			opSigner,
			valCheck,
			TestingHighestDecidedSlot,
		)
	case spectypes.RoleProposer:
		r, err = runner.NewProposerRunner(
			logger,
			networkconfig.TestNetwork,
			shareMap,
			contr,
			tests.NewTestingBeaconNodeWrapped(),
			net,
			km,
			opSigner,
			dgHandler,
			valCheck,
			TestingHighestDecidedSlot,
			[]byte("graffiti"),
			0,
		)
	case spectypes.RoleSyncCommitteeContribution:
		r, err = runner.NewSyncCommitteeAggregatorRunner(
			networkconfig.TestNetwork,
			shareMap,
			contr,
			tests.NewTestingBeaconNodeWrapped(),
			net,
			km,
			opSigner,
			valCheck,
			TestingHighestDecidedSlot,
		)
	case spectypes.RoleValidatorRegistration:
		beaconNode := tests.NewTestingBeaconNodeWrapped()
		r, err = runner.NewValidatorRegistrationRunner(
			networkconfig.TestNetwork,
			shareMap,
			common.Address{},
			beaconNode,
			net,
			km,
			opSigner,
<<<<<<< HEAD
			nil, // recipientStorage is unused in these tests
			mocks.NewValidatorRegistrationSubmitter(beaconNode),
			spectypes.DefaultGasLimit,
=======
			validator.DefaultGasLimitOld,
>>>>>>> 2aa30340
		)
	case spectypes.RoleVoluntaryExit:
		r, err = runner.NewVoluntaryExitRunner(
			networkconfig.TestNetwork,
			shareMap,
			tests.NewTestingBeaconNodeWrapped(),
			net,
			km,
			opSigner,
		)
	case spectestingutils.UnknownDutyType:
		r, err = runner.NewCommitteeRunner(
			networkconfig.TestNetwork,
			shareMap,
			contr,
			tests.NewTestingBeaconNodeWrapped(),
			net,
			km,
			opSigner,
			valCheck,
			dutyGuard,
			dgHandler,
		)
		if r != nil {
			r.(*runner.CommitteeRunner).BaseRunner.RunnerRoleType = spectestingutils.UnknownDutyType
		}
	default:
		return nil, fmt.Errorf("unknown role type: %s", role)
	}
	return r, err
}<|MERGE_RESOLUTION|>--- conflicted
+++ resolved
@@ -5,16 +5,11 @@
 	"fmt"
 
 	"github.com/attestantio/go-eth2-client/spec/phase0"
-<<<<<<< HEAD
 	"github.com/ethereum/go-ethereum/common"
-=======
-	"github.com/pkg/errors"
-	"go.uber.org/zap"
-
->>>>>>> 2aa30340
 	specqbft "github.com/ssvlabs/ssv-spec/qbft"
 	spectypes "github.com/ssvlabs/ssv-spec/types"
 	spectestingutils "github.com/ssvlabs/ssv-spec/types/testingutils"
+	"go.uber.org/zap"
 
 	"github.com/ssvlabs/ssv/ssvsigner/ekm"
 
@@ -193,13 +188,9 @@
 			net,
 			km,
 			opSigner,
-<<<<<<< HEAD
 			rStorage,
 			mocks.NewValidatorRegistrationSubmitter(beaconNode),
-			spectypes.DefaultGasLimit,
-=======
 			validator.DefaultGasLimitOld,
->>>>>>> 2aa30340
 		)
 	case spectypes.RoleVoluntaryExit:
 		r, err = runner.NewVoluntaryExitRunner(
@@ -453,13 +444,9 @@
 			net,
 			km,
 			opSigner,
-<<<<<<< HEAD
 			nil, // recipientStorage is unused in these tests
 			mocks.NewValidatorRegistrationSubmitter(beaconNode),
-			spectypes.DefaultGasLimit,
-=======
 			validator.DefaultGasLimitOld,
->>>>>>> 2aa30340
 		)
 	case spectypes.RoleVoluntaryExit:
 		r, err = runner.NewVoluntaryExitRunner(
