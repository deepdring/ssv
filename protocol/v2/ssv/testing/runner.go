--- conflicted
+++ resolved
@@ -5,17 +5,11 @@
 	"fmt"
 
 	"github.com/attestantio/go-eth2-client/spec/phase0"
-<<<<<<< HEAD
 	"github.com/ethereum/go-ethereum/common"
-=======
-	"github.com/pkg/errors"
->>>>>>> 81c244cf
 	specqbft "github.com/ssvlabs/ssv-spec/qbft"
 	spectypes "github.com/ssvlabs/ssv-spec/types"
 	spectestingutils "github.com/ssvlabs/ssv-spec/types/testingutils"
 	"go.uber.org/zap"
-
-	"github.com/ssvlabs/ssv/ssvsigner/ekm"
 
 	"github.com/ssvlabs/ssv/doppelganger"
 	"github.com/ssvlabs/ssv/integration/qbft/tests"
@@ -26,6 +20,7 @@
 	"github.com/ssvlabs/ssv/protocol/v2/ssv/runner"
 	"github.com/ssvlabs/ssv/protocol/v2/ssv/testing/mocks"
 	"github.com/ssvlabs/ssv/protocol/v2/ssv/validator"
+	"github.com/ssvlabs/ssv/ssvsigner/ekm"
 )
 
 var TestingHighestDecidedSlot = phase0.Slot(0)
@@ -192,13 +187,9 @@
 			net,
 			km,
 			opSigner,
-<<<<<<< HEAD
 			rStorage,
 			mocks.NewValidatorRegistrationSubmitter(beaconNode),
-			validator.DefaultGasLimitOld,
-=======
 			runner.DefaultGasLimitOld,
->>>>>>> 81c244cf
 		)
 	case spectypes.RoleVoluntaryExit:
 		r, err = runner.NewVoluntaryExitRunner(
@@ -452,13 +443,9 @@
 			net,
 			km,
 			opSigner,
-<<<<<<< HEAD
 			nil, // recipientStorage is unused in these tests
 			mocks.NewValidatorRegistrationSubmitter(beaconNode),
-			validator.DefaultGasLimitOld,
-=======
 			runner.DefaultGasLimitOld,
->>>>>>> 81c244cf
 		)
 	case spectypes.RoleVoluntaryExit:
 		r, err = runner.NewVoluntaryExitRunner(
