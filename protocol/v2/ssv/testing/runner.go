--- conflicted
+++ resolved
@@ -136,13 +136,8 @@
 		)
 	case spectypes.RoleAggregator:
 		r, err = runner.NewAggregatorRunner(
-<<<<<<< HEAD
-			networkconfig.TestingNetworkConfig.AlanDomainType,
-			networkconfig.TestingNetworkConfig,
-=======
-			networkconfig.TestNetwork.DomainType,
-			spectypes.BeaconTestNetwork,
->>>>>>> bfec50e9
+			networkconfig.TestingNetworkConfig.DomainType,
+			networkconfig.TestingNetworkConfig,
 			shareMap,
 			contr,
 			tests.NewTestingBeaconNodeWrapped(),
@@ -154,13 +149,8 @@
 		)
 	case spectypes.RoleProposer:
 		r, err = runner.NewProposerRunner(
-<<<<<<< HEAD
-			networkconfig.TestingNetworkConfig.AlanDomainType,
-			networkconfig.TestingNetworkConfig,
-=======
-			networkconfig.TestNetwork.DomainType,
-			spectypes.BeaconTestNetwork,
->>>>>>> bfec50e9
+			networkconfig.TestingNetworkConfig.DomainType,
+			networkconfig.TestingNetworkConfig,
 			shareMap,
 			contr,
 			tests.NewTestingBeaconNodeWrapped(),
@@ -173,13 +163,8 @@
 		)
 	case spectypes.RoleSyncCommitteeContribution:
 		r, err = runner.NewSyncCommitteeAggregatorRunner(
-<<<<<<< HEAD
-			networkconfig.TestingNetworkConfig.AlanDomainType,
-			networkconfig.TestingNetworkConfig,
-=======
-			networkconfig.TestNetwork.DomainType,
-			spectypes.BeaconTestNetwork,
->>>>>>> bfec50e9
+			networkconfig.TestingNetworkConfig.DomainType,
+			networkconfig.TestingNetworkConfig,
 			shareMap,
 			contr,
 			tests.NewTestingBeaconNodeWrapped(),
@@ -191,13 +176,8 @@
 		)
 	case spectypes.RoleValidatorRegistration:
 		r, err = runner.NewValidatorRegistrationRunner(
-<<<<<<< HEAD
-			networkconfig.TestingNetworkConfig.AlanDomainType,
-			networkconfig.TestingNetworkConfig,
-=======
-			networkconfig.TestNetwork.DomainType,
-			spectypes.BeaconTestNetwork,
->>>>>>> bfec50e9
+			networkconfig.TestingNetworkConfig.DomainType,
+			networkconfig.TestingNetworkConfig,
 			shareMap,
 			tests.NewTestingBeaconNodeWrapped(),
 			net,
@@ -206,13 +186,8 @@
 		)
 	case spectypes.RoleVoluntaryExit:
 		r, err = runner.NewVoluntaryExitRunner(
-<<<<<<< HEAD
-			networkconfig.TestingNetworkConfig.AlanDomainType,
-			networkconfig.TestingNetworkConfig,
-=======
-			networkconfig.TestNetwork.DomainType,
-			spectypes.BeaconTestNetwork,
->>>>>>> bfec50e9
+			networkconfig.TestingNetworkConfig.DomainType,
+			networkconfig.TestingNetworkConfig,
 			shareMap,
 			tests.NewTestingBeaconNodeWrapped(),
 			net,
@@ -411,13 +386,8 @@
 		)
 	case spectypes.RoleAggregator:
 		r, err = runner.NewAggregatorRunner(
-<<<<<<< HEAD
-			networkconfig.TestingNetworkConfig.AlanDomainType,
-			networkconfig.TestingNetworkConfig,
-=======
-			networkconfig.TestNetwork.DomainType,
-			spectypes.BeaconTestNetwork,
->>>>>>> bfec50e9
+			networkconfig.TestingNetworkConfig.DomainType,
+			networkconfig.TestingNetworkConfig,
 			shareMap,
 			contr,
 			tests.NewTestingBeaconNodeWrapped(),
@@ -429,13 +399,8 @@
 		)
 	case spectypes.RoleProposer:
 		r, err = runner.NewProposerRunner(
-<<<<<<< HEAD
-			networkconfig.TestingNetworkConfig.AlanDomainType,
-			networkconfig.TestingNetworkConfig,
-=======
-			networkconfig.TestNetwork.DomainType,
-			spectypes.BeaconTestNetwork,
->>>>>>> bfec50e9
+			networkconfig.TestingNetworkConfig.DomainType,
+			networkconfig.TestingNetworkConfig,
 			shareMap,
 			contr,
 			tests.NewTestingBeaconNodeWrapped(),
@@ -448,13 +413,8 @@
 		)
 	case spectypes.RoleSyncCommitteeContribution:
 		r, err = runner.NewSyncCommitteeAggregatorRunner(
-<<<<<<< HEAD
-			networkconfig.TestingNetworkConfig.AlanDomainType,
-			networkconfig.TestingNetworkConfig,
-=======
-			networkconfig.TestNetwork.DomainType,
-			spectypes.BeaconTestNetwork,
->>>>>>> bfec50e9
+			networkconfig.TestingNetworkConfig.DomainType,
+			networkconfig.TestingNetworkConfig,
 			shareMap,
 			contr,
 			tests.NewTestingBeaconNodeWrapped(),
@@ -466,13 +426,8 @@
 		)
 	case spectypes.RoleValidatorRegistration:
 		r, err = runner.NewValidatorRegistrationRunner(
-<<<<<<< HEAD
-			networkconfig.TestingNetworkConfig.AlanDomainType,
-			networkconfig.TestingNetworkConfig,
-=======
-			networkconfig.TestNetwork.DomainType,
-			spectypes.BeaconTestNetwork,
->>>>>>> bfec50e9
+			networkconfig.TestingNetworkConfig.DomainType,
+			networkconfig.TestingNetworkConfig,
 			shareMap,
 			tests.NewTestingBeaconNodeWrapped(),
 			net,
@@ -481,13 +436,8 @@
 		)
 	case spectypes.RoleVoluntaryExit:
 		r, err = runner.NewVoluntaryExitRunner(
-<<<<<<< HEAD
-			networkconfig.TestingNetworkConfig.AlanDomainType,
-			networkconfig.TestingNetworkConfig,
-=======
-			networkconfig.TestNetwork.DomainType,
-			spectypes.BeaconTestNetwork,
->>>>>>> bfec50e9
+			networkconfig.TestingNetworkConfig.DomainType,
+			networkconfig.TestingNetworkConfig,
 			shareMap,
 			tests.NewTestingBeaconNodeWrapped(),
 			net,
