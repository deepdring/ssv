package runner

import (
	"context"
	"crypto/sha256"
	"encoding/json"
	"fmt"
	"time"

	"github.com/attestantio/go-eth2-client/api"
	apiv1capella "github.com/attestantio/go-eth2-client/api/v1/capella"
	apiv1deneb "github.com/attestantio/go-eth2-client/api/v1/deneb"
	apiv1electra "github.com/attestantio/go-eth2-client/api/v1/electra"
	"github.com/attestantio/go-eth2-client/spec"
	"github.com/attestantio/go-eth2-client/spec/capella"
	"github.com/attestantio/go-eth2-client/spec/deneb"
	"github.com/attestantio/go-eth2-client/spec/electra"
	"github.com/attestantio/go-eth2-client/spec/phase0"
	ssz "github.com/ferranbt/fastssz"
	"github.com/pkg/errors"
	specqbft "github.com/ssvlabs/ssv-spec/qbft"
	spectypes "github.com/ssvlabs/ssv-spec/types"
	"github.com/ssvlabs/ssv/logging/fields"
	"github.com/ssvlabs/ssv/protocol/v2/blockchain/beacon"
	"github.com/ssvlabs/ssv/protocol/v2/qbft/controller"
	ssvtypes "github.com/ssvlabs/ssv/protocol/v2/types"
<<<<<<< HEAD
	"go.uber.org/zap"
=======
	"github.com/ssvlabs/ssv/ssvsigner/ekm"
>>>>>>> 47ea4bc1
)

type ProposerRunner struct {
	BaseRunner *BaseRunner

	beacon              beacon.BeaconNode
	network             specqbft.Network
	signer              ekm.BeaconSigner
	operatorSigner      ssvtypes.OperatorSigner
	doppelgangerHandler DoppelgangerProvider
	valCheck            specqbft.ProposedValueCheckF
	measurements        measurementsStore
	graffiti            []byte
}

func NewProposerRunner(
	domainType spectypes.DomainType,
	beaconNetwork spectypes.BeaconNetwork,
	share map[phase0.ValidatorIndex]*spectypes.Share,
	qbftController *controller.Controller,
	beacon beacon.BeaconNode,
	network specqbft.Network,
	signer ekm.BeaconSigner,
	operatorSigner ssvtypes.OperatorSigner,
	doppelgangerHandler DoppelgangerProvider,
	valCheck specqbft.ProposedValueCheckF,
	highestDecidedSlot phase0.Slot,
	graffiti []byte,
) (Runner, error) {
	if len(share) != 1 {
		return nil, errors.New("must have one share")
	}

	return &ProposerRunner{
		BaseRunner: &BaseRunner{
			RunnerRoleType:     spectypes.RoleProposer,
			DomainType:         domainType,
			BeaconNetwork:      beaconNetwork,
			Share:              share,
			QBFTController:     qbftController,
			highestDecidedSlot: highestDecidedSlot,
		},

		beacon:              beacon,
		network:             network,
		signer:              signer,
		operatorSigner:      operatorSigner,
		doppelgangerHandler: doppelgangerHandler,
		valCheck:            valCheck,
		graffiti:            graffiti,
		measurements:        NewMeasurementsStore(),
	}, nil
}

func (r *ProposerRunner) StartNewDuty(ctx context.Context, logger *zap.Logger, duty spectypes.Duty, quorum uint64) error {
	return r.BaseRunner.baseStartNewDuty(ctx, logger, r, duty, quorum)
}

// HasRunningDuty returns true if a duty is already running (StartNewDuty called and returned nil)
func (r *ProposerRunner) HasRunningDuty() bool {
	return r.BaseRunner.hasRunningDuty()
}

func (r *ProposerRunner) ProcessPreConsensus(ctx context.Context, logger *zap.Logger, signedMsg *spectypes.PartialSignatureMessages) error {
	quorum, roots, err := r.BaseRunner.basePreConsensusMsgProcessing(r, signedMsg)
	if err != nil {
		return errors.Wrap(err, "failed processing randao message")
	}

	duty := r.GetState().StartingDuty.(*spectypes.ValidatorDuty)

	logger = logger.With(fields.Slot(duty.DutySlot()))
	logger.Debug("🧩 got partial RANDAO signatures",
		zap.Uint64("signer", signedMsg.Messages[0].Signer)) // TODO: more than one? check index arr boundries

	// quorum returns true only once (first time quorum achieved)
	if !quorum {
		return nil
	}

	r.measurements.EndPreConsensus()
	recordPreConsensusDuration(ctx, r.measurements.PreConsensusTime(), spectypes.RoleProposer)

	// only 1 root, verified in basePreConsensusMsgProcessing
	root := roots[0]
	// randao is relevant only for block proposals, no need to check type
	fullSig, err := r.GetState().ReconstructBeaconSig(r.GetState().PreConsensusContainer, root, r.GetShare().ValidatorPubKey[:], r.GetShare().ValidatorIndex)
	if err != nil {
		// If the reconstructed signature verification failed, fall back to verifying each partial signature
		r.BaseRunner.FallBackAndVerifyEachSignature(r.GetState().PreConsensusContainer, root, r.GetShare().Committee, r.GetShare().ValidatorIndex)
		return errors.Wrap(err, "got pre-consensus quorum but it has invalid signatures")
	}
	logger.Debug("🧩 reconstructed partial RANDAO signatures",
		zap.Uint64s("signers", getPreConsensusSigners(r.GetState(), root)),
		fields.PreConsensusTime(r.measurements.PreConsensusTime()))

	start := time.Now()
	duty = r.GetState().StartingDuty.(*spectypes.ValidatorDuty)
	obj, ver, err := r.GetBeaconNode().GetBeaconBlock(duty.Slot, r.graffiti, fullSig)
	if err != nil {
		logger.Error("❌ failed to get beacon block",
			fields.PreConsensusTime(r.measurements.PreConsensusTime()),
			fields.BlockTime(time.Since(start)),
			zap.Error(err))
		return errors.Wrap(err, "failed to get beacon block")
	}

	// Log essentials about the retrieved block.
	blockSummary, summarizeErr := summarizeBlock(obj)
	logger.Info("🧊 got beacon block proposal",
		zap.String("block_hash", blockSummary.Hash.String()),
		zap.Bool("blinded", blockSummary.Blinded),
		zap.Duration("took", time.Since(start)),
		zap.NamedError("summarize_err", summarizeErr))

	byts, err := obj.MarshalSSZ()
	if err != nil {
		return errors.Wrap(err, "could not marshal beacon block")
	}
	input := &spectypes.ValidatorConsensusData{
		Duty:    *duty,
		Version: ver,
		DataSSZ: byts,
	}

<<<<<<< HEAD
	r.metrics.StartConsensus()
	if err := r.BaseRunner.decide(logger, r, duty.Slot, input); err != nil {
=======
	r.measurements.StartConsensus()

	if err := r.BaseRunner.decide(ctx, logger, r, duty.Slot, input); err != nil {
>>>>>>> 47ea4bc1
		return errors.Wrap(err, "can't start new duty runner instance for duty")
	}

	return nil
}

func (r *ProposerRunner) ProcessConsensus(ctx context.Context, logger *zap.Logger, signedMsg *spectypes.SignedSSVMessage) error {
	decided, decidedValue, err := r.BaseRunner.baseConsensusMsgProcessing(ctx, logger, r, signedMsg, &spectypes.ValidatorConsensusData{})
	if err != nil {
		return errors.Wrap(err, "failed processing consensus message")
	}
	// Decided returns true only once so if it is true it must be for the current running instance
	if !decided {
		return nil
	}

	r.measurements.EndConsensus()
	recordConsensusDuration(ctx, r.measurements.ConsensusTime(), spectypes.RoleProposer)

	r.measurements.StartPostConsensus()

	// specific duty sig
	var blkToSign ssz.HashRoot

	cd := decidedValue.(*spectypes.ValidatorConsensusData)

	if r.decidedBlindedBlock() {
		_, blkToSign, err = cd.GetBlindedBlockData()
		if err != nil {
			return errors.Wrap(err, "could not get blinded block data")
		}
	} else {
		_, blkToSign, err = cd.GetBlockData()
		if err != nil {
			return errors.Wrap(err, "could not get block data")
		}
	}

	duty := r.BaseRunner.State.StartingDuty.(*spectypes.ValidatorDuty)
	if !r.doppelgangerHandler.CanSign(duty.ValidatorIndex) {
		logger.Warn("Signing not permitted due to Doppelganger protection", fields.ValidatorIndex(duty.ValidatorIndex))
		return nil
	}

	msg, err := r.BaseRunner.signBeaconObject(ctx, r, duty, blkToSign, cd.Duty.Slot, spectypes.DomainProposer)
	if err != nil {
		return errors.Wrap(err, "failed signing block")
	}
	postConsensusMsg := &spectypes.PartialSignatureMessages{
		Type:     spectypes.PostConsensusPartialSig,
		Slot:     cd.Duty.Slot,
		Messages: []*spectypes.PartialSignatureMessage{msg},
	}

	msgID := spectypes.NewMsgID(r.BaseRunner.DomainType, r.GetShare().ValidatorPubKey[:], r.BaseRunner.RunnerRoleType)
	encodedMsg, err := postConsensusMsg.Encode()
	if err != nil {
		return err
	}

	ssvMsg := &spectypes.SSVMessage{
		MsgType: spectypes.SSVPartialSignatureMsgType,
		MsgID:   msgID,
		Data:    encodedMsg,
	}

	sig, err := r.operatorSigner.SignSSVMessage(ssvMsg)
	if err != nil {
		return errors.Wrap(err, "could not sign SSVMessage")
	}

	msgToBroadcast := &spectypes.SignedSSVMessage{
		Signatures:  [][]byte{sig},
		OperatorIDs: []spectypes.OperatorID{r.operatorSigner.GetOperatorID()},
		SSVMessage:  ssvMsg,
	}

	if err := r.GetNetwork().Broadcast(msgID, msgToBroadcast); err != nil {
		return errors.Wrap(err, "can't broadcast partial post consensus sig")
	}
	return nil
}

func (r *ProposerRunner) ProcessPostConsensus(ctx context.Context, logger *zap.Logger, signedMsg *spectypes.PartialSignatureMessages) error {
	quorum, roots, err := r.BaseRunner.basePostConsensusMsgProcessing(logger, r, signedMsg)
	if err != nil {
		return errors.Wrap(err, "failed processing post consensus message")
	}
	if !quorum {
		return nil
	}

	var successfullySubmittedProposals uint8
	for _, root := range roots {
		sig, err := r.GetState().ReconstructBeaconSig(r.GetState().PostConsensusContainer, root, r.GetShare().ValidatorPubKey[:], r.GetShare().ValidatorIndex)
		if err != nil {
			// If the reconstructed signature verification failed, fall back to verifying each partial signature
			for _, root := range roots {
				r.BaseRunner.FallBackAndVerifyEachSignature(r.GetState().PostConsensusContainer, root, r.GetShare().Committee, r.GetShare().ValidatorIndex)
			}
			return errors.Wrap(err, "got post-consensus quorum but it has invalid signatures")
		}
		specSig := phase0.BLSSignature{}
		copy(specSig[:], sig)

		r.measurements.EndPostConsensus()
		recordPostConsensusDuration(ctx, r.measurements.PostConsensusTime(), spectypes.RoleProposer)

		logger.Debug("🧩 reconstructed partial post consensus signatures proposer",
			zap.Uint64s("signers", getPostConsensusProposerSigners(r.GetState(), root)),
			fields.PostConsensusTime(r.measurements.PostConsensusTime()),
			fields.Round(r.GetState().RunningInstance.State.Round))

		r.doppelgangerHandler.ReportQuorum(r.GetShare().ValidatorIndex)

		validatorConsensusData := &spectypes.ValidatorConsensusData{}
		err = validatorConsensusData.Decode(r.GetState().DecidedValue)
		if err != nil {
			return errors.Wrap(err, "could not create consensus data")
		}

		start := time.Now()

		logger = logger.With(
			fields.PreConsensusTime(r.measurements.PreConsensusTime()),
			fields.ConsensusTime(r.measurements.ConsensusTime()),
			fields.PostConsensusTime(r.measurements.PostConsensusTime()),
			fields.Height(r.BaseRunner.QBFTController.Height),
			fields.Round(r.GetState().RunningInstance.State.Round),
			zap.Bool("blinded", r.decidedBlindedBlock()),
		)
		var (
			blockSummary blockSummary
			summarizeErr error
		)
		if r.decidedBlindedBlock() {
			vBlindedBlk, _, err := validatorConsensusData.GetBlindedBlockData()
			if err != nil {
				return errors.Wrap(err, "could not get blinded block")
			}
			blockSummary, summarizeErr = summarizeBlock(vBlindedBlk)
			logger = logger.With(
				zap.String("block_hash", blockSummary.Hash.String()),
				zap.NamedError("summarize_err", summarizeErr),
			)

			if err := r.GetBeaconNode().SubmitBlindedBeaconBlock(vBlindedBlk, specSig); err != nil {
				recordFailedSubmission(ctx, spectypes.BNRoleProposer)
				logger.Error("❌ could not submit blinded Beacon block",
					fields.SubmissionTime(time.Since(start)),
					zap.Error(err))
				return errors.Wrap(err, "could not submit to Beacon chain reconstructed signed blinded Beacon block")
			}
		} else {
			vBlk, _, err := validatorConsensusData.GetBlockData()
			if err != nil {
				return errors.Wrap(err, "could not get block")
			}
			blockSummary, summarizeErr = summarizeBlock(vBlk)
			logger = logger.With(
				zap.String("block_hash", blockSummary.Hash.String()),
				zap.NamedError("summarize_err", summarizeErr),
			)

			if err := r.GetBeaconNode().SubmitBeaconBlock(vBlk, specSig); err != nil {
				recordFailedSubmission(ctx, spectypes.BNRoleProposer)
				logger.Error("❌ could not submit Beacon block",
					fields.SubmissionTime(time.Since(start)),
					zap.Error(err))
				return errors.Wrap(err, "could not submit to Beacon chain reconstructed signed Beacon block")
			}
		}

		successfullySubmittedProposals++
		logger.Info("✅ successfully submitted block proposal",
			fields.Slot(validatorConsensusData.Duty.Slot),
			fields.Height(r.BaseRunner.QBFTController.Height),
			fields.Round(r.GetState().RunningInstance.State.Round),
			zap.String("block_hash", blockSummary.Hash.String()),
			zap.Bool("blinded", blockSummary.Blinded),
			zap.Duration("took", time.Since(start)),
			zap.NamedError("summarize_err", summarizeErr),
			fields.TotalConsensusTime(r.measurements.TotalConsensusTime()))
	}

	r.GetState().Finished = true

	r.measurements.EndDutyFlow()

	recordDutyDuration(ctx, r.measurements.DutyDurationTime(), spectypes.BNRoleProposer, r.GetState().RunningInstance.State.Round)
	recordSuccessfulSubmission(ctx,
		uint32(successfullySubmittedProposals),
		r.GetBeaconNode().GetBeaconNetwork().EstimatedEpochAtSlot(r.GetState().StartingDuty.DutySlot()),
		spectypes.BNRoleProposer)

	return nil
}

// decidedBlindedBlock returns true if decided value has a blinded block, false if regular block
// WARNING!! should be called after decided only
func (r *ProposerRunner) decidedBlindedBlock() bool {
	validatorConsensusData := &spectypes.ValidatorConsensusData{}
	err := validatorConsensusData.Decode(r.GetState().DecidedValue)
	if err != nil {
		return false
	}
	_, _, err = validatorConsensusData.GetBlindedBlockData()
	return err == nil
}

func (r *ProposerRunner) expectedPreConsensusRootsAndDomain() ([]ssz.HashRoot, phase0.DomainType, error) {
	epoch := r.BaseRunner.BeaconNetwork.EstimatedEpochAtSlot(r.GetState().StartingDuty.DutySlot())
	return []ssz.HashRoot{spectypes.SSZUint64(epoch)}, spectypes.DomainRandao, nil
}

// expectedPostConsensusRootsAndDomain an INTERNAL function, returns the expected post-consensus roots to sign
func (r *ProposerRunner) expectedPostConsensusRootsAndDomain() ([]ssz.HashRoot, phase0.DomainType, error) {
	validatorConsensusData := &spectypes.ValidatorConsensusData{}
	err := validatorConsensusData.Decode(r.GetState().DecidedValue)
	if err != nil {
		return nil, phase0.DomainType{}, errors.Wrap(err, "could not create consensus data")
	}

	if r.decidedBlindedBlock() {
		_, data, err := validatorConsensusData.GetBlindedBlockData()
		if err != nil {
			return nil, phase0.DomainType{}, errors.Wrap(err, "could not get blinded block data")
		}
		return []ssz.HashRoot{data}, spectypes.DomainProposer, nil
	}

	_, data, err := validatorConsensusData.GetBlockData()
	if err != nil {
		return nil, phase0.DomainType{}, errors.Wrap(err, "could not get block data")
	}
	return []ssz.HashRoot{data}, spectypes.DomainProposer, nil
}

// executeDuty steps:
// 1) sign a partial randao sig and wait for 2f+1 partial sigs from peers
// 2) reconstruct randao and send GetBeaconBlock to BN
// 3) start consensus on duty + block data
// 4) Once consensus decides, sign partial block and broadcast
// 5) collect 2f+1 partial sigs, reconstruct and broadcast valid block sig to the BN
func (r *ProposerRunner) executeDuty(ctx context.Context, logger *zap.Logger, duty spectypes.Duty) error {
	r.measurements.StartDutyFlow()
	r.measurements.StartPreConsensus()

	proposerDuty := duty.(*spectypes.ValidatorDuty)
	if !r.doppelgangerHandler.CanSign(proposerDuty.ValidatorIndex) {
		logger.Warn("Signing not permitted due to Doppelganger protection", fields.ValidatorIndex(proposerDuty.ValidatorIndex))
		return nil
	}

	// sign partial randao
	epoch := r.GetBeaconNode().GetBeaconNetwork().EstimatedEpochAtSlot(duty.DutySlot())
	msg, err := r.BaseRunner.signBeaconObject(
		ctx,
		r,
		proposerDuty,
		spectypes.SSZUint64(epoch),
		duty.DutySlot(),
		spectypes.DomainRandao,
	)
	if err != nil {
		return errors.Wrap(err, "could not sign randao")
	}
	msgs := &spectypes.PartialSignatureMessages{
		Type:     spectypes.RandaoPartialSig,
		Slot:     duty.DutySlot(),
		Messages: []*spectypes.PartialSignatureMessage{msg},
	}

	msgID := spectypes.NewMsgID(r.BaseRunner.DomainType, r.GetShare().ValidatorPubKey[:], r.BaseRunner.RunnerRoleType)
	encodedMsg, err := msgs.Encode()
	if err != nil {
		return err
	}

	ssvMsg := &spectypes.SSVMessage{
		MsgType: spectypes.SSVPartialSignatureMsgType,
		MsgID:   msgID,
		Data:    encodedMsg,
	}

	sig, err := r.operatorSigner.SignSSVMessage(ssvMsg)
	if err != nil {
		return errors.Wrap(err, "could not sign SSVMessage")
	}

	msgToBroadcast := &spectypes.SignedSSVMessage{
		Signatures:  [][]byte{sig},
		OperatorIDs: []spectypes.OperatorID{r.operatorSigner.GetOperatorID()},
		SSVMessage:  ssvMsg,
	}

	if err := r.GetNetwork().Broadcast(msgID, msgToBroadcast); err != nil {
		return errors.Wrap(err, "can't broadcast partial randao sig")
	}

	logger.Debug("🔏 signed & broadcasted partial RANDAO signature")

	return nil
}

func (r *ProposerRunner) GetBaseRunner() *BaseRunner {
	return r.BaseRunner
}

func (r *ProposerRunner) GetNetwork() specqbft.Network {
	return r.network
}

func (r *ProposerRunner) GetBeaconNode() beacon.BeaconNode {
	return r.beacon
}

func (r *ProposerRunner) GetShare() *spectypes.Share {
	// TODO better solution for this
	for _, share := range r.BaseRunner.Share {
		return share
	}
	return nil
}

func (r *ProposerRunner) GetState() *State {
	return r.BaseRunner.State
}

func (r *ProposerRunner) GetValCheckF() specqbft.ProposedValueCheckF {
	return r.valCheck
}

func (r *ProposerRunner) GetSigner() ekm.BeaconSigner {
	return r.signer
}

func (r *ProposerRunner) GetOperatorSigner() ssvtypes.OperatorSigner {
	return r.operatorSigner
}

// Encode returns the encoded struct in bytes or error
func (r *ProposerRunner) Encode() ([]byte, error) {
	return json.Marshal(r)
}

// Decode returns error if decoding failed
func (r *ProposerRunner) Decode(data []byte) error {
	return json.Unmarshal(data, &r)
}

// GetRoot returns the root used for signing and verification
func (r *ProposerRunner) GetRoot() ([32]byte, error) {
	marshaledRoot, err := r.Encode()
	if err != nil {
		return [32]byte{}, errors.Wrap(err, "could not encode ProposerRunner")
	}
	ret := sha256.Sum256(marshaledRoot)
	return ret, nil
}

// blockSummary contains essentials about a block. Useful for logging.
type blockSummary struct {
	Hash    phase0.Hash32
	Blinded bool
	Version spec.DataVersion
}

// summarizeBlock returns a blockSummary for the given block.
func summarizeBlock(block any) (summary blockSummary, err error) {
	if block == nil {
		return summary, fmt.Errorf("block is nil")
	}
	switch b := block.(type) {
	case *api.VersionedProposal:
		if b.Blinded {
			switch b.Version {
			case spec.DataVersionCapella:
				return summarizeBlock(b.CapellaBlinded)
			case spec.DataVersionDeneb:
				return summarizeBlock(b.DenebBlinded)
			case spec.DataVersionElectra:
				return summarizeBlock(b.ElectraBlinded)
			default:
				return summary, fmt.Errorf("unsupported blinded block version %d", b.Version)
			}
		}
		switch b.Version {
		case spec.DataVersionCapella:
			return summarizeBlock(b.Capella)
		case spec.DataVersionDeneb:
			if b.Deneb == nil {
				return summary, fmt.Errorf("deneb block contents is nil")
			}
			return summarizeBlock(b.Deneb.Block)
		case spec.DataVersionElectra:
			if b.Electra == nil {
				return summary, fmt.Errorf("electra block contents is nil")
			}
			return summarizeBlock(b.Electra.Block)
		default:
			return summary, fmt.Errorf("unsupported block version %d", b.Version)
		}

	case *api.VersionedBlindedProposal:
		switch b.Version {
		case spec.DataVersionCapella:
			return summarizeBlock(b.Capella)
		case spec.DataVersionDeneb:
			return summarizeBlock(b.Deneb)
		case spec.DataVersionElectra:
			return summarizeBlock(b.Electra)
		default:
			return summary, fmt.Errorf("unsupported blinded block version %d", b.Version)
		}

	case *capella.BeaconBlock:
		if b == nil || b.Body == nil || b.Body.ExecutionPayload == nil {
			return summary, fmt.Errorf("block, body or execution payload is nil")
		}
		summary.Hash = b.Body.ExecutionPayload.BlockHash
		summary.Version = spec.DataVersionCapella

	case *deneb.BeaconBlock:
		if b == nil || b.Body == nil || b.Body.ExecutionPayload == nil {
			return summary, fmt.Errorf("block, body or execution payload is nil")
		}
		summary.Hash = b.Body.ExecutionPayload.BlockHash
		summary.Version = spec.DataVersionDeneb

	case *electra.BeaconBlock:
		if b == nil || b.Body == nil || b.Body.ExecutionPayload == nil {
			return summary, fmt.Errorf("block, body or execution payload is nil")
		}
		summary.Hash = b.Body.ExecutionPayload.BlockHash
		summary.Version = spec.DataVersionElectra

	case *apiv1electra.BlockContents:
		return summarizeBlock(b.Block)

	case *apiv1deneb.BlockContents:
		return summarizeBlock(b.Block)

	case *apiv1capella.BlindedBeaconBlock:
		if b == nil || b.Body == nil || b.Body.ExecutionPayloadHeader == nil {
			return summary, fmt.Errorf("block, body or execution payload header is nil")
		}
		summary.Hash = b.Body.ExecutionPayloadHeader.BlockHash
		summary.Blinded = true
		summary.Version = spec.DataVersionCapella

	case *apiv1deneb.BlindedBeaconBlock:
		if b == nil || b.Body == nil || b.Body.ExecutionPayloadHeader == nil {
			return summary, fmt.Errorf("block, body or execution payload header is nil")
		}
		summary.Hash = b.Body.ExecutionPayloadHeader.BlockHash
		summary.Blinded = true
		summary.Version = spec.DataVersionDeneb

	case *apiv1electra.BlindedBeaconBlock:
		if b == nil || b.Body == nil || b.Body.ExecutionPayloadHeader == nil {
			return summary, fmt.Errorf("block, body or execution payload header is nil")
		}
		summary.Hash = b.Body.ExecutionPayloadHeader.BlockHash
		summary.Blinded = true
		summary.Version = spec.DataVersionElectra
	}

	return
}<|MERGE_RESOLUTION|>--- conflicted
+++ resolved
@@ -20,15 +20,13 @@
 	"github.com/pkg/errors"
 	specqbft "github.com/ssvlabs/ssv-spec/qbft"
 	spectypes "github.com/ssvlabs/ssv-spec/types"
+	"go.uber.org/zap"
+
 	"github.com/ssvlabs/ssv/logging/fields"
 	"github.com/ssvlabs/ssv/protocol/v2/blockchain/beacon"
 	"github.com/ssvlabs/ssv/protocol/v2/qbft/controller"
 	ssvtypes "github.com/ssvlabs/ssv/protocol/v2/types"
-<<<<<<< HEAD
-	"go.uber.org/zap"
-=======
 	"github.com/ssvlabs/ssv/ssvsigner/ekm"
->>>>>>> 47ea4bc1
 )
 
 type ProposerRunner struct {
@@ -154,14 +152,9 @@
 		DataSSZ: byts,
 	}
 
-<<<<<<< HEAD
-	r.metrics.StartConsensus()
-	if err := r.BaseRunner.decide(logger, r, duty.Slot, input); err != nil {
-=======
 	r.measurements.StartConsensus()
 
 	if err := r.BaseRunner.decide(ctx, logger, r, duty.Slot, input); err != nil {
->>>>>>> 47ea4bc1
 		return errors.Wrap(err, "can't start new duty runner instance for duty")
 	}
 
