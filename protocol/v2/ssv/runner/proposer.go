package runner

import (
	"context"
	"crypto/sha256"
	"encoding/json"
	"fmt"
	"time"

	"github.com/attestantio/go-eth2-client/api"
	apiv1capella "github.com/attestantio/go-eth2-client/api/v1/capella"
	apiv1deneb "github.com/attestantio/go-eth2-client/api/v1/deneb"
	apiv1electra "github.com/attestantio/go-eth2-client/api/v1/electra"
	"github.com/attestantio/go-eth2-client/spec"
	"github.com/attestantio/go-eth2-client/spec/capella"
	"github.com/attestantio/go-eth2-client/spec/deneb"
	"github.com/attestantio/go-eth2-client/spec/electra"
	"github.com/attestantio/go-eth2-client/spec/phase0"
	ssz "github.com/ferranbt/fastssz"
	"github.com/pkg/errors"
	specqbft "github.com/ssvlabs/ssv-spec/qbft"
	spectypes "github.com/ssvlabs/ssv-spec/types"
	"go.opentelemetry.io/otel/codes"
	"go.opentelemetry.io/otel/trace"
	"go.uber.org/zap"

	"github.com/ssvlabs/ssv/ssvsigner/ekm"

	"github.com/ssvlabs/ssv/logging/fields"
	"github.com/ssvlabs/ssv/networkconfig"
	"github.com/ssvlabs/ssv/observability"
	"github.com/ssvlabs/ssv/protocol/v2/blockchain/beacon"
	"github.com/ssvlabs/ssv/protocol/v2/qbft/controller"
	ssvtypes "github.com/ssvlabs/ssv/protocol/v2/types"
)

type ProposerRunner struct {
	BaseRunner *BaseRunner

	beacon              beacon.BeaconNode
	network             specqbft.Network
	signer              ekm.BeaconSigner
	operatorSigner      ssvtypes.OperatorSigner
	doppelgangerHandler DoppelgangerProvider
	valCheck            specqbft.ProposedValueCheckF
	measurements        measurementsStore
	graffiti            []byte

	// proposerDelay allows Operator to configure a delay to wait out before requesting Ethereum
	// block to propose if this Operator is proposer-duty Leader. This allows Operator to extract
	// higher MEV.
	proposerDelay time.Duration
}

func NewProposerRunner(
	logger *zap.Logger,
<<<<<<< HEAD
	domainType spectypes.DomainType,
	beaconNetwork spectypes.BeaconNetwork,
=======
	networkConfig networkconfig.Network,
>>>>>>> 4ecf5fb6
	share map[phase0.ValidatorIndex]*spectypes.Share,
	qbftController *controller.Controller,
	beacon beacon.BeaconNode,
	network specqbft.Network,
	signer ekm.BeaconSigner,
	operatorSigner ssvtypes.OperatorSigner,
	doppelgangerHandler DoppelgangerProvider,
	valCheck specqbft.ProposedValueCheckF,
	highestDecidedSlot phase0.Slot,
	graffiti []byte,
	proposerDelay time.Duration,
) (Runner, error) {
	if len(share) != 1 {
		return nil, errors.New("must have one share")
	}

	return &ProposerRunner{
		BaseRunner: &BaseRunner{
			RunnerRoleType:     spectypes.RoleProposer,
			NetworkConfig:      networkConfig,
			Share:              share,
			QBFTController:     qbftController,
			highestDecidedSlot: highestDecidedSlot,
		},

		beacon:              beacon,
		network:             network,
		signer:              signer,
		operatorSigner:      operatorSigner,
		doppelgangerHandler: doppelgangerHandler,
		valCheck:            valCheck,
		measurements:        NewMeasurementsStore(),
		graffiti:            graffiti,

		proposerDelay: proposerDelay,
	}, nil
}

func (r *ProposerRunner) StartNewDuty(ctx context.Context, logger *zap.Logger, duty spectypes.Duty, quorum uint64) error {
	return r.BaseRunner.baseStartNewDuty(ctx, logger, r, duty, quorum)
}

// HasRunningDuty returns true if a duty is already running (StartNewDuty called and returned nil)
func (r *ProposerRunner) HasRunningDuty() bool {
	return r.BaseRunner.hasRunningDuty()
}

func (r *ProposerRunner) ProcessPreConsensus(ctx context.Context, logger *zap.Logger, signedMsg *spectypes.PartialSignatureMessages) error {
	ctx, span := tracer.Start(ctx,
		observability.InstrumentName(observabilityNamespace, "runner.process_pre_consensus"),
		trace.WithAttributes(
			observability.BeaconSlotAttribute(signedMsg.Slot),
			observability.ValidatorPartialSigMsgTypeAttribute(signedMsg.Type),
		))
	defer span.End()

	hasQuorum, roots, err := r.BaseRunner.basePreConsensusMsgProcessing(ctx, r, signedMsg)
	if err != nil {
		return observability.Errorf(span, "failed processing randao message: %w", err)
	}

	duty := r.GetState().StartingDuty.(*spectypes.ValidatorDuty)

	logger = logger.With(fields.Slot(duty.DutySlot()))
	logger.Debug("🧩 got partial RANDAO signatures",
		zap.Uint64("signer", signedMsg.Messages[0].Signer)) // TODO: more than one? check index arr boundries

	// quorum returns true only once (first time quorum achieved)
	if !hasQuorum {
		span.AddEvent("no quorum")
		span.SetStatus(codes.Ok, "")
		return nil
	}

	r.measurements.EndPreConsensus()
	recordPreConsensusDuration(ctx, r.measurements.PreConsensusTime(), spectypes.RoleProposer)

	// only 1 root, verified in basePreConsensusMsgProcessing
	root := roots[0]
	// randao is relevant only for block proposals, no need to check type
	span.AddEvent("reconstructing beacon signature", trace.WithAttributes(observability.BeaconBlockRootAttribute(root)))
	fullSig, err := r.GetState().ReconstructBeaconSig(r.GetState().PreConsensusContainer, root, r.GetShare().ValidatorPubKey[:], r.GetShare().ValidatorIndex)
	if err != nil {
		// If the reconstructed signature verification failed, fall back to verifying each partial signature
		r.BaseRunner.FallBackAndVerifyEachSignature(r.GetState().PreConsensusContainer, root, r.GetShare().Committee, r.GetShare().ValidatorIndex)
		return observability.Errorf(span, "got pre-consensus quorum but it has invalid signatures: %w", err)
	}
	logger.Debug("🧩 reconstructed partial RANDAO signatures",
		zap.Uint64s("signers", getPreConsensusSigners(r.GetState(), root)),
		fields.PreConsensusTime(r.measurements.PreConsensusTime()))

	// Sleep the remaining proposerDelay since slot start, ensuring on-time proposals even if duty began late.
<<<<<<< HEAD
	slotTime := r.BaseRunner.BeaconNetwork.EstimatedTimeAtSlot(duty.Slot)
	proposeTime := time.Unix(slotTime, 0).Add(r.proposerDelay)
=======
	slotTime := r.BaseRunner.NetworkConfig.GetSlotStartTime(duty.Slot)
	proposeTime := slotTime.Add(r.proposerDelay)
>>>>>>> 4ecf5fb6
	if timeLeft := time.Until(proposeTime); timeLeft > 0 {
		select {
		case <-time.After(timeLeft):
		case <-ctx.Done():
			return ctx.Err()
		}
	}

	// Fetch the block our operator will propose if it is a Leader (note, even if our operator
	// isn't leading the 1st QBFT round it might become a Leader in case of round change - hence
	// we are always fetching Ethereum block here just in case we need to propose it).
	start := time.Now()
	duty = r.GetState().StartingDuty.(*spectypes.ValidatorDuty)
	obj, ver, err := r.GetBeaconNode().GetBeaconBlock(ctx, duty.Slot, r.graffiti, fullSig)
	if err != nil {
		const errMsg = "failed to get beacon block"

		logger.Error(errMsg,
			fields.PreConsensusTime(r.measurements.PreConsensusTime()),
			fields.BlockTime(time.Since(start)),
			zap.Error(err))
		return observability.Errorf(span, "%s: %w", errMsg, err)
	}

	// Log essentials about the retrieved block.
	blockSummary, summarizeErr := summarizeBlock(obj)
	const eventMsg = "🧊 got beacon block proposal"
	logger.Info(eventMsg,
		zap.String("block_hash", blockSummary.Hash.String()),
		zap.Bool("blinded", blockSummary.Blinded),
		zap.Duration("proposer_delay", r.proposerDelay),
		zap.Duration("took", time.Since(start)),
		zap.NamedError("summarize_err", summarizeErr))
	span.AddEvent(eventMsg, trace.WithAttributes(
		observability.BeaconBlockHashAttribute(blockSummary.Hash),
		observability.BeaconBlockIsBlindedAttribute(blockSummary.Blinded),
	))

	byts, err := obj.MarshalSSZ()
	if err != nil {
		return observability.Errorf(span, "could not marshal beacon block: %w", err)
	}
	input := &spectypes.ValidatorConsensusData{
		Duty:    *duty,
		Version: ver,
		DataSSZ: byts,
	}

	r.measurements.StartConsensus()

	if err := r.BaseRunner.decide(ctx, logger, r, duty.Slot, input); err != nil {
		return observability.Errorf(span, "can't start new duty runner instance for duty: %w", err)
	}

	span.SetStatus(codes.Ok, "")
	return nil
}

func (r *ProposerRunner) ProcessConsensus(ctx context.Context, logger *zap.Logger, signedMsg *spectypes.SignedSSVMessage) error {
	ctx, span := tracer.Start(ctx,
		observability.InstrumentName(observabilityNamespace, "runner.process_consensus"),
		trace.WithAttributes(
			observability.ValidatorMsgIDAttribute(signedMsg.SSVMessage.GetID()),
			observability.ValidatorMsgTypeAttribute(signedMsg.SSVMessage.GetType()),
			observability.RunnerRoleAttribute(signedMsg.SSVMessage.GetID().GetRoleType()),
		))
	defer span.End()

	decided, decidedValue, err := r.BaseRunner.baseConsensusMsgProcessing(ctx, logger, r, signedMsg, &spectypes.ValidatorConsensusData{})
	if err != nil {
		return observability.Errorf(span, "failed processing consensus message: %w", err)
	}

	// Decided returns true only once so if it is true it must be for the current running instance
	if !decided {
		span.AddEvent("instance is not decided")
		span.SetStatus(codes.Ok, "")
		return nil
	}

	r.measurements.EndConsensus()
	recordConsensusDuration(ctx, r.measurements.ConsensusTime(), spectypes.RoleProposer)

	r.measurements.StartPostConsensus()

	// specific duty sig
	var blkToSign ssz.HashRoot

	cd := decidedValue.(*spectypes.ValidatorConsensusData)
	span.SetAttributes(
		observability.BeaconSlotAttribute(cd.Duty.Slot),
		observability.ValidatorPublicKeyAttribute(cd.Duty.PubKey),
	)

	if r.decidedBlindedBlock() {
		span.AddEvent("decided has a blinded block")
		_, blkToSign, err = cd.GetBlindedBlockData()
		if err != nil {
			return observability.Errorf(span, "could not get blinded block data: %w", err)
		}
	} else {
		span.AddEvent("decided does not have a blinded block. Getting block data")
		_, blkToSign, err = cd.GetBlockData()
		if err != nil {
			return observability.Errorf(span, "could not get block data: %w", err)
		}
	}

	duty := r.BaseRunner.State.StartingDuty.(*spectypes.ValidatorDuty)
	if !r.doppelgangerHandler.CanSign(duty.ValidatorIndex) {
		logger.Warn("Signing not permitted due to Doppelganger protection", fields.ValidatorIndex(duty.ValidatorIndex))
		return nil
	}

	span.AddEvent("signing beacon object")
	msg, err := r.BaseRunner.signBeaconObject(ctx, r, duty, blkToSign, cd.Duty.Slot, spectypes.DomainProposer)
	if err != nil {
		return observability.Errorf(span, "failed signing block: %w", err)
	}

	postConsensusMsg := &spectypes.PartialSignatureMessages{
		Type:     spectypes.PostConsensusPartialSig,
		Slot:     cd.Duty.Slot,
		Messages: []*spectypes.PartialSignatureMessage{msg},
	}

	msgID := spectypes.NewMsgID(r.BaseRunner.NetworkConfig.GetDomainType(), r.GetShare().ValidatorPubKey[:], r.BaseRunner.RunnerRoleType)
	encodedMsg, err := postConsensusMsg.Encode()
	if err != nil {
		return observability.Errorf(span, "could not encode post consensus partial signature message: %w", err)
	}

	ssvMsg := &spectypes.SSVMessage{
		MsgType: spectypes.SSVPartialSignatureMsgType,
		MsgID:   msgID,
		Data:    encodedMsg,
	}

	span.AddEvent("signing SSV partial signature message")
	sig, err := r.operatorSigner.SignSSVMessage(ssvMsg)
	if err != nil {
		return fmt.Errorf("could not sign SSV partial signature message: %w", err)
	}

	msgToBroadcast := &spectypes.SignedSSVMessage{
		Signatures:  [][]byte{sig},
		OperatorIDs: []spectypes.OperatorID{r.operatorSigner.GetOperatorID()},
		SSVMessage:  ssvMsg,
	}

	span.AddEvent("broadcasting post consensus partial signature message")
	if err := r.GetNetwork().Broadcast(msgID, msgToBroadcast); err != nil {
		return fmt.Errorf("can't broadcast partial post consensus sig: %w", err)
	}

	span.SetStatus(codes.Ok, "")
	return nil
}

func (r *ProposerRunner) ProcessPostConsensus(ctx context.Context, logger *zap.Logger, signedMsg *spectypes.PartialSignatureMessages) error {
	ctx, span := tracer.Start(ctx,
		observability.InstrumentName(observabilityNamespace, "runner.process_post_consensus"),
		trace.WithAttributes(
			observability.BeaconSlotAttribute(signedMsg.Slot),
			observability.ValidatorPartialSigMsgTypeAttribute(signedMsg.Type),
		))
	defer span.End()

	hasQuorum, roots, err := r.BaseRunner.basePostConsensusMsgProcessing(ctx, r, signedMsg)
	if err != nil {
		return observability.Errorf(span, "failed processing post consensus message: %w", err)
	}
	if !hasQuorum {
		span.AddEvent("no quorum")
		span.SetStatus(codes.Ok, "")
		return nil
	}

	var successfullySubmittedProposals uint8
	for _, root := range roots {
		span.AddEvent("reconstructing beacon signature", trace.WithAttributes(observability.BeaconBlockRootAttribute(root)))
		sig, err := r.GetState().ReconstructBeaconSig(r.GetState().PostConsensusContainer, root, r.GetShare().ValidatorPubKey[:], r.GetShare().ValidatorIndex)
		if err != nil {
			// If the reconstructed signature verification failed, fall back to verifying each partial signature
			for _, root := range roots {
				r.BaseRunner.FallBackAndVerifyEachSignature(r.GetState().PostConsensusContainer, root, r.GetShare().Committee, r.GetShare().ValidatorIndex)
			}
			return observability.Errorf(span, "got post-consensus quorum but it has invalid signatures: %w", err)
		}
		specSig := phase0.BLSSignature{}
		copy(specSig[:], sig)

		r.measurements.EndPostConsensus()
		recordPostConsensusDuration(ctx, r.measurements.PostConsensusTime(), spectypes.RoleProposer)

		logger.Debug("🧩 reconstructed partial post consensus signatures proposer",
			zap.Uint64s("signers", getPostConsensusProposerSigners(r.GetState(), root)),
			fields.PostConsensusTime(r.measurements.PostConsensusTime()),
			fields.Round(r.GetState().RunningInstance.State.Round))

		r.doppelgangerHandler.ReportQuorum(r.GetShare().ValidatorIndex)

		validatorConsensusData := &spectypes.ValidatorConsensusData{}
		err = validatorConsensusData.Decode(r.GetState().DecidedValue)
		if err != nil {
			return observability.Errorf(span, "could not decode consensus data: %w", err)
		}

		start := time.Now()

		logger = logger.With(
			fields.PreConsensusTime(r.measurements.PreConsensusTime()),
			fields.ConsensusTime(r.measurements.ConsensusTime()),
			fields.PostConsensusTime(r.measurements.PostConsensusTime()),
			fields.Height(r.BaseRunner.QBFTController.Height),
			fields.Round(r.GetState().RunningInstance.State.Round),
			zap.Bool("blinded", r.decidedBlindedBlock()),
		)
		var (
			blockSummary blockSummary
			summarizeErr error
		)
		if r.decidedBlindedBlock() {
			vBlindedBlk, _, err := validatorConsensusData.GetBlindedBlockData()
			if err != nil {
				return observability.Errorf(span, "could not get blinded block: %w", err)
			}

			blockSummary, summarizeErr = summarizeBlock(vBlindedBlk)
			logger = logger.With(
				zap.String("block_hash", blockSummary.Hash.String()),
				zap.NamedError("summarize_err", summarizeErr),
			)

			if err := r.GetBeaconNode().SubmitBlindedBeaconBlock(ctx, vBlindedBlk, specSig); err != nil {
				recordFailedSubmission(ctx, spectypes.BNRoleProposer)

				const errMsg = "could not submit blinded Beacon block"
				logger.Error(errMsg, fields.SubmissionTime(time.Since(start)), zap.Error(err))
				return observability.Errorf(span, "%s: %w", errMsg, err)
			}
		} else {
			vBlk, _, err := validatorConsensusData.GetBlockData()
			if err != nil {
				return observability.Errorf(span, "could not get block: %w", err)
			}
			blockSummary, summarizeErr = summarizeBlock(vBlk)
			logger = logger.With(
				zap.String("block_hash", blockSummary.Hash.String()),
				zap.NamedError("summarize_err", summarizeErr),
			)

			if err := r.GetBeaconNode().SubmitBeaconBlock(ctx, vBlk, specSig); err != nil {
				recordFailedSubmission(ctx, spectypes.BNRoleProposer)

				const errMsg = "could not submit Beacon block"
				logger.Error(errMsg,
					fields.SubmissionTime(time.Since(start)),
					zap.Error(err))
				return observability.Errorf(span, "%s: %w", errMsg, err)
			}
		}

		successfullySubmittedProposals++
		const eventMsg = "✅ successfully submitted block proposal"
		span.AddEvent(eventMsg, trace.WithAttributes(
			observability.BeaconSlotAttribute(r.BaseRunner.State.StartingDuty.DutySlot()),
			observability.DutyRoundAttribute(r.BaseRunner.State.RunningInstance.State.Round),
			observability.BeaconBlockHashAttribute(blockSummary.Hash),
			observability.BeaconBlockIsBlindedAttribute(blockSummary.Blinded),
		))
		logger.Info(eventMsg,
			fields.Slot(validatorConsensusData.Duty.Slot),
			fields.Height(r.BaseRunner.QBFTController.Height),
			fields.Round(r.GetState().RunningInstance.State.Round),
			zap.String("block_hash", blockSummary.Hash.String()),
			zap.Bool("blinded", blockSummary.Blinded),
			zap.Duration("took", time.Since(start)),
			zap.NamedError("summarize_err", summarizeErr),
			fields.TotalConsensusTime(r.measurements.TotalConsensusTime()))
	}

	r.GetState().Finished = true

	r.measurements.EndDutyFlow()

	recordDutyDuration(ctx, r.measurements.DutyDurationTime(), spectypes.BNRoleProposer, r.GetState().RunningInstance.State.Round)
	recordSuccessfulSubmission(ctx,
		uint32(successfullySubmittedProposals),
		r.BaseRunner.NetworkConfig.EstimatedEpochAtSlot(r.GetState().StartingDuty.DutySlot()),
		spectypes.BNRoleProposer)

	span.SetStatus(codes.Ok, "")
	return nil
}

// decidedBlindedBlock returns true if decided value has a blinded block, false if regular block
// WARNING!! should be called after decided only
func (r *ProposerRunner) decidedBlindedBlock() bool {
	validatorConsensusData := &spectypes.ValidatorConsensusData{}
	err := validatorConsensusData.Decode(r.GetState().DecidedValue)
	if err != nil {
		return false
	}
	_, _, err = validatorConsensusData.GetBlindedBlockData()
	return err == nil
}

func (r *ProposerRunner) expectedPreConsensusRootsAndDomain() ([]ssz.HashRoot, phase0.DomainType, error) {
	epoch := r.BaseRunner.NetworkConfig.EstimatedEpochAtSlot(r.GetState().StartingDuty.DutySlot())
	return []ssz.HashRoot{spectypes.SSZUint64(epoch)}, spectypes.DomainRandao, nil
}

// expectedPostConsensusRootsAndDomain an INTERNAL function, returns the expected post-consensus roots to sign
func (r *ProposerRunner) expectedPostConsensusRootsAndDomain(context.Context) ([]ssz.HashRoot, phase0.DomainType, error) {
	validatorConsensusData := &spectypes.ValidatorConsensusData{}
	err := validatorConsensusData.Decode(r.GetState().DecidedValue)
	if err != nil {
		return nil, phase0.DomainType{}, errors.Wrap(err, "could not create consensus data")
	}

	if r.decidedBlindedBlock() {
		_, data, err := validatorConsensusData.GetBlindedBlockData()
		if err != nil {
			return nil, phase0.DomainType{}, errors.Wrap(err, "could not get blinded block data")
		}
		return []ssz.HashRoot{data}, spectypes.DomainProposer, nil
	}

	_, data, err := validatorConsensusData.GetBlockData()
	if err != nil {
		return nil, phase0.DomainType{}, errors.Wrap(err, "could not get block data")
	}
	return []ssz.HashRoot{data}, spectypes.DomainProposer, nil
}

// executeDuty steps:
// 1) sign a partial randao sig and wait for 2f+1 partial sigs from peers
// 2) reconstruct randao and send GetBeaconBlock to BN
// 3) start consensus on duty + block data
// 4) Once consensus decides, sign partial block and broadcast
// 5) collect 2f+1 partial sigs, reconstruct and broadcast valid block sig to the BN
func (r *ProposerRunner) executeDuty(ctx context.Context, logger *zap.Logger, duty spectypes.Duty) error {
	_, span := tracer.Start(ctx,
		observability.InstrumentName(observabilityNamespace, "runner.execute_duty"),
		trace.WithAttributes(
			observability.RunnerRoleAttribute(duty.RunnerRole()),
			observability.BeaconSlotAttribute(duty.DutySlot())))
	defer span.End()

	r.measurements.StartDutyFlow()
	r.measurements.StartPreConsensus()

	proposerDuty := duty.(*spectypes.ValidatorDuty)
	if !r.doppelgangerHandler.CanSign(proposerDuty.ValidatorIndex) {
		logger.Warn("Signing not permitted due to Doppelganger protection", fields.ValidatorIndex(proposerDuty.ValidatorIndex))
		return nil
	}

	// sign partial randao
	span.AddEvent("signing beacon object")
	epoch := r.BaseRunner.NetworkConfig.EstimatedEpochAtSlot(duty.DutySlot())
	msg, err := r.BaseRunner.signBeaconObject(
		ctx,
		r,
		proposerDuty,
		spectypes.SSZUint64(epoch),
		duty.DutySlot(),
		spectypes.DomainRandao,
	)
	if err != nil {
		return observability.Errorf(span, "could not sign randao: %w", err)
	}

	msgs := &spectypes.PartialSignatureMessages{
		Type:     spectypes.RandaoPartialSig,
		Slot:     duty.DutySlot(),
		Messages: []*spectypes.PartialSignatureMessage{msg},
	}

	msgID := spectypes.NewMsgID(r.BaseRunner.NetworkConfig.GetDomainType(), r.GetShare().ValidatorPubKey[:], r.BaseRunner.RunnerRoleType)
	encodedMsg, err := msgs.Encode()
	if err != nil {
		return observability.Errorf(span, "could not encode randao partial signature message: %w", err)
	}

	ssvMsg := &spectypes.SSVMessage{
		MsgType: spectypes.SSVPartialSignatureMsgType,
		MsgID:   msgID,
		Data:    encodedMsg,
	}

	span.AddEvent("signing SSV message")
	sig, err := r.operatorSigner.SignSSVMessage(ssvMsg)
	if err != nil {
		return observability.Errorf(span, "could not sign SSVMessage: %w", err)
	}

	msgToBroadcast := &spectypes.SignedSSVMessage{
		Signatures:  [][]byte{sig},
		OperatorIDs: []spectypes.OperatorID{r.operatorSigner.GetOperatorID()},
		SSVMessage:  ssvMsg,
	}

	span.AddEvent("broadcasting signed SSV message")
	if err := r.GetNetwork().Broadcast(msgID, msgToBroadcast); err != nil {
		return observability.Errorf(span, "can't broadcast partial randao sig: %w", err)
	}

	logger.Debug("🔏 signed & broadcasted partial RANDAO signature")

	span.SetStatus(codes.Ok, "")
	return nil
}

func (r *ProposerRunner) GetBaseRunner() *BaseRunner {
	return r.BaseRunner
}

func (r *ProposerRunner) GetNetwork() specqbft.Network {
	return r.network
}

func (r *ProposerRunner) GetBeaconNode() beacon.BeaconNode {
	return r.beacon
}

func (r *ProposerRunner) GetShare() *spectypes.Share {
	// TODO better solution for this
	for _, share := range r.BaseRunner.Share {
		return share
	}
	return nil
}

func (r *ProposerRunner) GetState() *State {
	return r.BaseRunner.State
}

func (r *ProposerRunner) GetValCheckF() specqbft.ProposedValueCheckF {
	return r.valCheck
}

func (r *ProposerRunner) GetSigner() ekm.BeaconSigner {
	return r.signer
}

func (r *ProposerRunner) GetOperatorSigner() ssvtypes.OperatorSigner {
	return r.operatorSigner
}

// Encode returns the encoded struct in bytes or error
func (r *ProposerRunner) Encode() ([]byte, error) {
	return json.Marshal(r)
}

// Decode returns error if decoding failed
func (r *ProposerRunner) Decode(data []byte) error {
	return json.Unmarshal(data, &r)
}

// GetRoot returns the root used for signing and verification
func (r *ProposerRunner) GetRoot() ([32]byte, error) {
	marshaledRoot, err := r.Encode()
	if err != nil {
		return [32]byte{}, errors.Wrap(err, "could not encode ProposerRunner")
	}
	ret := sha256.Sum256(marshaledRoot)
	return ret, nil
}

// blockSummary contains essentials about a block. Useful for logging.
type blockSummary struct {
	Hash    phase0.Hash32
	Blinded bool
	Version spec.DataVersion
}

// summarizeBlock returns a blockSummary for the given block.
func summarizeBlock(block any) (summary blockSummary, err error) {
	if block == nil {
		return summary, fmt.Errorf("block is nil")
	}
	switch b := block.(type) {
	case *api.VersionedProposal:
		if b.Blinded {
			switch b.Version {
			case spec.DataVersionCapella:
				return summarizeBlock(b.CapellaBlinded)
			case spec.DataVersionDeneb:
				return summarizeBlock(b.DenebBlinded)
			case spec.DataVersionElectra:
				return summarizeBlock(b.ElectraBlinded)
			default:
				return summary, fmt.Errorf("unsupported blinded block version %d", b.Version)
			}
		}
		switch b.Version {
		case spec.DataVersionCapella:
			return summarizeBlock(b.Capella)
		case spec.DataVersionDeneb:
			if b.Deneb == nil {
				return summary, fmt.Errorf("deneb block contents is nil")
			}
			return summarizeBlock(b.Deneb.Block)
		case spec.DataVersionElectra:
			if b.Electra == nil {
				return summary, fmt.Errorf("electra block contents is nil")
			}
			return summarizeBlock(b.Electra.Block)
		default:
			return summary, fmt.Errorf("unsupported block version %d", b.Version)
		}

	case *api.VersionedBlindedProposal:
		switch b.Version {
		case spec.DataVersionCapella:
			return summarizeBlock(b.Capella)
		case spec.DataVersionDeneb:
			return summarizeBlock(b.Deneb)
		case spec.DataVersionElectra:
			return summarizeBlock(b.Electra)
		default:
			return summary, fmt.Errorf("unsupported blinded block version %d", b.Version)
		}

	case *capella.BeaconBlock:
		if b == nil || b.Body == nil || b.Body.ExecutionPayload == nil {
			return summary, fmt.Errorf("block, body or execution payload is nil")
		}
		summary.Hash = b.Body.ExecutionPayload.BlockHash
		summary.Version = spec.DataVersionCapella

	case *deneb.BeaconBlock:
		if b == nil || b.Body == nil || b.Body.ExecutionPayload == nil {
			return summary, fmt.Errorf("block, body or execution payload is nil")
		}
		summary.Hash = b.Body.ExecutionPayload.BlockHash
		summary.Version = spec.DataVersionDeneb

	case *electra.BeaconBlock:
		if b == nil || b.Body == nil || b.Body.ExecutionPayload == nil {
			return summary, fmt.Errorf("block, body or execution payload is nil")
		}
		summary.Hash = b.Body.ExecutionPayload.BlockHash
		summary.Version = spec.DataVersionElectra

	case *apiv1electra.BlockContents:
		return summarizeBlock(b.Block)

	case *apiv1deneb.BlockContents:
		return summarizeBlock(b.Block)

	case *apiv1capella.BlindedBeaconBlock:
		if b == nil || b.Body == nil || b.Body.ExecutionPayloadHeader == nil {
			return summary, fmt.Errorf("block, body or execution payload header is nil")
		}
		summary.Hash = b.Body.ExecutionPayloadHeader.BlockHash
		summary.Blinded = true
		summary.Version = spec.DataVersionCapella

	case *apiv1deneb.BlindedBeaconBlock:
		if b == nil || b.Body == nil || b.Body.ExecutionPayloadHeader == nil {
			return summary, fmt.Errorf("block, body or execution payload header is nil")
		}
		summary.Hash = b.Body.ExecutionPayloadHeader.BlockHash
		summary.Blinded = true
		summary.Version = spec.DataVersionDeneb

	case *apiv1electra.BlindedBeaconBlock:
		if b == nil || b.Body == nil || b.Body.ExecutionPayloadHeader == nil {
			return summary, fmt.Errorf("block, body or execution payload header is nil")
		}
		summary.Hash = b.Body.ExecutionPayloadHeader.BlockHash
		summary.Blinded = true
		summary.Version = spec.DataVersionElectra
	}

	return
}<|MERGE_RESOLUTION|>--- conflicted
+++ resolved
@@ -54,12 +54,7 @@
 
 func NewProposerRunner(
 	logger *zap.Logger,
-<<<<<<< HEAD
-	domainType spectypes.DomainType,
-	beaconNetwork spectypes.BeaconNetwork,
-=======
 	networkConfig networkconfig.Network,
->>>>>>> 4ecf5fb6
 	share map[phase0.ValidatorIndex]*spectypes.Share,
 	qbftController *controller.Controller,
 	beacon beacon.BeaconNode,
@@ -152,13 +147,8 @@
 		fields.PreConsensusTime(r.measurements.PreConsensusTime()))
 
 	// Sleep the remaining proposerDelay since slot start, ensuring on-time proposals even if duty began late.
-<<<<<<< HEAD
-	slotTime := r.BaseRunner.BeaconNetwork.EstimatedTimeAtSlot(duty.Slot)
-	proposeTime := time.Unix(slotTime, 0).Add(r.proposerDelay)
-=======
 	slotTime := r.BaseRunner.NetworkConfig.GetSlotStartTime(duty.Slot)
 	proposeTime := slotTime.Add(r.proposerDelay)
->>>>>>> 4ecf5fb6
 	if timeLeft := time.Until(proposeTime); timeLeft > 0 {
 		select {
 		case <-time.After(timeLeft):
