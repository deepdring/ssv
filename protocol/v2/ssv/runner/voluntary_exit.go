package runner

import (
	"context"
	"crypto/sha256"
	"encoding/hex"
	"encoding/json"

	"github.com/attestantio/go-eth2-client/spec/phase0"
	ssz "github.com/ferranbt/fastssz"
	"github.com/pkg/errors"
	"go.opentelemetry.io/otel/codes"
	"go.opentelemetry.io/otel/trace"
	"go.uber.org/zap"

	specqbft "github.com/ssvlabs/ssv-spec/qbft"
	spectypes "github.com/ssvlabs/ssv-spec/types"

	"github.com/ssvlabs/ssv/ssvsigner/ekm"

	"github.com/ssvlabs/ssv/logging/fields"
	"github.com/ssvlabs/ssv/networkconfig"
	"github.com/ssvlabs/ssv/observability"
	"github.com/ssvlabs/ssv/protocol/v2/blockchain/beacon"
	ssvtypes "github.com/ssvlabs/ssv/protocol/v2/types"
)

// ValidatorDuty runner for validator voluntary exit duty
type VoluntaryExitRunner struct {
	BaseRunner *BaseRunner

	beacon         beacon.BeaconNode
	network        specqbft.Network
	signer         ekm.BeaconSigner
	operatorSigner ssvtypes.OperatorSigner
	valCheck       specqbft.ProposedValueCheckF

	voluntaryExit *phase0.VoluntaryExit
}

func NewVoluntaryExitRunner(
	networkConfig networkconfig.Network,
	share map[phase0.ValidatorIndex]*spectypes.Share,
	beacon beacon.BeaconNode,
	network specqbft.Network,
	signer ekm.BeaconSigner,
	operatorSigner ssvtypes.OperatorSigner,
) (Runner, error) {
	if len(share) != 1 {
		return nil, errors.New("must have one share")
	}

	return &VoluntaryExitRunner{
		BaseRunner: &BaseRunner{
			RunnerRoleType: spectypes.RoleVoluntaryExit,
			NetworkConfig:  networkConfig,
			Share:          share,
		},

		beacon:         beacon,
		network:        network,
		signer:         signer,
		operatorSigner: operatorSigner,
	}, nil
}

func (r *VoluntaryExitRunner) StartNewDuty(ctx context.Context, logger *zap.Logger, duty spectypes.Duty, quorum uint64) error {
	return r.BaseRunner.baseStartNewNonBeaconDuty(ctx, logger, r, duty.(*spectypes.ValidatorDuty), quorum)
}

// HasRunningDuty returns true if a duty is already running (StartNewDuty called and returned nil)
func (r *VoluntaryExitRunner) HasRunningDuty() bool {
	return r.BaseRunner.hasRunningDuty()
}

// ProcessPreConsensus Check for quorum of partial signatures over VoluntaryExit and,
// if has quorum, constructs SignedVoluntaryExit and submits to BeaconNode
func (r *VoluntaryExitRunner) ProcessPreConsensus(ctx context.Context, logger *zap.Logger, signedMsg *spectypes.PartialSignatureMessages) error {
	ctx, span := tracer.Start(ctx,
		observability.InstrumentName(observabilityNamespace, "runner.process_pre_consensus"),
		trace.WithAttributes(
			observability.BeaconSlotAttribute(signedMsg.Slot),
			observability.ValidatorPartialSigMsgTypeAttribute(signedMsg.Type),
		))
	defer span.End()

	var validatorIndex phase0.ValidatorIndex
	if r.voluntaryExit != nil {
		validatorIndex = r.voluntaryExit.ValidatorIndex
		span.SetAttributes(observability.ValidatorIndexAttribute(validatorIndex))
	}

	hasQuorum, roots, err := r.BaseRunner.basePreConsensusMsgProcessing(ctx, r, signedMsg)
	if err != nil {
		return observability.Errorf(span, "failed processing voluntary exit message: %w", err)
	}

	// quorum returns true only once (first time quorum achieved)
	if !hasQuorum {
		span.AddEvent("no quorum")
		span.SetStatus(codes.Ok, "")
		return nil
	}

	// only 1 root, verified in basePreConsensusMsgProcessing
	root := roots[0]
	span.AddEvent("reconstructing beacon signature", trace.WithAttributes(observability.BeaconBlockRootAttribute(root)))
	fullSig, err := r.GetState().ReconstructBeaconSig(r.GetState().PreConsensusContainer, root, r.GetShare().ValidatorPubKey[:], r.GetShare().ValidatorIndex)
	if err != nil {
		// If the reconstructed signature verification failed, fall back to verifying each partial signature
		r.BaseRunner.FallBackAndVerifyEachSignature(r.GetState().PreConsensusContainer, root, r.GetShare().Committee, r.GetShare().ValidatorIndex)
		return observability.Errorf(span, "got pre-consensus quorum but it has invalid signatures: %w", err)
	}
	specSig := phase0.BLSSignature{}
	copy(specSig[:], fullSig)

	// create SignedVoluntaryExit using VoluntaryExit created on r.executeDuty() and reconstructed signature
	signedVoluntaryExit := &phase0.SignedVoluntaryExit{
		Message:   r.voluntaryExit,
		Signature: specSig,
	}

	span.AddEvent("submitting voluntary exit")
	if err := r.beacon.SubmitVoluntaryExit(ctx, signedVoluntaryExit); err != nil {
		return observability.Errorf(span, "could not submit voluntary exit: %w", err)
	}

	const eventMsg = "✅ successfully submitted voluntary exit"
	span.AddEvent(eventMsg)
	logger.Debug(eventMsg,
		fields.Epoch(r.voluntaryExit.Epoch),
		zap.Uint64("validator_index", uint64(validatorIndex)),
		zap.String("signature", hex.EncodeToString(specSig[:])),
	)

	r.GetState().Finished = true

	span.SetStatus(codes.Ok, "")
	return nil
}

func (r *VoluntaryExitRunner) ProcessConsensus(ctx context.Context, logger *zap.Logger, signedMsg *spectypes.SignedSSVMessage) error {
	return errors.New("no consensus phase for voluntary exit")
}

func (r *VoluntaryExitRunner) OnTimeoutQBFT(ctx context.Context, logger *zap.Logger, msg ssvtypes.EventMsg) error {
	return r.BaseRunner.OnTimeoutQBFT(ctx, logger, msg)
}

func (r *VoluntaryExitRunner) ProcessPostConsensus(ctx context.Context, logger *zap.Logger, signedMsg *spectypes.PartialSignatureMessages) error {
	return errors.New("no post consensus phase for voluntary exit")
}

func (r *VoluntaryExitRunner) expectedPreConsensusRootsAndDomain() ([]ssz.HashRoot, phase0.DomainType, error) {
	vr, err := r.calculateVoluntaryExit()
	if err != nil {
		return nil, spectypes.DomainError, errors.Wrap(err, "could not calculate voluntary exit")
	}
	return []ssz.HashRoot{vr}, spectypes.DomainVoluntaryExit, nil
}

// expectedPostConsensusRootsAndDomain an INTERNAL function, returns the expected post-consensus roots to sign
func (r *VoluntaryExitRunner) expectedPostConsensusRootsAndDomain(context.Context) ([]ssz.HashRoot, phase0.DomainType, error) {
	return nil, [4]byte{}, errors.New("no post consensus roots for voluntary exit")
}

// Validator voluntary exit duty doesn't need consensus nor post-consensus.
// It just performs pre-consensus with VoluntaryExitPartialSig over
// a VoluntaryExit object to create a SignedVoluntaryExit

func (r *VoluntaryExitRunner) executeDuty(ctx context.Context, logger *zap.Logger, duty spectypes.Duty) error {
	_, span := tracer.Start(ctx,
		observability.InstrumentName(observabilityNamespace, "runner.execute_duty"),
		trace.WithAttributes(
			observability.RunnerRoleAttribute(duty.RunnerRole()),
			observability.BeaconSlotAttribute(duty.DutySlot())))
	defer span.End()

	voluntaryExit, err := r.calculateVoluntaryExit()
	if err != nil {
		return observability.Errorf(span, "could not calculate voluntary exit: %w", err)
	}

	// get PartialSignatureMessage with voluntaryExit root and signature
<<<<<<< HEAD
	msg, err := signBeaconObject(
=======
	span.AddEvent("signing beacon object")
	msg, err := r.BaseRunner.signBeaconObject(
>>>>>>> c9a46222
		ctx,
		r,
		duty.(*spectypes.ValidatorDuty),
		voluntaryExit,
		duty.DutySlot(),
		spectypes.DomainVoluntaryExit,
	)
	if err != nil {
		return observability.Errorf(span, "could not sign VoluntaryExit object: %w", err)
	}

	msgs := &spectypes.PartialSignatureMessages{
		Type:     spectypes.VoluntaryExitPartialSig,
		Slot:     duty.DutySlot(),
		Messages: []*spectypes.PartialSignatureMessage{msg},
	}

	msgID := spectypes.NewMsgID(r.BaseRunner.NetworkConfig.GetDomainType(), r.GetShare().ValidatorPubKey[:], r.BaseRunner.RunnerRoleType)
	encodedMsg, err := msgs.Encode()
	if err != nil {
		return observability.Errorf(span, "could not encode PartialSignatureMessages: %w", err)
	}

	ssvMsg := &spectypes.SSVMessage{
		MsgType: spectypes.SSVPartialSignatureMsgType,
		MsgID:   msgID,
		Data:    encodedMsg,
	}

	span.AddEvent("signing SSV message")
	sig, err := r.operatorSigner.SignSSVMessage(ssvMsg)
	if err != nil {
		return observability.Errorf(span, "could not sign SSVMessage: %w", err)
	}

	msgToBroadcast := &spectypes.SignedSSVMessage{
		Signatures:  [][]byte{sig},
		OperatorIDs: []spectypes.OperatorID{r.operatorSigner.GetOperatorID()},
		SSVMessage:  ssvMsg,
	}

	span.AddEvent("broadcasting signed SSV message")
	if err := r.GetNetwork().Broadcast(msgID, msgToBroadcast); err != nil {
		return observability.Errorf(span, "can't broadcast signedPartialMsg with VoluntaryExit: %w", err)
	}

	// stores value for later using in ProcessPreConsensus
	r.voluntaryExit = voluntaryExit

	span.SetStatus(codes.Ok, "")
	return nil
}

// Returns *phase0.VoluntaryExit object with current epoch and own validator index
func (r *VoluntaryExitRunner) calculateVoluntaryExit() (*phase0.VoluntaryExit, error) {
	epoch := r.BaseRunner.NetworkConfig.EstimatedEpochAtSlot(r.BaseRunner.State.StartingDuty.DutySlot())
	validatorIndex := r.GetState().StartingDuty.(*spectypes.ValidatorDuty).ValidatorIndex
	return &phase0.VoluntaryExit{
		Epoch:          epoch,
		ValidatorIndex: validatorIndex,
	}, nil
}

func (r *VoluntaryExitRunner) HasRunningQBFTInstance() bool {
	return r.BaseRunner.HasRunningQBFTInstance()
}

func (r *VoluntaryExitRunner) HasAcceptedProposalForCurrentRound() bool {
	return r.BaseRunner.HasAcceptedProposalForCurrentRound()
}

func (r *VoluntaryExitRunner) GetShares() map[phase0.ValidatorIndex]*spectypes.Share {
	return r.BaseRunner.GetShares()
}

func (r *VoluntaryExitRunner) GetRole() spectypes.RunnerRole {
	return r.BaseRunner.GetRole()
}

func (r *VoluntaryExitRunner) GetLastHeight() specqbft.Height {
	return r.BaseRunner.GetLastHeight()
}

func (r *VoluntaryExitRunner) GetLastRound() specqbft.Round {
	return r.BaseRunner.GetLastRound()
}

func (r *VoluntaryExitRunner) GetStateRoot() ([32]byte, error) {
	return r.BaseRunner.GetStateRoot()
}

func (r *VoluntaryExitRunner) SetTimeoutFunc(fn TimeoutF) {
	r.BaseRunner.SetTimeoutFunc(fn)
}

func (r *VoluntaryExitRunner) GetNetwork() specqbft.Network {
	return r.network
}

func (r *VoluntaryExitRunner) GetBeaconNode() beacon.BeaconNode {
	return r.beacon
}

func (r *VoluntaryExitRunner) GetShare() *spectypes.Share {
	for _, share := range r.BaseRunner.Share {
		return share
	}
	return nil
}
func (r *VoluntaryExitRunner) GetState() *State {
	return r.BaseRunner.State
}

func (r *VoluntaryExitRunner) GetValCheckF() specqbft.ProposedValueCheckF {
	return r.valCheck
}

func (r *VoluntaryExitRunner) GetSigner() ekm.BeaconSigner {
	return r.signer
}
func (r *VoluntaryExitRunner) GetOperatorSigner() ssvtypes.OperatorSigner {
	return r.operatorSigner
}

// Encode returns the encoded struct in bytes or error
func (r *VoluntaryExitRunner) Encode() ([]byte, error) {
	return json.Marshal(r)
}

// Decode returns error if decoding failed
func (r *VoluntaryExitRunner) Decode(data []byte) error {
	return json.Unmarshal(data, &r)
}

// GetRoot returns the root used for signing and verification
func (r *VoluntaryExitRunner) GetRoot() ([32]byte, error) {
	marshaledRoot, err := r.Encode()
	if err != nil {
		return [32]byte{}, errors.Wrap(err, "could not encode VoluntaryExitRunner")
	}
	ret := sha256.Sum256(marshaledRoot)
	return ret, nil
}<|MERGE_RESOLUTION|>--- conflicted
+++ resolved
@@ -182,12 +182,8 @@
 	}
 
 	// get PartialSignatureMessage with voluntaryExit root and signature
-<<<<<<< HEAD
+	span.AddEvent("signing beacon object")
 	msg, err := signBeaconObject(
-=======
-	span.AddEvent("signing beacon object")
-	msg, err := r.BaseRunner.signBeaconObject(
->>>>>>> c9a46222
 		ctx,
 		r,
 		duty.(*spectypes.ValidatorDuty),
@@ -287,6 +283,10 @@
 	return r.network
 }
 
+func (r *VoluntaryExitRunner) GetNetworkConfig() networkconfig.Network {
+	return r.BaseRunner.NetworkConfig
+}
+
 func (r *VoluntaryExitRunner) GetBeaconNode() beacon.BeaconNode {
 	return r.beacon
 }
