--- conflicted
+++ resolved
@@ -274,19 +274,13 @@
 				zap.String("signature", hex.EncodeToString(partialMsg.PartialSignature[:])),
 			)
 		case spectypes.BNRoleSyncCommittee:
-<<<<<<< HEAD
-			validDuties++
+			totalSyncCommitteeDuties++
+
 			blockRootWithSlot := ssvtypes.BlockRootWithSlot{ // ssv-signer needs slot but cannot use slot passed to signBeaconObject to avoid breaking spec interface
 				SSZBytes: spectypes.SSZBytes(beaconVote.BlockRoot[:]),
 				Slot:     duty.DutySlot(),
 			}
 			partialMsg, err := cr.BaseRunner.signBeaconObject(cr, validatorDuty, blockRootWithSlot, validatorDuty.DutySlot(),
-=======
-			totalSyncCommitteeDuties++
-
-			blockRoot := beaconVote.BlockRoot
-			partialMsg, err := cr.BaseRunner.signBeaconObject(cr, validatorDuty, spectypes.SSZBytes(blockRoot[:]), validatorDuty.DutySlot(),
->>>>>>> 3d788242
 				spectypes.DomainSyncCommittee)
 			if err != nil {
 				return errors.Wrap(err, "failed signing sync committee message")
