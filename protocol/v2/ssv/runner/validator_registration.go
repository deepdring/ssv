package runner

import (
	"context"
	"crypto/sha256"
	"encoding/hex"
	"encoding/json"
	"fmt"
	"sync"

	"github.com/attestantio/go-eth2-client/api"
	v1 "github.com/attestantio/go-eth2-client/api/v1"
	"github.com/attestantio/go-eth2-client/spec"
	"github.com/attestantio/go-eth2-client/spec/phase0"
	"github.com/cespare/xxhash/v2"
	"github.com/ethereum/go-ethereum/common"
	ssz "github.com/ferranbt/fastssz"
	"github.com/pkg/errors"
	"go.opentelemetry.io/otel/codes"
	"go.opentelemetry.io/otel/trace"
	"go.uber.org/zap"

	specqbft "github.com/ssvlabs/ssv-spec/qbft"
	spectypes "github.com/ssvlabs/ssv-spec/types"

	"github.com/ssvlabs/ssv/ssvsigner/ekm"

	"github.com/ssvlabs/ssv/logging/fields"
	"github.com/ssvlabs/ssv/networkconfig"
<<<<<<< HEAD
	"github.com/ssvlabs/ssv/operator/slotticker"
=======
	"github.com/ssvlabs/ssv/observability"
>>>>>>> 5d81881d
	"github.com/ssvlabs/ssv/protocol/v2/blockchain/beacon"
	ssvtypes "github.com/ssvlabs/ssv/protocol/v2/types"
	registrystorage "github.com/ssvlabs/ssv/registry/storage"
	"github.com/ssvlabs/ssv/storage/basedb"
)

type ValidatorRegistrationRunner struct {
	BaseRunner *BaseRunner

	beacon                         beacon.BeaconNode
	network                        specqbft.Network
	signer                         ekm.BeaconSigner
	operatorSigner                 ssvtypes.OperatorSigner
	valCheck                       specqbft.ProposedValueCheckF
	recipientsStorage              recipientsStorage
	validatorRegistrationSubmitter ValidatorRegistrationSubmitter
	validatorOwnerAddress          common.Address

	gasLimit uint64
}

func NewValidatorRegistrationRunner(
	networkConfig networkconfig.Network,
	share map[phase0.ValidatorIndex]*spectypes.Share,
	validatorOwnerAddress common.Address,
	beacon beacon.BeaconNode,
	network specqbft.Network,
	signer ekm.BeaconSigner,
	operatorSigner ssvtypes.OperatorSigner,
	recipientsStorage recipientsStorage,
	ValidatorRegistrationSubmitter ValidatorRegistrationSubmitter,
	gasLimit uint64,
) (Runner, error) {
	if len(share) != 1 {
		return nil, errors.New("must have one share")
	}

	return &ValidatorRegistrationRunner{
		BaseRunner: &BaseRunner{
			RunnerRoleType: spectypes.RoleValidatorRegistration,
			NetworkConfig:  networkConfig,
			Share:          share,
		},

		beacon:                         beacon,
		network:                        network,
		signer:                         signer,
		operatorSigner:                 operatorSigner,
		recipientsStorage:              recipientsStorage,
		validatorRegistrationSubmitter: ValidatorRegistrationSubmitter,
		validatorOwnerAddress:          validatorOwnerAddress,

		gasLimit: gasLimit,
	}, nil
}

func (r *ValidatorRegistrationRunner) StartNewDuty(ctx context.Context, logger *zap.Logger, duty spectypes.Duty, quorum uint64) error {
	return r.BaseRunner.baseStartNewNonBeaconDuty(ctx, logger, r, duty.(*spectypes.ValidatorDuty), quorum)
}

// HasRunningDuty returns true if a duty is already running (StartNewDuty called and returned nil)
func (r *ValidatorRegistrationRunner) HasRunningDuty() bool {
	return r.BaseRunner.hasRunningDuty()
}

func (r *ValidatorRegistrationRunner) ProcessPreConsensus(ctx context.Context, logger *zap.Logger, signedMsg *spectypes.PartialSignatureMessages) error {
	ctx, span := tracer.Start(ctx,
		observability.InstrumentName(observabilityNamespace, "runner.process_pre_consensus"),
		trace.WithAttributes(
			observability.BeaconSlotAttribute(signedMsg.Slot),
			observability.ValidatorPartialSigMsgTypeAttribute(signedMsg.Type),
			observability.ValidatorPublicKeyAttribute(phase0.BLSPubKey(r.GetShare().ValidatorPubKey)),
		))
	defer span.End()

	hasQuorum, roots, err := r.BaseRunner.basePreConsensusMsgProcessing(ctx, r, signedMsg)
	if err != nil {
		return observability.Errorf(span, "failed processing validator registration message: %w", err)
	}

	logger.Debug("got partial sig",
		zap.Uint64("signer", signedMsg.Messages[0].Signer),
		zap.Bool("quorum", hasQuorum))

	// quorum returns true only once (first time quorum achieved)
	if !hasQuorum {
		span.AddEvent("no quorum")
		span.SetStatus(codes.Ok, "")
		return nil
	}

	// only 1 root, verified in basePreConsensusMsgProcessing
	root := roots[0]
	span.AddEvent("reconstructing beacon signature", trace.WithAttributes(observability.BeaconBlockRootAttribute(root)))
	fullSig, err := r.GetState().ReconstructBeaconSig(r.GetState().PreConsensusContainer, root, r.GetShare().ValidatorPubKey[:], r.GetShare().ValidatorIndex)
	if err != nil {
		// If the reconstructed signature verification failed, fall back to verifying each partial signature
		r.BaseRunner.FallBackAndVerifyEachSignature(r.GetState().PreConsensusContainer, root, r.GetShare().Committee, r.GetShare().ValidatorIndex)
		return observability.Errorf(span, "got pre-consensus quorum but it has invalid signatures: %w", err)
	}
	specSig := phase0.BLSSignature{}
	copy(specSig[:], fullSig)

<<<<<<< HEAD
=======
	share := r.GetShare()
	if share == nil {
		return observability.Errorf(span, "no share to get validator public key: %w", err)
	}

>>>>>>> 5d81881d
	registration, err := r.calculateValidatorRegistration(r.BaseRunner.State.StartingDuty.DutySlot())
	if err != nil {
		return errors.Wrap(err, "could not calculate validator registration")
	}

	signedRegistration := &api.VersionedSignedValidatorRegistration{
		Version: spec.BuilderVersionV1,
		V1: &v1.SignedValidatorRegistration{
			Message:   registration,
			Signature: specSig,
		},
	}

<<<<<<< HEAD
	err = r.validatorRegistrationSubmitter.Enqueue(signedRegistration)
	if err != nil {
		return errors.Wrap(err, "could not submit validator registration")
	}

	logger.Debug("validator registration submitted successfully",
		fields.FeeRecipient(registration.FeeRecipient[:]),
=======
	span.AddEvent("submitting validator registration")
	if err := r.beacon.SubmitValidatorRegistration(signedRegistration); err != nil {
		return observability.Errorf(span, "could not submit validator registration: %w", err)
	}

	const eventMsg = "validator registration submitted successfully"
	span.AddEvent(eventMsg)
	logger.Debug(eventMsg,
		fields.FeeRecipient(share.FeeRecipientAddress[:]),
>>>>>>> 5d81881d
		zap.String("signature", hex.EncodeToString(specSig[:])))

	r.GetState().Finished = true

	span.SetStatus(codes.Ok, "")
	return nil
}

func (r *ValidatorRegistrationRunner) ProcessConsensus(ctx context.Context, logger *zap.Logger, signedMsg *spectypes.SignedSSVMessage) error {
	return errors.New("no consensus phase for validator registration")
}

func (r *ValidatorRegistrationRunner) ProcessPostConsensus(ctx context.Context, logger *zap.Logger, signedMsg *spectypes.PartialSignatureMessages) error {
	return errors.New("no post consensus phase for validator registration")
}

func (r *ValidatorRegistrationRunner) expectedPreConsensusRootsAndDomain() ([]ssz.HashRoot, phase0.DomainType, error) {
	if r.BaseRunner.State == nil || r.BaseRunner.State.StartingDuty == nil {
		return nil, spectypes.DomainError, errors.New("no running duty to compute preconsensus roots and domain")
	}
	vr, err := r.calculateValidatorRegistration(r.BaseRunner.State.StartingDuty.DutySlot())
	if err != nil {
		return nil, spectypes.DomainError, errors.Wrap(err, "could not calculate validator registration")
	}
	return []ssz.HashRoot{vr}, spectypes.DomainApplicationBuilder, nil
}

// expectedPostConsensusRootsAndDomain an INTERNAL function, returns the expected post-consensus roots to sign
func (r *ValidatorRegistrationRunner) expectedPostConsensusRootsAndDomain(context.Context) ([]ssz.HashRoot, phase0.DomainType, error) {
	return nil, [4]byte{}, errors.New("no post consensus roots for validator registration")
}

func (r *ValidatorRegistrationRunner) executeDuty(ctx context.Context, logger *zap.Logger, duty spectypes.Duty) error {
	_, span := tracer.Start(ctx,
		observability.InstrumentName(observabilityNamespace, "runner.execute_duty"),
		trace.WithAttributes(
			observability.RunnerRoleAttribute(duty.RunnerRole()),
			observability.BeaconSlotAttribute(duty.DutySlot())))
	defer span.End()

	vr, err := r.calculateValidatorRegistration(duty.DutySlot())
	if err != nil {
		return observability.Errorf(span, "could not calculate validator registration: %w", err)
	}

	// sign partial randao
	span.AddEvent("signing beacon object")
	msg, err := r.BaseRunner.signBeaconObject(
		ctx,
		r,
		duty.(*spectypes.ValidatorDuty),
		vr,
		duty.DutySlot(),
		spectypes.DomainApplicationBuilder,
	)
	if err != nil {
		return observability.Errorf(span, "could not sign validator registration: %w", err)
	}

	msgs := &spectypes.PartialSignatureMessages{
		Type:     spectypes.ValidatorRegistrationPartialSig,
		Slot:     duty.DutySlot(),
		Messages: []*spectypes.PartialSignatureMessage{msg},
	}

	msgID := spectypes.NewMsgID(r.BaseRunner.NetworkConfig.GetDomainType(), r.GetShare().ValidatorPubKey[:], r.BaseRunner.RunnerRoleType)
	encodedMsg, err := msgs.Encode()
	if err != nil {
		return errors.Wrap(err, "could not encode validator registration partial sig message")
	}

	ssvMsg := &spectypes.SSVMessage{
		MsgType: spectypes.SSVPartialSignatureMsgType,
		MsgID:   msgID,
		Data:    encodedMsg,
	}

	span.AddEvent("signing SSV message")
	sig, err := r.operatorSigner.SignSSVMessage(ssvMsg)
	if err != nil {
		return observability.Errorf(span, "could not sign SSVMessage: %w", err)
	}

	msgToBroadcast := &spectypes.SignedSSVMessage{
		Signatures:  [][]byte{sig},
		OperatorIDs: []spectypes.OperatorID{r.operatorSigner.GetOperatorID()},
		SSVMessage:  ssvMsg,
	}

	logger.Debug(
		"broadcasting validator registration partial sig",
		fields.Slot(duty.DutySlot()),
		zap.Any("validator_registration", vr),
	)

	if err := r.GetNetwork().Broadcast(msgID, msgToBroadcast); err != nil {
		return observability.Errorf(span, "can't broadcast partial randao sig: %w", err)
	}

	span.SetStatus(codes.Ok, "")
	return nil
}

func (r *ValidatorRegistrationRunner) calculateValidatorRegistration(slot phase0.Slot) (*v1.ValidatorRegistration, error) {
	pk := phase0.BLSPubKey{}
	copy(pk[:], r.GetShare().ValidatorPubKey[:])

	epoch := r.BaseRunner.NetworkConfig.EstimatedEpochAtSlot(slot)

	rData, found, err := r.recipientsStorage.GetRecipientData(nil, r.validatorOwnerAddress)
	if err != nil {
		return nil, fmt.Errorf("get recipient data from storage: %w", err)
	}
	if !found {
		return nil, fmt.Errorf("get recipient data from storage: not found")
	}

	return &v1.ValidatorRegistration{
		FeeRecipient: rData.FeeRecipient,
		GasLimit:     r.gasLimit,
		Timestamp:    r.BaseRunner.NetworkConfig.EpochStartTime(epoch),
		Pubkey:       pk,
	}, nil
}

func (r *ValidatorRegistrationRunner) GetBaseRunner() *BaseRunner {
	return r.BaseRunner
}

func (r *ValidatorRegistrationRunner) GetNetwork() specqbft.Network {
	return r.network
}

func (r *ValidatorRegistrationRunner) GetBeaconNode() beacon.BeaconNode {
	return r.beacon
}

func (r *ValidatorRegistrationRunner) GetShare() *spectypes.Share {
	for _, share := range r.BaseRunner.Share {
		return share
	}
	return nil
}

func (r *ValidatorRegistrationRunner) GetState() *State {
	return r.BaseRunner.State
}

func (r *ValidatorRegistrationRunner) GetValCheckF() specqbft.ProposedValueCheckF {
	return r.valCheck
}

func (r *ValidatorRegistrationRunner) GetSigner() ekm.BeaconSigner {
	return r.signer
}
func (r *ValidatorRegistrationRunner) GetOperatorSigner() ssvtypes.OperatorSigner {
	return r.operatorSigner
}

// Encode returns the encoded struct in bytes or error
func (r *ValidatorRegistrationRunner) Encode() ([]byte, error) {
	return json.Marshal(r)
}

// Decode returns error if decoding failed
func (r *ValidatorRegistrationRunner) Decode(data []byte) error {
	return json.Unmarshal(data, &r)
}

// GetRoot returns the root used for signing and verification
func (r *ValidatorRegistrationRunner) GetRoot() ([32]byte, error) {
	marshaledRoot, err := r.Encode()
	if err != nil {
		return [32]byte{}, errors.Wrap(err, "could not encode ValidatorRegistrationRunner")
	}
	ret := sha256.Sum256(marshaledRoot)
	return ret, nil
}

type recipientsStorage interface {
	GetRecipientData(r basedb.Reader, owner common.Address) (*registrystorage.RecipientData, bool, error)
}

type ValidatorRegistrationSubmitter interface {
	Enqueue(registration *api.VersionedSignedValidatorRegistration) error
}

type VRSubmitter struct {
	logger *zap.Logger

	beaconConfig   networkconfig.BeaconConfig
	beacon         beacon.BeaconNode
	validatorStore validatorStore

	// registrationMu synchronises access to registrations
	registrationMu sync.Mutex
	// registrations is a set of validator-registrations (their latest versions) to be sent to
	// Beacon node to ensure various entities in Ethereum network, such as Relays, are aware of
	// participating validators
	registrations map[phase0.BLSPubKey]*validatorRegistration
}

func NewVRSubmitter(
	ctx context.Context,
	logger *zap.Logger,
	beaconConfig networkconfig.BeaconConfig,
	beacon beacon.BeaconNode,
	validatorStore validatorStore,
) *VRSubmitter {
	submitter := &VRSubmitter{
		logger:         logger,
		beaconConfig:   beaconConfig,
		beacon:         beacon,
		validatorStore: validatorStore,
		registrations:  map[phase0.BLSPubKey]*validatorRegistration{},
	}

	slotTicker := slotticker.New(logger, slotticker.Config{
		SlotDuration: beaconConfig.SlotDuration,
		GenesisTime:  beaconConfig.GenesisTime,
	})
	go submitter.start(ctx, slotTicker)

	return submitter
}

// start periodically submits validator registrations of 2 types (in batches, 1 batch per slot):
// - new validator registrations
// - validator registrations that are relevant for the near future (targeting 10th epoch from now)
// This allows us to keep the amount of registration submissions small and not having to worry
// about pruning gc.registrations "cache" (since it might contain registrations for validators that
// are no longer operating) while still submitting all validator-registrations that matter asap.
func (s *VRSubmitter) start(ctx context.Context, ticker slotticker.SlotTicker) {
	for {
		select {
		case <-ctx.Done():
			return
		case <-ticker.Next():
			config := s.beaconConfig

			currentSlot := ticker.Slot()
			currentEpoch := config.EstimatedEpochAtSlot(currentSlot)
			slotInEpoch := uint64(currentSlot) % config.SlotsPerEpoch

			// Select registrations to submit.
			targetRegs := make(map[phase0.BLSPubKey]*validatorRegistration, 0)
			s.registrationMu.Lock()
			// 1. find and add validators participating in the 10th epoch from now
			shares := s.validatorStore.SelfParticipatingValidators(currentEpoch + 10)
			for _, share := range shares {
				pk := phase0.BLSPubKey{}
				copy(pk[:], share.ValidatorPubKey[:])
				r, ok := s.registrations[pk]
				if !ok {
					// we haven't constructed the corresponding validator registration for submission yet,
					// so just skip it for now
					continue
				}
				targetRegs[pk] = r
			}
			// 2. find and add newly created validator registrations
			for pk, r := range s.registrations {
				if r.new {
					targetRegs[pk] = r
				}
			}
			s.registrationMu.Unlock()

			registrations := make([]*api.VersionedSignedValidatorRegistration, 0)
			for _, r := range targetRegs {
				validatorPk, err := r.PubKey()
				if err != nil {
					s.logger.Error("Failed to get validator pubkey", zap.Error(err), fields.Slot(currentSlot))
					continue
				}

				// Distribute the registrations evenly across the epoch based on the pubkeys.
				validatorDescriptor := xxhash.Sum64(validatorPk[:])
				shouldSubmit := validatorDescriptor%config.SlotsPerEpoch == slotInEpoch

				if r.new || shouldSubmit {
					r.new = false
					registrations = append(registrations, r.VersionedSignedValidatorRegistration)
				}
			}

			err := s.beacon.SubmitValidatorRegistrations(ctx, registrations)
			if err != nil {
				s.logger.Error(
					"Failed to submit validator registrations",
					zap.Int("registrations", len(registrations)),
					zap.Error(err),
				)
			}
		}
	}
}

// Enqueue enqueues new validator registration for submission, the submission happens asynchronously
// in a batch with other validator registrations. If validator registration already exists it is
// replaced by this new one.
func (s *VRSubmitter) Enqueue(registration *api.VersionedSignedValidatorRegistration) error {
	pk, err := registration.PubKey()
	if err != nil {
		return err
	}

	s.registrationMu.Lock()
	defer s.registrationMu.Unlock()

	s.registrations[pk] = &validatorRegistration{
		VersionedSignedValidatorRegistration: registration,
		new:                                  true,
	}

	return nil
}

type validatorRegistration struct {
	*api.VersionedSignedValidatorRegistration

	// new signifies whether this validator registration has already been submitted previously.
	new bool
}

type validatorStore interface {
	SelfParticipatingValidators(epoch phase0.Epoch) []*ssvtypes.SSVShare
}<|MERGE_RESOLUTION|>--- conflicted
+++ resolved
@@ -16,22 +16,18 @@
 	"github.com/ethereum/go-ethereum/common"
 	ssz "github.com/ferranbt/fastssz"
 	"github.com/pkg/errors"
+	specqbft "github.com/ssvlabs/ssv-spec/qbft"
+	spectypes "github.com/ssvlabs/ssv-spec/types"
 	"go.opentelemetry.io/otel/codes"
 	"go.opentelemetry.io/otel/trace"
 	"go.uber.org/zap"
 
-	specqbft "github.com/ssvlabs/ssv-spec/qbft"
-	spectypes "github.com/ssvlabs/ssv-spec/types"
-
 	"github.com/ssvlabs/ssv/ssvsigner/ekm"
 
 	"github.com/ssvlabs/ssv/logging/fields"
 	"github.com/ssvlabs/ssv/networkconfig"
-<<<<<<< HEAD
+	"github.com/ssvlabs/ssv/observability"
 	"github.com/ssvlabs/ssv/operator/slotticker"
-=======
-	"github.com/ssvlabs/ssv/observability"
->>>>>>> 5d81881d
 	"github.com/ssvlabs/ssv/protocol/v2/blockchain/beacon"
 	ssvtypes "github.com/ssvlabs/ssv/protocol/v2/types"
 	registrystorage "github.com/ssvlabs/ssv/registry/storage"
@@ -135,17 +131,9 @@
 	specSig := phase0.BLSSignature{}
 	copy(specSig[:], fullSig)
 
-<<<<<<< HEAD
-=======
-	share := r.GetShare()
-	if share == nil {
-		return observability.Errorf(span, "no share to get validator public key: %w", err)
-	}
-
->>>>>>> 5d81881d
 	registration, err := r.calculateValidatorRegistration(r.BaseRunner.State.StartingDuty.DutySlot())
 	if err != nil {
-		return errors.Wrap(err, "could not calculate validator registration")
+		return observability.Errorf(span, "could not calculate validator registration: %w", err)
 	}
 
 	signedRegistration := &api.VersionedSignedValidatorRegistration{
@@ -156,25 +144,15 @@
 		},
 	}
 
-<<<<<<< HEAD
-	err = r.validatorRegistrationSubmitter.Enqueue(signedRegistration)
-	if err != nil {
-		return errors.Wrap(err, "could not submit validator registration")
-	}
-
-	logger.Debug("validator registration submitted successfully",
-		fields.FeeRecipient(registration.FeeRecipient[:]),
-=======
 	span.AddEvent("submitting validator registration")
-	if err := r.beacon.SubmitValidatorRegistration(signedRegistration); err != nil {
+	if err := r.validatorRegistrationSubmitter.Enqueue(signedRegistration); err != nil {
 		return observability.Errorf(span, "could not submit validator registration: %w", err)
 	}
 
 	const eventMsg = "validator registration submitted successfully"
 	span.AddEvent(eventMsg)
 	logger.Debug(eventMsg,
-		fields.FeeRecipient(share.FeeRecipientAddress[:]),
->>>>>>> 5d81881d
+		fields.FeeRecipient(registration.FeeRecipient[:]),
 		zap.String("signature", hex.EncodeToString(specSig[:])))
 
 	r.GetState().Finished = true
@@ -243,7 +221,7 @@
 	msgID := spectypes.NewMsgID(r.BaseRunner.NetworkConfig.GetDomainType(), r.GetShare().ValidatorPubKey[:], r.BaseRunner.RunnerRoleType)
 	encodedMsg, err := msgs.Encode()
 	if err != nil {
-		return errors.Wrap(err, "could not encode validator registration partial sig message")
+		return observability.Errorf(span, "could not encode validator registration partial sig message: %w", err)
 	}
 
 	ssvMsg := &spectypes.SSVMessage{
