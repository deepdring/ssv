package runner

import (
	"context"
	"crypto/sha256"
	"encoding/hex"
	"encoding/json"

	"github.com/attestantio/go-eth2-client/api"
	v1 "github.com/attestantio/go-eth2-client/api/v1"
	"github.com/attestantio/go-eth2-client/spec"
	"github.com/attestantio/go-eth2-client/spec/phase0"
	ssz "github.com/ferranbt/fastssz"
	"github.com/pkg/errors"
	"go.opentelemetry.io/otel/codes"
	"go.opentelemetry.io/otel/trace"
	"go.uber.org/zap"

	specqbft "github.com/ssvlabs/ssv-spec/qbft"
	spectypes "github.com/ssvlabs/ssv-spec/types"

	"github.com/ssvlabs/ssv/ssvsigner/ekm"

	"github.com/ssvlabs/ssv/ssvsigner/ekm"

	"github.com/ssvlabs/ssv/logging/fields"
	"github.com/ssvlabs/ssv/networkconfig"
	"github.com/ssvlabs/ssv/observability"
	"github.com/ssvlabs/ssv/protocol/v2/blockchain/beacon"
	ssvtypes "github.com/ssvlabs/ssv/protocol/v2/types"
<<<<<<< HEAD
=======
)

const (
	DefaultGasLimit    = uint64(36_000_000)
	DefaultGasLimitOld = uint64(30_000_000)
>>>>>>> 57fbe0fc
)

type ValidatorRegistrationRunner struct {
	BaseRunner *BaseRunner

	beacon         beacon.BeaconNode
	network        specqbft.Network
	signer         ekm.BeaconSigner
	operatorSigner ssvtypes.OperatorSigner
	valCheck       specqbft.ProposedValueCheckF

	gasLimit uint64
	// TODO: gasLimit36Epoch is temporarily living here on main branch, on stage branch ValidatorRegistrationRunner
	// has access to SSV-config from where it can just reference GasLimit36Epoch - so, eventually, we'll want to get
	// rid of this field here and replace it with SSV-config usage instead.
	gasLimit36Epoch phase0.Epoch
}

func NewValidatorRegistrationRunner(
	networkConfig networkconfig.Network,
	share map[phase0.ValidatorIndex]*spectypes.Share,
	beacon beacon.BeaconNode,
	network specqbft.Network,
	signer ekm.BeaconSigner,
	operatorSigner ssvtypes.OperatorSigner,
	gasLimit uint64,
	gasLimit36Epoch phase0.Epoch,
) (Runner, error) {
	if len(share) != 1 {
		return nil, errors.New("must have one share")
	}

	return &ValidatorRegistrationRunner{
		BaseRunner: &BaseRunner{
			RunnerRoleType: spectypes.RoleValidatorRegistration,
			NetworkConfig:  networkConfig,
			Share:          share,
		},

		beacon:          beacon,
		network:         network,
		signer:          signer,
		operatorSigner:  operatorSigner,
		gasLimit:        gasLimit,
		gasLimit36Epoch: gasLimit36Epoch,
	}, nil
}

func (r *ValidatorRegistrationRunner) StartNewDuty(ctx context.Context, logger *zap.Logger, duty spectypes.Duty, quorum uint64) error {
	return r.BaseRunner.baseStartNewNonBeaconDuty(ctx, logger, r, duty.(*spectypes.ValidatorDuty), quorum)
}

// HasRunningDuty returns true if a duty is already running (StartNewDuty called and returned nil)
func (r *ValidatorRegistrationRunner) HasRunningDuty() bool {
	return r.BaseRunner.hasRunningDuty()
}

func (r *ValidatorRegistrationRunner) ProcessPreConsensus(ctx context.Context, logger *zap.Logger, signedMsg *spectypes.PartialSignatureMessages) error {
	ctx, span := tracer.Start(ctx,
		observability.InstrumentName(observabilityNamespace, "runner.process_pre_consensus"),
		trace.WithAttributes(
			observability.BeaconSlotAttribute(signedMsg.Slot),
			observability.ValidatorPartialSigMsgTypeAttribute(signedMsg.Type),
			observability.ValidatorPublicKeyAttribute(phase0.BLSPubKey(r.GetShare().ValidatorPubKey)),
		))
	defer span.End()

	hasQuorum, roots, err := r.BaseRunner.basePreConsensusMsgProcessing(ctx, r, signedMsg)
	if err != nil {
		return observability.Errorf(span, "failed processing validator registration message: %w", err)
	}

	// TODO: (Alan) revert
	logger.Debug("got partial sig",
		zap.Uint64("signer", signedMsg.Messages[0].Signer),
		zap.Bool("quorum", hasQuorum))

	// quorum returns true only once (first time quorum achieved)
	if !hasQuorum {
		span.AddEvent("no quorum")
		span.SetStatus(codes.Ok, "")
		return nil
	}

	// only 1 root, verified in basePreConsensusMsgProcessing
	root := roots[0]

	span.AddEvent("reconstructing beacon signature", trace.WithAttributes(observability.BeaconBlockRootAttribute(root)))
	fullSig, err := r.GetState().ReconstructBeaconSig(r.GetState().PreConsensusContainer, root, r.GetShare().ValidatorPubKey[:], r.GetShare().ValidatorIndex)
	if err != nil {
		// If the reconstructed signature verification failed, fall back to verifying each partial signature
		r.BaseRunner.FallBackAndVerifyEachSignature(r.GetState().PreConsensusContainer, root, r.GetShare().Committee, r.GetShare().ValidatorIndex)
		return observability.Errorf(span, "got pre-consensus quorum but it has invalid signatures: %w", err)
	}
	specSig := phase0.BLSSignature{}
	copy(specSig[:], fullSig)

	share := r.GetShare()
	if share == nil {
		return observability.Errorf(span, "no share to get validator public key: %w", err)
	}

	registration, err := r.calculateValidatorRegistration(r.BaseRunner.State.StartingDuty.DutySlot())
	if err != nil {
		return observability.Errorf(span, "could not calculate validator registration: %w", err)
	}

	signedRegistration := &api.VersionedSignedValidatorRegistration{
		Version: spec.BuilderVersionV1,
		V1: &v1.SignedValidatorRegistration{
			Message:   registration,
			Signature: specSig,
		},
	}

	span.AddEvent("submitting validator registration")
	if err := r.beacon.SubmitValidatorRegistration(signedRegistration); err != nil {
		return observability.Errorf(span, "could not submit validator registration: %w", err)
	}

	const eventMsg = "validator registration submitted successfully"
	span.AddEvent(eventMsg)
	logger.Debug(eventMsg,
		fields.FeeRecipient(share.FeeRecipientAddress[:]),
		zap.String("signature", hex.EncodeToString(specSig[:])))

	r.GetState().Finished = true

	span.SetStatus(codes.Ok, "")
	return nil
}

func (r *ValidatorRegistrationRunner) ProcessConsensus(ctx context.Context, logger *zap.Logger, signedMsg *spectypes.SignedSSVMessage) error {
	return errors.New("no consensus phase for validator registration")
}

func (r *ValidatorRegistrationRunner) ProcessPostConsensus(ctx context.Context, logger *zap.Logger, signedMsg *spectypes.PartialSignatureMessages) error {
	return errors.New("no post consensus phase for validator registration")
}

func (r *ValidatorRegistrationRunner) expectedPreConsensusRootsAndDomain() ([]ssz.HashRoot, phase0.DomainType, error) {
	if r.BaseRunner.State == nil || r.BaseRunner.State.StartingDuty == nil {
		return nil, spectypes.DomainError, errors.New("no running duty to compute preconsensus roots and domain")
	}
	vr, err := r.calculateValidatorRegistration(r.BaseRunner.State.StartingDuty.DutySlot())
	if err != nil {
		return nil, spectypes.DomainError, errors.Wrap(err, "could not calculate validator registration")
	}
	return []ssz.HashRoot{vr}, spectypes.DomainApplicationBuilder, nil
}

// expectedPostConsensusRootsAndDomain an INTERNAL function, returns the expected post-consensus roots to sign
func (r *ValidatorRegistrationRunner) expectedPostConsensusRootsAndDomain(context.Context) ([]ssz.HashRoot, phase0.DomainType, error) {
	return nil, [4]byte{}, errors.New("no post consensus roots for validator registration")
}

func (r *ValidatorRegistrationRunner) executeDuty(ctx context.Context, logger *zap.Logger, duty spectypes.Duty) error {
	_, span := tracer.Start(ctx,
		observability.InstrumentName(observabilityNamespace, "runner.execute_duty"),
		trace.WithAttributes(
			observability.RunnerRoleAttribute(duty.RunnerRole()),
			observability.BeaconSlotAttribute(duty.DutySlot())))
	defer span.End()

	vr, err := r.calculateValidatorRegistration(duty.DutySlot())
	if err != nil {
		return observability.Errorf(span, "could not calculate validator registration: %w", err)
	}

	// sign partial randao
	span.AddEvent("signing beacon object")
	msg, err := r.BaseRunner.signBeaconObject(
		ctx,
		r,
		duty.(*spectypes.ValidatorDuty),
		vr,
		duty.DutySlot(),
		spectypes.DomainApplicationBuilder,
	)
	if err != nil {
		return observability.Errorf(span, "could not sign validator registration: %w", err)
	}

	msgs := &spectypes.PartialSignatureMessages{
		Type:     spectypes.ValidatorRegistrationPartialSig,
		Slot:     duty.DutySlot(),
		Messages: []*spectypes.PartialSignatureMessage{msg},
	}

	msgID := spectypes.NewMsgID(r.BaseRunner.NetworkConfig.GetDomainType(), r.GetShare().ValidatorPubKey[:], r.BaseRunner.RunnerRoleType)
	encodedMsg, err := msgs.Encode()
	if err != nil {
		return observability.Errorf(span, "could not encode validator registration partial sig message: %w", err)
	}

	ssvMsg := &spectypes.SSVMessage{
		MsgType: spectypes.SSVPartialSignatureMsgType,
		MsgID:   msgID,
		Data:    encodedMsg,
	}

	span.AddEvent("signing SSV message")
	sig, err := r.operatorSigner.SignSSVMessage(ssvMsg)
	if err != nil {
		return observability.Errorf(span, "could not sign SSVMessage: %w", err)
	}

	msgToBroadcast := &spectypes.SignedSSVMessage{
		Signatures:  [][]byte{sig},
		OperatorIDs: []spectypes.OperatorID{r.operatorSigner.GetOperatorID()},
		SSVMessage:  ssvMsg,
	}

	logger.Debug(
		"broadcasting validator registration partial sig",
		fields.Slot(duty.DutySlot()),
		zap.Any("validator_registration", vr),
	)

	if err := r.GetNetwork().Broadcast(msgID, msgToBroadcast); err != nil {
		return observability.Errorf(span, "can't broadcast partial randao sig: %w", err)
	}

	span.SetStatus(codes.Ok, "")
	return nil
}

func (r *ValidatorRegistrationRunner) calculateValidatorRegistration(slot phase0.Slot) (*v1.ValidatorRegistration, error) {
	share := r.GetShare()
	if share == nil {
		return nil, errors.New("no share to get validator public key")
	}

	pk := phase0.BLSPubKey{}
	copy(pk[:], share.ValidatorPubKey[:])

	epoch := r.BaseRunner.NetworkConfig.EstimatedEpochAtSlot(slot)

	// Set the default GasLimit value if it hasn't been specified already, use 36 or 30 depending
	// on the current epoch as compared to when this transition is supposed to happen.
	gasLimit := r.gasLimit
	if gasLimit == 0 {
		defaultGasLimit := DefaultGasLimit
		if r.BaseRunner.BeaconNetwork.EstimatedCurrentEpoch() < r.gasLimit36Epoch {
			defaultGasLimit = DefaultGasLimitOld
		}
		gasLimit = defaultGasLimit
	}

	return &v1.ValidatorRegistration{
		FeeRecipient: share.FeeRecipientAddress,
<<<<<<< HEAD
		GasLimit:     r.gasLimit,
		Timestamp:    r.BaseRunner.NetworkConfig.EpochStartTime(epoch),
=======
		GasLimit:     gasLimit,
		Timestamp:    r.BaseRunner.BeaconNetwork.EpochStartTime(epoch),
>>>>>>> 57fbe0fc
		Pubkey:       pk,
	}, nil
}

func (r *ValidatorRegistrationRunner) GetBaseRunner() *BaseRunner {
	return r.BaseRunner
}

func (r *ValidatorRegistrationRunner) GetNetwork() specqbft.Network {
	return r.network
}

func (r *ValidatorRegistrationRunner) GetBeaconNode() beacon.BeaconNode {
	return r.beacon
}

func (r *ValidatorRegistrationRunner) GetShare() *spectypes.Share {
	for _, share := range r.BaseRunner.Share {
		return share
	}
	return nil
}

func (r *ValidatorRegistrationRunner) GetState() *State {
	return r.BaseRunner.State
}

func (r *ValidatorRegistrationRunner) GetValCheckF() specqbft.ProposedValueCheckF {
	return r.valCheck
}

func (r *ValidatorRegistrationRunner) GetSigner() ekm.BeaconSigner {
	return r.signer
}
func (r *ValidatorRegistrationRunner) GetOperatorSigner() ssvtypes.OperatorSigner {
	return r.operatorSigner
}

// Encode returns the encoded struct in bytes or error
func (r *ValidatorRegistrationRunner) Encode() ([]byte, error) {
	return json.Marshal(r)
}

// Decode returns error if decoding failed
func (r *ValidatorRegistrationRunner) Decode(data []byte) error {
	return json.Unmarshal(data, &r)
}

// GetRoot returns the root used for signing and verification
func (r *ValidatorRegistrationRunner) GetRoot() ([32]byte, error) {
	marshaledRoot, err := r.Encode()
	if err != nil {
		return [32]byte{}, errors.Wrap(err, "could not encode ValidatorRegistrationRunner")
	}
	ret := sha256.Sum256(marshaledRoot)
	return ret, nil
}<|MERGE_RESOLUTION|>--- conflicted
+++ resolved
@@ -12,14 +12,11 @@
 	"github.com/attestantio/go-eth2-client/spec/phase0"
 	ssz "github.com/ferranbt/fastssz"
 	"github.com/pkg/errors"
+	specqbft "github.com/ssvlabs/ssv-spec/qbft"
+	spectypes "github.com/ssvlabs/ssv-spec/types"
 	"go.opentelemetry.io/otel/codes"
 	"go.opentelemetry.io/otel/trace"
 	"go.uber.org/zap"
-
-	specqbft "github.com/ssvlabs/ssv-spec/qbft"
-	spectypes "github.com/ssvlabs/ssv-spec/types"
-
-	"github.com/ssvlabs/ssv/ssvsigner/ekm"
 
 	"github.com/ssvlabs/ssv/ssvsigner/ekm"
 
@@ -28,14 +25,11 @@
 	"github.com/ssvlabs/ssv/observability"
 	"github.com/ssvlabs/ssv/protocol/v2/blockchain/beacon"
 	ssvtypes "github.com/ssvlabs/ssv/protocol/v2/types"
-<<<<<<< HEAD
-=======
 )
 
 const (
 	DefaultGasLimit    = uint64(36_000_000)
 	DefaultGasLimitOld = uint64(30_000_000)
->>>>>>> 57fbe0fc
 )
 
 type ValidatorRegistrationRunner struct {
@@ -48,10 +42,6 @@
 	valCheck       specqbft.ProposedValueCheckF
 
 	gasLimit uint64
-	// TODO: gasLimit36Epoch is temporarily living here on main branch, on stage branch ValidatorRegistrationRunner
-	// has access to SSV-config from where it can just reference GasLimit36Epoch - so, eventually, we'll want to get
-	// rid of this field here and replace it with SSV-config usage instead.
-	gasLimit36Epoch phase0.Epoch
 }
 
 func NewValidatorRegistrationRunner(
@@ -62,7 +52,6 @@
 	signer ekm.BeaconSigner,
 	operatorSigner ssvtypes.OperatorSigner,
 	gasLimit uint64,
-	gasLimit36Epoch phase0.Epoch,
 ) (Runner, error) {
 	if len(share) != 1 {
 		return nil, errors.New("must have one share")
@@ -75,12 +64,11 @@
 			Share:          share,
 		},
 
-		beacon:          beacon,
-		network:         network,
-		signer:          signer,
-		operatorSigner:  operatorSigner,
-		gasLimit:        gasLimit,
-		gasLimit36Epoch: gasLimit36Epoch,
+		beacon:         beacon,
+		network:        network,
+		signer:         signer,
+		operatorSigner: operatorSigner,
+		gasLimit:       gasLimit,
 	}, nil
 }
 
@@ -279,7 +267,7 @@
 	gasLimit := r.gasLimit
 	if gasLimit == 0 {
 		defaultGasLimit := DefaultGasLimit
-		if r.BaseRunner.BeaconNetwork.EstimatedCurrentEpoch() < r.gasLimit36Epoch {
+		if r.BaseRunner.NetworkConfig.EstimatedCurrentEpoch() < r.BaseRunner.NetworkConfig.GetGasLimit36Epoch() {
 			defaultGasLimit = DefaultGasLimitOld
 		}
 		gasLimit = defaultGasLimit
@@ -287,13 +275,8 @@
 
 	return &v1.ValidatorRegistration{
 		FeeRecipient: share.FeeRecipientAddress,
-<<<<<<< HEAD
-		GasLimit:     r.gasLimit,
+		GasLimit:     gasLimit,
 		Timestamp:    r.BaseRunner.NetworkConfig.EpochStartTime(epoch),
-=======
-		GasLimit:     gasLimit,
-		Timestamp:    r.BaseRunner.BeaconNetwork.EpochStartTime(epoch),
->>>>>>> 57fbe0fc
 		Pubkey:       pk,
 	}, nil
 }
