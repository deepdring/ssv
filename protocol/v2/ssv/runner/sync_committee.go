--- conflicted
+++ resolved
@@ -1,296 +1,5 @@
 package runner
 
-<<<<<<< HEAD
-import (
-	"crypto/sha256"
-	"encoding/hex"
-	"encoding/json"
-	"time"
-
-	"github.com/attestantio/go-eth2-client/spec/altair"
-	"github.com/attestantio/go-eth2-client/spec/phase0"
-	ssz "github.com/ferranbt/fastssz"
-	"github.com/pkg/errors"
-	specqbft "github.com/ssvlabs/ssv-spec/qbft"
-	specssv "github.com/ssvlabs/ssv-spec/ssv"
-	spectypes "github.com/ssvlabs/ssv-spec/types"
-	"go.uber.org/zap"
-
-	"github.com/ssvlabs/ssv/logging/fields"
-	"github.com/ssvlabs/ssv/protocol/v2/qbft/controller"
-	"github.com/ssvlabs/ssv/protocol/v2/ssv/runner/metrics"
-)
-
-type SyncCommitteeRunner struct {
-	BaseRunner     *BaseRunner
-	beacon         specssv.BeaconNode
-	network        specssv.Network
-	signer         spectypes.KeyManager
-	operatorSigner spectypes.OperatorSigner
-	valCheck       specqbft.ProposedValueCheckF
-
-	metrics metrics.ConsensusMetrics
-}
-
-func NewSyncCommitteeRunner(
-	beaconNetwork spectypes.BeaconNetwork,
-	share *spectypes.Share,
-	qbftController *controller.Controller,
-	beacon specssv.BeaconNode,
-	network specssv.Network,
-	signer spectypes.KeyManager,
-	operatorSigner spectypes.OperatorSigner,
-	valCheck specqbft.ProposedValueCheckF,
-	highestDecidedSlot phase0.Slot,
-) Runner {
-	return &SyncCommitteeRunner{
-		BaseRunner: &BaseRunner{
-			BeaconRoleType:     spectypes.BNRoleSyncCommittee,
-			BeaconNetwork:      beaconNetwork,
-			Share:              share,
-			QBFTController:     qbftController,
-			highestDecidedSlot: highestDecidedSlot,
-		},
-
-		beacon:         beacon,
-		network:        network,
-		signer:         signer,
-		valCheck:       valCheck,
-		operatorSigner: operatorSigner,
-
-		metrics: metrics.NewConsensusMetrics(spectypes.BNRoleSyncCommittee),
-	}
-}
-
-func (r *SyncCommitteeRunner) StartNewDuty(logger *zap.Logger, duty *spectypes.Duty) error {
-	return r.BaseRunner.baseStartNewDuty(logger, r, duty)
-}
-
-// HasRunningDuty returns true if a duty is already running (StartNewDuty called and returned nil)
-func (r *SyncCommitteeRunner) HasRunningDuty() bool {
-	return r.BaseRunner.hasRunningDuty()
-}
-
-func (r *SyncCommitteeRunner) ProcessPreConsensus(logger *zap.Logger, signedMsg *spectypes.SignedPartialSignatureMessage) error {
-	return errors.New("no pre consensus sigs required for sync committee role")
-}
-
-func (r *SyncCommitteeRunner) ProcessConsensus(logger *zap.Logger, signedMsg *specqbft.SignedMessage) error {
-	decided, decidedValue, err := r.BaseRunner.baseConsensusMsgProcessing(logger, r, signedMsg)
-	if err != nil {
-		return errors.Wrap(err, "failed processing consensus message")
-	}
-
-	// Decided returns true only once so if it is true it must be for the current running instance
-	if !decided {
-		return nil
-	}
-
-	r.metrics.EndConsensus()
-	r.metrics.StartPostConsensus()
-
-	// specific duty sig
-	root, err := decidedValue.GetSyncCommitteeBlockRoot()
-	if err != nil {
-		return errors.Wrap(err, "could not get sync committee block root")
-	}
-	msg, err := r.BaseRunner.signBeaconObject(r, spectypes.SSZBytes(root[:]), decidedValue.Duty.Slot, spectypes.DomainSyncCommittee)
-	if err != nil {
-		return errors.Wrap(err, "failed signing attestation data")
-	}
-	postConsensusMsg := &spectypes.PartialSignatureMessages{
-		Type:     spectypes.PostConsensusPartialSig,
-		Slot:     decidedValue.Duty.Slot,
-		Messages: []*spectypes.PartialSignatureMessage{msg},
-	}
-
-	postSignedMsg, err := r.BaseRunner.signPostConsensusMsg(r, postConsensusMsg)
-	if err != nil {
-		return errors.Wrap(err, "could not sign post consensus msg")
-	}
-
-	data, err := postSignedMsg.Encode()
-	if err != nil {
-		return errors.Wrap(err, "failed to encode post consensus signature msg")
-	}
-
-	ssvMsg := &spectypes.SSVMessage{
-		MsgType: spectypes.SSVPartialSignatureMsgType,
-		MsgID:   spectypes.NewMsgID(r.GetShare().DomainType, r.GetShare().ValidatorPubKey, r.BaseRunner.BeaconRoleType),
-		Data:    data,
-	}
-
-	msgToBroadcast, err := spectypes.SSVMessageToSignedSSVMessage(ssvMsg, r.BaseRunner.Share.OperatorID, r.operatorSigner.SignSSVMessage)
-	if err != nil {
-		return errors.Wrap(err, "could not create SignedSSVMessage from SSVMessage")
-	}
-
-	if err := r.GetNetwork().Broadcast(ssvMsg.GetID(), msgToBroadcast); err != nil {
-		return errors.Wrap(err, "can't broadcast partial post consensus sig")
-	}
-	return nil
-}
-
-func (r *SyncCommitteeRunner) ProcessPostConsensus(logger *zap.Logger, signedMsg *spectypes.SignedPartialSignatureMessage) error {
-	quorum, roots, err := r.BaseRunner.basePostConsensusMsgProcessing(logger, r, signedMsg)
-	if err != nil {
-		return errors.Wrap(err, "failed processing post consensus message")
-	}
-
-	if !quorum {
-		return nil
-	}
-
-	blockRoot, err := r.GetState().DecidedValue.GetSyncCommitteeBlockRoot()
-	if err != nil {
-		return errors.Wrap(err, "could not get sync committee block root")
-	}
-
-	for _, root := range roots {
-		sig, err := r.GetState().ReconstructBeaconSig(r.GetState().PostConsensusContainer, root, r.GetShare().ValidatorPubKey)
-		if err != nil {
-			// If the reconstructed signature verification failed, fall back to verifying each partial signature
-			for _, root := range roots {
-				r.BaseRunner.FallBackAndVerifyEachSignature(r.GetState().PostConsensusContainer, root)
-			}
-			return errors.Wrap(err, "got post-consensus quorum but it has invalid signatures")
-		}
-		specSig := phase0.BLSSignature{}
-		copy(specSig[:], sig)
-		r.metrics.EndPostConsensus()
-
-		endSubmission := r.metrics.StartBeaconSubmission()
-		start := time.Now()
-		msg := &altair.SyncCommitteeMessage{
-			Slot:            r.GetState().DecidedValue.Duty.Slot,
-			BeaconBlockRoot: blockRoot,
-			ValidatorIndex:  r.GetState().DecidedValue.Duty.ValidatorIndex,
-			Signature:       specSig,
-		}
-
-		logger = logger.With(
-			zap.Uint64s("signers", getPostConsensusSigners(r.GetState(), root)),
-			fields.BeaconDataTime(r.metrics.GetBeaconDataTime()),
-			fields.ConsensusTime(r.metrics.GetConsensusTime()),
-			fields.PostConsensusTime(r.metrics.GetPostConsensusTime()),
-			fields.Height(r.BaseRunner.QBFTController.Height),
-			fields.Round(r.GetState().RunningInstance.State.Round),
-			zap.String("block_root", hex.EncodeToString(msg.BeaconBlockRoot[:])),
-		)
-		if err := r.GetBeaconNode().SubmitSyncMessage(msg); err != nil {
-			r.metrics.RoleSubmissionFailed()
-			logger.Error("❌ failed to submit attestation",
-				fields.SubmissionTime(time.Since(start)),
-				zap.Error(err))
-			return errors.Wrap(err, "could not submit to Beacon chain reconstructed signed sync committee")
-		}
-
-		endSubmission()
-		r.metrics.EndDutyFullFlow(r.GetState().RunningInstance.State.Round)
-		r.metrics.RoleSubmitted()
-
-		logger.Info("✅ successfully submitted sync committee",
-			fields.SubmissionTime(time.Since(start)))
-	}
-	r.GetState().Finished = true
-
-	return nil
-}
-
-func (r *SyncCommitteeRunner) expectedPreConsensusRootsAndDomain() ([]ssz.HashRoot, phase0.DomainType, error) {
-	return []ssz.HashRoot{}, spectypes.DomainError, errors.New("no expected pre consensus roots for sync committee")
-}
-
-// expectedPostConsensusRootsAndDomain an INTERNAL function, returns the expected post-consensus roots to sign
-func (r *SyncCommitteeRunner) expectedPostConsensusRootsAndDomain() ([]ssz.HashRoot, phase0.DomainType, error) {
-	root, err := r.GetState().DecidedValue.GetSyncCommitteeBlockRoot()
-	if err != nil {
-		return nil, phase0.DomainType{}, errors.Wrap(err, "could not get sync committee block root")
-	}
-
-	return []ssz.HashRoot{spectypes.SSZBytes(root[:])}, spectypes.DomainSyncCommittee, nil
-}
-
-// executeDuty steps:
-// 1) get sync block root from BN
-// 2) start consensus on duty + block root data
-// 3) Once consensus decides, sign partial block root and broadcast
-// 4) collect 2f+1 partial sigs, reconstruct and broadcast valid sync committee sig to the BN
-func (r *SyncCommitteeRunner) executeDuty(logger *zap.Logger, duty *spectypes.Duty) error {
-	// TODO - waitOneThirdOrValidBlock
-
-	r.metrics.StartBeaconData()
-	root, ver, err := r.GetBeaconNode().GetSyncMessageBlockRoot(duty.Slot)
-	if err != nil {
-		return errors.Wrap(err, "failed to get sync committee block root")
-	}
-	r.metrics.EndBeaconData()
-
-	r.metrics.StartDutyFullFlow()
-	r.metrics.StartConsensus()
-
-	input := &spectypes.ConsensusData{
-		Duty:    *duty,
-		Version: ver,
-		DataSSZ: root[:],
-	}
-
-	logger = logger.With(fields.BeaconDataTime(r.metrics.GetBeaconDataTime()))
-	if err := r.BaseRunner.decide(logger, r, input); err != nil {
-		return errors.Wrap(err, "can't start new duty runner instance for duty")
-	}
-	return nil
-}
-
-func (r *SyncCommitteeRunner) GetBaseRunner() *BaseRunner {
-	return r.BaseRunner
-}
-
-func (r *SyncCommitteeRunner) GetNetwork() specssv.Network {
-	return r.network
-}
-
-func (r *SyncCommitteeRunner) GetBeaconNode() specssv.BeaconNode {
-	return r.beacon
-}
-
-func (r *SyncCommitteeRunner) GetShare() *spectypes.Share {
-	return r.BaseRunner.Share
-}
-
-func (r *SyncCommitteeRunner) GetState() *State {
-	return r.BaseRunner.State
-}
-
-func (r *SyncCommitteeRunner) GetValCheckF() specqbft.ProposedValueCheckF {
-	return r.valCheck
-}
-
-func (r *SyncCommitteeRunner) GetSigner() spectypes.KeyManager {
-	return r.signer
-}
-
-// Encode returns the encoded struct in bytes or error
-func (r *SyncCommitteeRunner) Encode() ([]byte, error) {
-	return json.Marshal(r)
-}
-
-// Decode returns error if decoding failed
-func (r *SyncCommitteeRunner) Decode(data []byte) error {
-	return json.Unmarshal(data, &r)
-}
-
-// GetRoot returns the root used for signing and verification
-func (r *SyncCommitteeRunner) GetRoot() ([32]byte, error) {
-	marshaledRoot, err := r.Encode()
-	if err != nil {
-		return [32]byte{}, errors.Wrap(err, "could not encode DutyRunnerState")
-	}
-	ret := sha256.Sum256(marshaledRoot)
-	return ret, nil
-}
-=======
-//
 //import (
 //	"crypto/sha256"
 //	"encoding/hex"
@@ -567,5 +276,4 @@
 //	}
 //	ret := sha256.Sum256(marshaledRoot)
 //	return ret, nil
-//}
->>>>>>> 95991717
+//}