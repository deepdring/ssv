package runner

import (
	"context"
	"crypto/sha256"
	"encoding/binary"
	"encoding/json"
	"fmt"
	"hash"
	"sync"
	"time"

	"github.com/attestantio/go-eth2-client/spec"
	"github.com/attestantio/go-eth2-client/spec/electra"
	"github.com/attestantio/go-eth2-client/spec/phase0"
	ssz "github.com/ferranbt/fastssz"
	"github.com/pkg/errors"
	specqbft "github.com/ssvlabs/ssv-spec/qbft"
	spectypes "github.com/ssvlabs/ssv-spec/types"
	"github.com/ssvlabs/ssv/logging/fields"
	"github.com/ssvlabs/ssv/protocol/v2/blockchain/beacon"
	"github.com/ssvlabs/ssv/protocol/v2/qbft/controller"
	ssvtypes "github.com/ssvlabs/ssv/protocol/v2/types"
<<<<<<< HEAD
	"go.uber.org/zap"
=======
	"github.com/ssvlabs/ssv/ssvsigner/ekm"
>>>>>>> 47ea4bc1
)

type AggregatorRunner struct {
	BaseRunner *BaseRunner

	beacon         beacon.BeaconNode
	network        specqbft.Network
	signer         ekm.BeaconSigner
	operatorSigner ssvtypes.OperatorSigner
	valCheck       specqbft.ProposedValueCheckF
	measurements   measurementsStore
}

var _ Runner = &AggregatorRunner{}

func NewAggregatorRunner(
	domainType spectypes.DomainType,
	beaconNetwork spectypes.BeaconNetwork,
	share map[phase0.ValidatorIndex]*spectypes.Share,
	qbftController *controller.Controller,
	beacon beacon.BeaconNode,
	network specqbft.Network,
	signer ekm.BeaconSigner,
	operatorSigner ssvtypes.OperatorSigner,
	valCheck specqbft.ProposedValueCheckF,
	highestDecidedSlot phase0.Slot,
) (Runner, error) {
	if len(share) != 1 {
		return nil, errors.New("must have one share")
	}

	return &AggregatorRunner{
		BaseRunner: &BaseRunner{
			RunnerRoleType:     spectypes.RoleAggregator,
			DomainType:         domainType,
			BeaconNetwork:      beaconNetwork,
			Share:              share,
			QBFTController:     qbftController,
			highestDecidedSlot: highestDecidedSlot,
		},

		beacon:         beacon,
		network:        network,
		signer:         signer,
		operatorSigner: operatorSigner,
		valCheck:       valCheck,
		measurements:   NewMeasurementsStore(),
	}, nil
}

func (r *AggregatorRunner) StartNewDuty(ctx context.Context, logger *zap.Logger, duty spectypes.Duty, quorum uint64) error {
	return r.BaseRunner.baseStartNewDuty(ctx, logger, r, duty, quorum)
}

// HasRunningDuty returns true if a duty is already running (StartNewDuty called and returned nil)
func (r *AggregatorRunner) HasRunningDuty() bool {
	return r.BaseRunner.hasRunningDuty()
}

func (r *AggregatorRunner) ProcessPreConsensus(ctx context.Context, logger *zap.Logger, signedMsg *spectypes.PartialSignatureMessages) error {
	quorum, roots, err := r.BaseRunner.basePreConsensusMsgProcessing(r, signedMsg)
	if err != nil {
		return errors.Wrap(err, "failed processing selection proof message")
	}
	// quorum returns true only once (first time quorum achieved)
	if !quorum {
		return nil
	}

	r.measurements.EndPreConsensus()
	recordPreConsensusDuration(ctx, r.measurements.PreConsensusTime(), spectypes.RoleAggregator)

	// only 1 root, verified by basePreConsensusMsgProcessing
	root := roots[0]
	// reconstruct selection proof sig
	fullSig, err := r.GetState().ReconstructBeaconSig(r.GetState().PreConsensusContainer, root, r.GetShare().ValidatorPubKey[:], r.GetShare().ValidatorIndex)
	if err != nil {
		// If the reconstructed signature verification failed, fall back to verifying each partial signature
		r.BaseRunner.FallBackAndVerifyEachSignature(r.GetState().PreConsensusContainer, root, r.GetShare().Committee, r.GetShare().ValidatorIndex)
		return errors.Wrap(err, "got pre-consensus quorum but it has invalid signatures")
	}

	// signer must be same for all messages, at least 1 message must be present (this is validated
	// prior to ProcessPreConsensus call)
	signer := signedMsg.Messages[0].Signer
	duty := r.GetState().StartingDuty.(*spectypes.ValidatorDuty)

	logger.Debug("🧩 got partial signature quorum",
		zap.Any("signer", signer),
		fields.Slot(duty.Slot),
	)

<<<<<<< HEAD
	// this is the earliest in aggregator runner flow where we get to know whether we are meant
	// to perform this aggregation duty or not
	ok, err := isAggregator(duty.CommitteeLength, fullSig)
	if err != nil {
		return fmt.Errorf("check if validator is an aggregator: %w", err)
	}
	if !ok {
		logger.Debug("aggregation duty won't be needed from this validator for this slot",
			zap.Any("signer", signer),
			fields.Slot(duty.Slot),
		)
		return nil
	}

	r.metrics.PauseDutyFullFlow()
=======
	r.measurements.PauseDutyFlow()
>>>>>>> 47ea4bc1
	// get block data
	res, ver, err := r.GetBeaconNode().SubmitAggregateSelectionProof(duty.Slot, duty.CommitteeIndex, duty.CommitteeLength, duty.ValidatorIndex, fullSig)
	if err != nil {
		return errors.Wrap(err, "failed to submit aggregate and proof")
	}
	r.measurements.ContinueDutyFlow()

	byts, err := res.MarshalSSZ()
	if err != nil {
		return errors.Wrap(err, "could not marshal aggregate and proof")
	}
	input := &spectypes.ValidatorConsensusData{
		Duty:    *duty,
		Version: ver,
		DataSSZ: byts,
	}

<<<<<<< HEAD
	r.metrics.StartConsensus()
	if err := r.BaseRunner.decide(logger, r, duty.Slot, input); err != nil {
=======
	if err := r.BaseRunner.decide(ctx, logger, r, duty.Slot, input); err != nil {
>>>>>>> 47ea4bc1
		return errors.Wrap(err, "can't start new duty runner instance for duty")
	}

	return nil
}

func (r *AggregatorRunner) ProcessConsensus(ctx context.Context, logger *zap.Logger, signedMsg *spectypes.SignedSSVMessage) error {
	decided, encDecidedValue, err := r.BaseRunner.baseConsensusMsgProcessing(ctx, logger, r, signedMsg, &spectypes.ValidatorConsensusData{})
	if err != nil {
		return errors.Wrap(err, "failed processing consensus message")
	}

	// Decided returns true only once so if it is true it must be for the current running instance
	if !decided {
		return nil
	}

	r.measurements.EndConsensus()
	recordConsensusDuration(ctx, r.measurements.ConsensusTime(), spectypes.RoleAggregator)

	r.measurements.StartPostConsensus()

	decidedValue := encDecidedValue.(*spectypes.ValidatorConsensusData)

	_, aggregateAndProofHashRoot, err := decidedValue.GetAggregateAndProof()
	if err != nil {
		return errors.Wrap(err, "could not get aggregate and proof")
	}

	// specific duty sig
	msg, err := r.BaseRunner.signBeaconObject(
		ctx,
		r,
		r.BaseRunner.State.StartingDuty.(*spectypes.ValidatorDuty),
		aggregateAndProofHashRoot,
		decidedValue.Duty.Slot,
		spectypes.DomainAggregateAndProof,
	)
	if err != nil {
		return errors.Wrap(err, "failed signing aggregate and proof")
	}
	postConsensusMsg := &spectypes.PartialSignatureMessages{
		Type:     spectypes.PostConsensusPartialSig,
		Slot:     decidedValue.Duty.Slot,
		Messages: []*spectypes.PartialSignatureMessage{msg},
	}

	msgID := spectypes.NewMsgID(r.BaseRunner.DomainType, r.GetShare().ValidatorPubKey[:], r.BaseRunner.RunnerRoleType)

	encodedMsg, err := postConsensusMsg.Encode()
	if err != nil {
		return err
	}

	ssvMsg := &spectypes.SSVMessage{
		MsgType: spectypes.SSVPartialSignatureMsgType,
		MsgID:   msgID,
		Data:    encodedMsg,
	}

	sig, err := r.operatorSigner.SignSSVMessage(ssvMsg)
	if err != nil {
		return errors.Wrap(err, "could not sign post-consensus partial signature message")
	}

	msgToBroadcast := &spectypes.SignedSSVMessage{
		Signatures:  [][]byte{sig},
		OperatorIDs: []spectypes.OperatorID{r.operatorSigner.GetOperatorID()},
		SSVMessage:  ssvMsg,
	}

	if err := r.GetNetwork().Broadcast(msgID, msgToBroadcast); err != nil {
		return errors.Wrap(err, "can't broadcast partial post consensus sig")
	}

	return nil
}

func (r *AggregatorRunner) ProcessPostConsensus(ctx context.Context, logger *zap.Logger, signedMsg *spectypes.PartialSignatureMessages) error {
	quorum, roots, err := r.BaseRunner.basePostConsensusMsgProcessing(logger, r, signedMsg)
	if err != nil {
		return errors.Wrap(err, "failed processing post consensus message")
	}

	if !quorum {
		return nil
	}

	r.measurements.EndPostConsensus()
	recordPostConsensusDuration(ctx, r.measurements.PostConsensusTime(), spectypes.RoleAggregator)

	var successfullySubmittedAggregates uint32
	for _, root := range roots {
		sig, err := r.GetState().ReconstructBeaconSig(r.GetState().PostConsensusContainer, root, r.GetShare().ValidatorPubKey[:], r.GetShare().ValidatorIndex)
		if err != nil {
			// If the reconstructed signature verification failed, fall back to verifying each partial signature
			for _, root := range roots {
				r.BaseRunner.FallBackAndVerifyEachSignature(r.GetState().PostConsensusContainer, root, r.GetShare().Committee, r.GetShare().ValidatorIndex)
			}
			return errors.Wrap(err, "got post-consensus quorum but it has invalid signatures")
		}
		specSig := phase0.BLSSignature{}
		copy(specSig[:], sig)

		cd := &spectypes.ValidatorConsensusData{}
		err = cd.Decode(r.GetState().DecidedValue)
		if err != nil {
			return errors.Wrap(err, "could not create consensus data")
		}
		aggregateAndProof, _, err := cd.GetAggregateAndProof()
		if err != nil {
			return errors.Wrap(err, "could not get aggregate and proof")
		}

		msg, err := constructVersionedSignedAggregateAndProof(*aggregateAndProof, specSig)
		if err != nil {
			return errors.Wrap(err, "could not construct versioned aggregate and proof")
		}

		start := time.Now()

		if err := r.GetBeaconNode().SubmitSignedAggregateSelectionProof(msg); err != nil {
			recordFailedSubmission(ctx, spectypes.BNRoleAggregator)
			logger.Error("❌ could not submit to Beacon chain reconstructed contribution and proof",
				fields.SubmissionTime(time.Since(start)),
				zap.Error(err))
			return errors.Wrap(err, "could not submit to Beacon chain reconstructed signed aggregate")
		}
		successfullySubmittedAggregates++
		logger.Debug("✅ successful submitted aggregate",
			fields.SubmissionTime(time.Since(start)),
			fields.TotalConsensusTime(r.measurements.TotalConsensusTime()))
	}

	r.GetState().Finished = true

	r.measurements.EndDutyFlow()

	recordDutyDuration(ctx, r.measurements.DutyDurationTime(), spectypes.BNRoleAggregator, r.GetState().RunningInstance.State.Round)
	recordSuccessfulSubmission(ctx,
		successfullySubmittedAggregates,
		r.GetBeaconNode().GetBeaconNetwork().EstimatedEpochAtSlot(r.GetState().StartingDuty.DutySlot()),
		spectypes.BNRoleAggregator)

	return nil
}

func (r *AggregatorRunner) expectedPreConsensusRootsAndDomain() ([]ssz.HashRoot, phase0.DomainType, error) {
	return []ssz.HashRoot{spectypes.SSZUint64(r.GetState().StartingDuty.DutySlot())}, spectypes.DomainSelectionProof, nil
}

// expectedPostConsensusRootsAndDomain an INTERNAL function, returns the expected post-consensus roots to sign
func (r *AggregatorRunner) expectedPostConsensusRootsAndDomain() ([]ssz.HashRoot, phase0.DomainType, error) {
	cd := &spectypes.ValidatorConsensusData{}
	err := cd.Decode(r.GetState().DecidedValue)
	if err != nil {
		return nil, spectypes.DomainError, errors.Wrap(err, "could not create consensus data")
	}
	_, hashRoot, err := cd.GetAggregateAndProof()
	if err != nil {
		return nil, phase0.DomainType{}, errors.Wrap(err, "could not get aggregate and proof")
	}

	return []ssz.HashRoot{hashRoot}, spectypes.DomainAggregateAndProof, nil
}

// executeDuty steps:
// 1) sign a partial selection proof and wait for 2f+1 partial sigs from peers
// 2) reconstruct selection proof and send SubmitAggregateSelectionProof to BN
// 3) start consensus on duty + aggregation data
// 4) Once consensus decides, sign partial aggregation data and broadcast
// 5) collect 2f+1 partial sigs, reconstruct and broadcast valid SignedAggregateSubmitRequest sig to the BN
func (r *AggregatorRunner) executeDuty(ctx context.Context, logger *zap.Logger, duty spectypes.Duty) error {
	r.measurements.StartDutyFlow()
	r.measurements.StartPreConsensus()

	// sign selection proof
	msg, err := r.BaseRunner.signBeaconObject(
		ctx,
		r,
		duty.(*spectypes.ValidatorDuty),
		spectypes.SSZUint64(duty.DutySlot()),
		duty.DutySlot(),
		spectypes.DomainSelectionProof,
	)
	if err != nil {
		return errors.Wrap(err, "could not sign randao")
	}
	msgs := &spectypes.PartialSignatureMessages{
		Type:     spectypes.SelectionProofPartialSig,
		Slot:     duty.DutySlot(),
		Messages: []*spectypes.PartialSignatureMessage{msg},
	}

	msgID := spectypes.NewMsgID(r.BaseRunner.DomainType, r.GetShare().ValidatorPubKey[:], r.BaseRunner.RunnerRoleType)
	encodedMsg, err := msgs.Encode()
	if err != nil {
		return err
	}

	r.measurements.StartConsensus()

	ssvMsg := &spectypes.SSVMessage{
		MsgType: spectypes.SSVPartialSignatureMsgType,
		MsgID:   msgID,
		Data:    encodedMsg,
	}

	sig, err := r.operatorSigner.SignSSVMessage(ssvMsg)
	if err != nil {
		return errors.Wrap(err, "could not sign SSVMessage")
	}

	msgToBroadcast := &spectypes.SignedSSVMessage{
		Signatures:  [][]byte{sig},
		OperatorIDs: []spectypes.OperatorID{r.operatorSigner.GetOperatorID()},
		SSVMessage:  ssvMsg,
	}

	if err := r.GetNetwork().Broadcast(msgID, msgToBroadcast); err != nil {
		return errors.Wrap(err, "can't broadcast partial selection proof sig")
	}
	return nil
}

func (r *AggregatorRunner) GetBaseRunner() *BaseRunner {
	return r.BaseRunner
}

func (r *AggregatorRunner) GetNetwork() specqbft.Network {
	return r.network
}

func (r *AggregatorRunner) GetBeaconNode() beacon.BeaconNode {
	return r.beacon
}

func (r *AggregatorRunner) GetShare() *spectypes.Share {
	// TODO better solution for this
	for _, share := range r.BaseRunner.Share {
		return share
	}
	return nil
}

func (r *AggregatorRunner) GetState() *State {
	return r.BaseRunner.State
}

func (r *AggregatorRunner) GetValCheckF() specqbft.ProposedValueCheckF {
	return r.valCheck
}

func (r *AggregatorRunner) GetSigner() ekm.BeaconSigner {
	return r.signer
}
func (r *AggregatorRunner) GetOperatorSigner() ssvtypes.OperatorSigner {
	return r.operatorSigner
}

// Encode returns the encoded struct in bytes or error
func (r *AggregatorRunner) Encode() ([]byte, error) {
	return json.Marshal(r)
}

// Decode returns error if decoding failed
func (r *AggregatorRunner) Decode(data []byte) error {
	return json.Unmarshal(data, &r)
}

// GetRoot returns the root used for signing and verification
func (r *AggregatorRunner) GetRoot() ([32]byte, error) {
	marshaledRoot, err := r.Encode()
	if err != nil {
		return [32]byte{}, errors.Wrap(err, "could not encode AggregatorRunner")
	}
	ret := sha256.Sum256(marshaledRoot)
	return ret, nil
}

<<<<<<< HEAD
// isAggregator returns true if the signature is from the input validator. The committee
// count is provided as an argument rather than imported implementation from spec. Having
// committee count as an argument allows cheaper computation at run time.
//
// Spec pseudocode definition:
//
//	def is_aggregator(state: BeaconState, slot: Slot, index: CommitteeIndex, slot_signature: BLSSignature) -> bool:
//	 committee = get_beacon_committee(state, slot, index)
//	 modulo = max(1, len(committee) // TARGET_AGGREGATORS_PER_COMMITTEE)
//	 return bytes_to_uint64(hash(slot_signature)[0:8]) % modulo == 0
func isAggregator(committeeCount uint64, slotSig []byte) (bool, error) {
	const targetAggregatorsPerCommittee uint64 = 16

	modulo := committeeCount / targetAggregatorsPerCommittee
	if modulo == 0 {
		// Modulo must be at least 1.
		modulo = 1
	}

	b := hashSha256(slotSig)
	return binary.LittleEndian.Uint64(b[:8])%modulo == 0, nil
}

var sha256Pool = sync.Pool{New: func() interface{} {
	return sha256.New()
}}

// hashSha256 defines a function that returns the sha256 checksum of the data passed in.
// https://github.com/ethereum/consensus-specs/blob/v0.9.3/specs/core/0_beacon-chain.md#hash
func hashSha256(data []byte) [32]byte {
	h, ok := sha256Pool.Get().(hash.Hash)
	if !ok {
		h = sha256.New()
	}
	defer sha256Pool.Put(h)
	h.Reset()

	var b [32]byte

	// The hash interface never returns an error, for that reason
	// we are not handling the error below. For reference, it is
	// stated here https://golang.org/pkg/hash/#Hash

	// #nosec G104
	h.Write(data)
	h.Sum(b[:0])

	return b
=======
// Constructs a VersionedSignedAggregateAndProof from a VersionedAggregateAndProof and a signature
func constructVersionedSignedAggregateAndProof(aggregateAndProof spec.VersionedAggregateAndProof, signature phase0.BLSSignature) (*spec.VersionedSignedAggregateAndProof, error) {
	ret := &spec.VersionedSignedAggregateAndProof{
		Version: aggregateAndProof.Version,
	}

	switch ret.Version {
	case spec.DataVersionPhase0:
		ret.Phase0 = &phase0.SignedAggregateAndProof{
			Message:   aggregateAndProof.Phase0,
			Signature: signature,
		}
	case spec.DataVersionAltair:
		ret.Altair = &phase0.SignedAggregateAndProof{
			Message:   aggregateAndProof.Altair,
			Signature: signature,
		}
	case spec.DataVersionBellatrix:
		ret.Bellatrix = &phase0.SignedAggregateAndProof{
			Message:   aggregateAndProof.Bellatrix,
			Signature: signature,
		}
	case spec.DataVersionCapella:
		ret.Capella = &phase0.SignedAggregateAndProof{
			Message:   aggregateAndProof.Capella,
			Signature: signature,
		}
	case spec.DataVersionDeneb:
		ret.Deneb = &phase0.SignedAggregateAndProof{
			Message:   aggregateAndProof.Deneb,
			Signature: signature,
		}
	case spec.DataVersionElectra:
		ret.Electra = &electra.SignedAggregateAndProof{
			Message:   aggregateAndProof.Electra,
			Signature: signature,
		}
	default:
		return nil, errors.New("unknown version for signed aggregate and proof")
	}

	return ret, nil
>>>>>>> 47ea4bc1
}<|MERGE_RESOLUTION|>--- conflicted
+++ resolved
@@ -17,15 +17,14 @@
 	"github.com/pkg/errors"
 	specqbft "github.com/ssvlabs/ssv-spec/qbft"
 	spectypes "github.com/ssvlabs/ssv-spec/types"
+	"go.uber.org/zap"
+
+	"github.com/ssvlabs/ssv/ssvsigner/ekm"
+
 	"github.com/ssvlabs/ssv/logging/fields"
 	"github.com/ssvlabs/ssv/protocol/v2/blockchain/beacon"
 	"github.com/ssvlabs/ssv/protocol/v2/qbft/controller"
 	ssvtypes "github.com/ssvlabs/ssv/protocol/v2/types"
-<<<<<<< HEAD
-	"go.uber.org/zap"
-=======
-	"github.com/ssvlabs/ssv/ssvsigner/ekm"
->>>>>>> 47ea4bc1
 )
 
 type AggregatorRunner struct {
@@ -118,7 +117,6 @@
 		fields.Slot(duty.Slot),
 	)
 
-<<<<<<< HEAD
 	// this is the earliest in aggregator runner flow where we get to know whether we are meant
 	// to perform this aggregation duty or not
 	ok, err := isAggregator(duty.CommitteeLength, fullSig)
@@ -133,10 +131,7 @@
 		return nil
 	}
 
-	r.metrics.PauseDutyFullFlow()
-=======
 	r.measurements.PauseDutyFlow()
->>>>>>> 47ea4bc1
 	// get block data
 	res, ver, err := r.GetBeaconNode().SubmitAggregateSelectionProof(duty.Slot, duty.CommitteeIndex, duty.CommitteeLength, duty.ValidatorIndex, fullSig)
 	if err != nil {
@@ -154,12 +149,7 @@
 		DataSSZ: byts,
 	}
 
-<<<<<<< HEAD
-	r.metrics.StartConsensus()
-	if err := r.BaseRunner.decide(logger, r, duty.Slot, input); err != nil {
-=======
 	if err := r.BaseRunner.decide(ctx, logger, r, duty.Slot, input); err != nil {
->>>>>>> 47ea4bc1
 		return errors.Wrap(err, "can't start new duty runner instance for duty")
 	}
 
@@ -440,7 +430,50 @@
 	return ret, nil
 }
 
-<<<<<<< HEAD
+// Constructs a VersionedSignedAggregateAndProof from a VersionedAggregateAndProof and a signature
+func constructVersionedSignedAggregateAndProof(aggregateAndProof spec.VersionedAggregateAndProof, signature phase0.BLSSignature) (*spec.VersionedSignedAggregateAndProof, error) {
+	ret := &spec.VersionedSignedAggregateAndProof{
+		Version: aggregateAndProof.Version,
+	}
+
+	switch ret.Version {
+	case spec.DataVersionPhase0:
+		ret.Phase0 = &phase0.SignedAggregateAndProof{
+			Message:   aggregateAndProof.Phase0,
+			Signature: signature,
+		}
+	case spec.DataVersionAltair:
+		ret.Altair = &phase0.SignedAggregateAndProof{
+			Message:   aggregateAndProof.Altair,
+			Signature: signature,
+		}
+	case spec.DataVersionBellatrix:
+		ret.Bellatrix = &phase0.SignedAggregateAndProof{
+			Message:   aggregateAndProof.Bellatrix,
+			Signature: signature,
+		}
+	case spec.DataVersionCapella:
+		ret.Capella = &phase0.SignedAggregateAndProof{
+			Message:   aggregateAndProof.Capella,
+			Signature: signature,
+		}
+	case spec.DataVersionDeneb:
+		ret.Deneb = &phase0.SignedAggregateAndProof{
+			Message:   aggregateAndProof.Deneb,
+			Signature: signature,
+		}
+	case spec.DataVersionElectra:
+		ret.Electra = &electra.SignedAggregateAndProof{
+			Message:   aggregateAndProof.Electra,
+			Signature: signature,
+		}
+	default:
+		return nil, errors.New("unknown version for signed aggregate and proof")
+	}
+
+	return ret, nil
+}
+
 // isAggregator returns true if the signature is from the input validator. The committee
 // count is provided as an argument rather than imported implementation from spec. Having
 // committee count as an argument allows cheaper computation at run time.
@@ -489,48 +522,4 @@
 	h.Sum(b[:0])
 
 	return b
-=======
-// Constructs a VersionedSignedAggregateAndProof from a VersionedAggregateAndProof and a signature
-func constructVersionedSignedAggregateAndProof(aggregateAndProof spec.VersionedAggregateAndProof, signature phase0.BLSSignature) (*spec.VersionedSignedAggregateAndProof, error) {
-	ret := &spec.VersionedSignedAggregateAndProof{
-		Version: aggregateAndProof.Version,
-	}
-
-	switch ret.Version {
-	case spec.DataVersionPhase0:
-		ret.Phase0 = &phase0.SignedAggregateAndProof{
-			Message:   aggregateAndProof.Phase0,
-			Signature: signature,
-		}
-	case spec.DataVersionAltair:
-		ret.Altair = &phase0.SignedAggregateAndProof{
-			Message:   aggregateAndProof.Altair,
-			Signature: signature,
-		}
-	case spec.DataVersionBellatrix:
-		ret.Bellatrix = &phase0.SignedAggregateAndProof{
-			Message:   aggregateAndProof.Bellatrix,
-			Signature: signature,
-		}
-	case spec.DataVersionCapella:
-		ret.Capella = &phase0.SignedAggregateAndProof{
-			Message:   aggregateAndProof.Capella,
-			Signature: signature,
-		}
-	case spec.DataVersionDeneb:
-		ret.Deneb = &phase0.SignedAggregateAndProof{
-			Message:   aggregateAndProof.Deneb,
-			Signature: signature,
-		}
-	case spec.DataVersionElectra:
-		ret.Electra = &electra.SignedAggregateAndProof{
-			Message:   aggregateAndProof.Electra,
-			Signature: signature,
-		}
-	default:
-		return nil, errors.New("unknown version for signed aggregate and proof")
-	}
-
-	return ret, nil
->>>>>>> 47ea4bc1
 }