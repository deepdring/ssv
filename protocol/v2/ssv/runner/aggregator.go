package runner

import (
	"context"
	"crypto/sha256"
	"encoding/json"
	"time"

	"github.com/attestantio/go-eth2-client/spec"
	"github.com/attestantio/go-eth2-client/spec/electra"
	"github.com/attestantio/go-eth2-client/spec/phase0"
	ssz "github.com/ferranbt/fastssz"
	"github.com/pkg/errors"
	"go.opentelemetry.io/otel/codes"
	"go.opentelemetry.io/otel/trace"
	"go.uber.org/zap"

	specqbft "github.com/ssvlabs/ssv-spec/qbft"
	spectypes "github.com/ssvlabs/ssv-spec/types"

	"github.com/ssvlabs/ssv/ssvsigner/ekm"

	"github.com/ssvlabs/ssv/networkconfig"
	"github.com/ssvlabs/ssv/observability"
	"github.com/ssvlabs/ssv/observability/log/fields"
	"github.com/ssvlabs/ssv/observability/traces"
	"github.com/ssvlabs/ssv/protocol/v2/blockchain/beacon"
	"github.com/ssvlabs/ssv/protocol/v2/qbft/controller"
	"github.com/ssvlabs/ssv/protocol/v2/ssv"
	ssvtypes "github.com/ssvlabs/ssv/protocol/v2/types"
)

type AggregatorRunner struct {
	BaseRunner *BaseRunner

	beacon         beacon.BeaconNode
	network        specqbft.Network
	signer         ekm.BeaconSigner
	operatorSigner ssvtypes.OperatorSigner
	valCheck       ssv.ValueChecker
	measurements   measurementsStore
}

var _ Runner = &AggregatorRunner{}

func NewAggregatorRunner(
	networkConfig networkconfig.Network,
	share map[phase0.ValidatorIndex]*spectypes.Share,
	qbftController *controller.Controller,
	beacon beacon.BeaconNode,
	network specqbft.Network,
	signer ekm.BeaconSigner,
	operatorSigner ssvtypes.OperatorSigner,
	valCheck ssv.ValueChecker,
	highestDecidedSlot phase0.Slot,
) (Runner, error) {
	if len(share) != 1 {
		return nil, errors.New("must have one share")
	}

	return &AggregatorRunner{
		BaseRunner: &BaseRunner{
			RunnerRoleType:     spectypes.RoleAggregator,
			NetworkConfig:      networkConfig,
			Share:              share,
			QBFTController:     qbftController,
			highestDecidedSlot: highestDecidedSlot,
		},

		beacon:         beacon,
		network:        network,
		signer:         signer,
		operatorSigner: operatorSigner,
		valCheck:       valCheck,
		measurements:   NewMeasurementsStore(),
	}, nil
}

func (r *AggregatorRunner) StartNewDuty(ctx context.Context, logger *zap.Logger, duty spectypes.Duty, quorum uint64) error {
	return r.BaseRunner.baseStartNewDuty(ctx, logger, r, duty, quorum)
}

// HasRunningDuty returns true if a duty is already running (StartNewDuty called and returned nil)
func (r *AggregatorRunner) HasRunningDuty() bool {
	return r.BaseRunner.hasRunningDuty()
}

func (r *AggregatorRunner) ProcessPreConsensus(ctx context.Context, logger *zap.Logger, signedMsg *spectypes.PartialSignatureMessages) error {
	ctx, span := tracer.Start(ctx,
		observability.InstrumentName(observabilityNamespace, "runner.process_pre_consensus"),
		trace.WithAttributes(
			observability.BeaconSlotAttribute(signedMsg.Slot),
			observability.ValidatorPartialSigMsgTypeAttribute(signedMsg.Type),
		))
	defer span.End()

	hasQuorum, roots, err := r.BaseRunner.basePreConsensusMsgProcessing(ctx, r, signedMsg)
	if err != nil {
		return traces.Errorf(span, "failed processing selection proof message: %w", err)
	}
	// quorum returns true only once (first time quorum achieved)
	if !hasQuorum {
		span.AddEvent("no quorum")
		span.SetStatus(codes.Ok, "")
		return nil
	}

	r.measurements.EndPreConsensus()
	recordPreConsensusDuration(ctx, r.measurements.PreConsensusTime(), spectypes.RoleAggregator)

	// only 1 root, verified by expectedPreConsensusRootsAndDomain
	root := roots[0]

	// reconstruct selection proof sig
	span.AddEvent("reconstructing beacon signature", trace.WithAttributes(observability.BeaconBlockRootAttribute(root)))
	fullSig, err := r.GetState().ReconstructBeaconSig(r.GetState().PreConsensusContainer, root, r.GetShare().ValidatorPubKey[:], r.GetShare().ValidatorIndex)
	if err != nil {
		// If the reconstructed signature verification failed, fall back to verifying each partial signature
		r.BaseRunner.FallBackAndVerifyEachSignature(r.GetState().PreConsensusContainer, root, r.GetShare().Committee, r.GetShare().ValidatorIndex)
		return traces.Errorf(span, "got pre-consensus quorum but it has invalid signatures: %w", err)
	}

	duty := r.GetState().StartingDuty.(*spectypes.ValidatorDuty)
	span.SetAttributes(
		observability.CommitteeIndexAttribute(duty.CommitteeIndex),
		observability.ValidatorIndexAttribute(duty.ValidatorIndex),
	)

	const eventMsg = "🧩 got partial signature quorum"
	span.AddEvent(eventMsg, trace.WithAttributes(observability.ValidatorSignerAttribute(signedMsg.Messages[0].Signer)))
	logger.Debug(eventMsg,
		zap.Any("signer", signedMsg.Messages[0].Signer), // TODO: always 1?
		fields.Slot(duty.Slot),
	)

	r.measurements.PauseDutyFlow()

	span.AddEvent("submitting aggregate and proof",
		trace.WithAttributes(
			observability.CommitteeIndexAttribute(duty.CommitteeIndex),
			observability.ValidatorIndexAttribute(duty.ValidatorIndex)))
	res, ver, err := r.GetBeaconNode().SubmitAggregateSelectionProof(ctx, duty.Slot, duty.CommitteeIndex, duty.CommitteeLength, duty.ValidatorIndex, fullSig)
	if err != nil {
		return traces.Errorf(span, "failed to submit aggregate and proof: %w", err)
	}
	r.measurements.ContinueDutyFlow()

	byts, err := res.MarshalSSZ()
	if err != nil {
		return traces.Errorf(span, "could not marshal aggregate and proof: %w", err)
	}
	input := &spectypes.ValidatorConsensusData{
		Duty:    *duty,
		Version: ver,
		DataSSZ: byts,
	}

<<<<<<< HEAD
	if err := r.BaseRunner.decide(ctx, logger, r, duty.Slot, input, nil); err != nil {
		return observability.Errorf(span, "can't start new duty runner instance for duty: %w", err)
=======
	if err := r.BaseRunner.decide(ctx, logger, r, duty.Slot, input); err != nil {
		return traces.Errorf(span, "can't start new duty runner instance for duty: %w", err)
>>>>>>> a5aefd45
	}

	span.SetStatus(codes.Ok, "")
	return nil
}

func (r *AggregatorRunner) ProcessConsensus(ctx context.Context, logger *zap.Logger, signedMsg *spectypes.SignedSSVMessage) error {
	ctx, span := tracer.Start(ctx,
		observability.InstrumentName(observabilityNamespace, "runner.process_consensus"),
		trace.WithAttributes(
			observability.ValidatorMsgIDAttribute(signedMsg.SSVMessage.GetID()),
			observability.ValidatorMsgTypeAttribute(signedMsg.SSVMessage.GetType()),
			observability.RunnerRoleAttribute(signedMsg.SSVMessage.GetID().GetRoleType()),
		))
	defer span.End()

	span.AddEvent("checking if instance is decided")
	decided, encDecidedValue, err := r.BaseRunner.baseConsensusMsgProcessing(ctx, logger, r, signedMsg, &spectypes.ValidatorConsensusData{})
	if err != nil {
		return traces.Errorf(span, "failed processing consensus message: %w", err)
	}

	// Decided returns true only once so if it is true it must be for the current running instance
	if !decided {
		span.AddEvent("instance is not decided")
		span.SetStatus(codes.Ok, "")
		return nil
	}

	span.AddEvent("instance is decided")
	r.measurements.EndConsensus()
	recordConsensusDuration(ctx, r.measurements.ConsensusTime(), spectypes.RoleAggregator)

	r.measurements.StartPostConsensus()

	decidedValue := encDecidedValue.(*spectypes.ValidatorConsensusData)
	span.SetAttributes(
		observability.BeaconSlotAttribute(decidedValue.Duty.Slot),
		observability.ValidatorPublicKeyAttribute(decidedValue.Duty.PubKey),
	)

	_, aggregateAndProofHashRoot, err := decidedValue.GetAggregateAndProof()
	if err != nil {
		return traces.Errorf(span, "could not get aggregate and proof: %w", err)
	}

	span.AddEvent("signing post consensus")
	// specific duty sig
	msg, err := r.BaseRunner.signBeaconObject(
		ctx,
		r,
		r.BaseRunner.State.StartingDuty.(*spectypes.ValidatorDuty),
		aggregateAndProofHashRoot,
		decidedValue.Duty.Slot,
		spectypes.DomainAggregateAndProof,
	)
	if err != nil {
		return traces.Errorf(span, "failed signing aggregate and proof: %w", err)
	}

	postConsensusMsg := &spectypes.PartialSignatureMessages{
		Type:     spectypes.PostConsensusPartialSig,
		Slot:     decidedValue.Duty.Slot,
		Messages: []*spectypes.PartialSignatureMessage{msg},
	}

	msgID := spectypes.NewMsgID(r.BaseRunner.NetworkConfig.GetDomainType(), r.GetShare().ValidatorPubKey[:], r.BaseRunner.RunnerRoleType)

	encodedMsg, err := postConsensusMsg.Encode()
	if err != nil {
		return traces.Errorf(span, "could not encode post consensus partial signature message: %w", err)
	}

	ssvMsg := &spectypes.SSVMessage{
		MsgType: spectypes.SSVPartialSignatureMsgType,
		MsgID:   msgID,
		Data:    encodedMsg,
	}

	span.AddEvent("signing post consensus partial signature message")
	sig, err := r.operatorSigner.SignSSVMessage(ssvMsg)
	if err != nil {
		return traces.Errorf(span, "could not sign post-consensus partial signature message: %w", err)
	}

	msgToBroadcast := &spectypes.SignedSSVMessage{
		Signatures:  [][]byte{sig},
		OperatorIDs: []spectypes.OperatorID{r.operatorSigner.GetOperatorID()},
		SSVMessage:  ssvMsg,
	}

	span.AddEvent("broadcasting post consensus partial signature message")
	if err := r.GetNetwork().Broadcast(msgID, msgToBroadcast); err != nil {
		return traces.Errorf(span, "can't broadcast partial post consensus sig: %w", err)
	}

	span.SetStatus(codes.Ok, "")
	return nil
}

func (r *AggregatorRunner) ProcessPostConsensus(ctx context.Context, logger *zap.Logger, signedMsg *spectypes.PartialSignatureMessages) error {
	ctx, span := tracer.Start(ctx,
		observability.InstrumentName(observabilityNamespace, "runner.process_post_consensus"),
		trace.WithAttributes(
			observability.BeaconSlotAttribute(signedMsg.Slot),
			observability.ValidatorPartialSigMsgTypeAttribute(signedMsg.Type),
		))
	defer span.End()

	hasQuorum, roots, err := r.BaseRunner.basePostConsensusMsgProcessing(ctx, r, signedMsg)
	if err != nil {
		return traces.Errorf(span, "failed processing post consensus message: %w", err)
	}

	span.SetAttributes(
		observability.ValidatorHasQuorumAttribute(hasQuorum),
		observability.BeaconBlockRootCountAttribute(len(roots)),
	)

	if !hasQuorum {
		span.AddEvent("no quorum")
		span.SetStatus(codes.Ok, "")
		return nil
	}

	r.measurements.EndPostConsensus()
	recordPostConsensusDuration(ctx, r.measurements.PostConsensusTime(), spectypes.RoleAggregator)

	// only 1 root, verified by expectedPostConsensusRootsAndDomain
	root := roots[0]

	span.AddEvent("reconstructing beacon signature", trace.WithAttributes(observability.BeaconBlockRootAttribute(root)))
	sig, err := r.GetState().ReconstructBeaconSig(r.GetState().PostConsensusContainer, root, r.GetShare().ValidatorPubKey[:], r.GetShare().ValidatorIndex)
	if err != nil {
		// If the reconstructed signature verification failed, fall back to verifying each partial signature
		r.BaseRunner.FallBackAndVerifyEachSignature(r.GetState().PostConsensusContainer, root, r.GetShare().Committee, r.GetShare().ValidatorIndex)
		return traces.Errorf(span, "got post-consensus quorum but it has invalid signatures: %w", err)
	}
	specSig := phase0.BLSSignature{}
	copy(specSig[:], sig)

	cd := &spectypes.ValidatorConsensusData{}
	err = cd.Decode(r.GetState().DecidedValue)
	if err != nil {
		return traces.Errorf(span, "could not decode consensus data: %w", err)
	}
	aggregateAndProof, _, err := cd.GetAggregateAndProof()
	if err != nil {
		return traces.Errorf(span, "could not get aggregate and proof: %w", err)
	}

	msg, err := constructVersionedSignedAggregateAndProof(*aggregateAndProof, specSig)
	if err != nil {
		return traces.Errorf(span, "could not construct versioned aggregate and proof: %w", err)
	}

	start := time.Now()
	if err := r.GetBeaconNode().SubmitSignedAggregateSelectionProof(ctx, msg); err != nil {
		recordFailedSubmission(ctx, spectypes.BNRoleAggregator)
		const errMsg = "could not submit to Beacon chain reconstructed contribution and proof"
		logger.Error(errMsg, fields.SubmissionTime(time.Since(start)), zap.Error(err))
		return traces.Errorf(span, "%s: %w", errMsg, err)
	}
	const eventMsg = "✅ successful submitted aggregate"
	span.AddEvent(eventMsg)
	logger.Debug(
		eventMsg,
		fields.SubmissionTime(time.Since(start)),
		fields.TotalConsensusTime(r.measurements.TotalConsensusTime()),
		fields.TotalDutyTime(r.measurements.TotalDutyTime()),
	)

	r.GetState().Finished = true
	r.measurements.EndDutyFlow()

	recordDutyDuration(ctx, r.measurements.TotalDutyTime(), spectypes.BNRoleAggregator, r.GetState().RunningInstance.State.Round)
	recordSuccessfulSubmission(
		ctx,
		1,
		r.BaseRunner.NetworkConfig.EstimatedEpochAtSlot(r.GetState().StartingDuty.DutySlot()),
		spectypes.BNRoleAggregator,
	)

	span.SetStatus(codes.Ok, "")
	return nil
}

func (r *AggregatorRunner) expectedPreConsensusRootsAndDomain() ([]ssz.HashRoot, phase0.DomainType, error) {
	return []ssz.HashRoot{spectypes.SSZUint64(r.GetState().StartingDuty.DutySlot())}, spectypes.DomainSelectionProof, nil
}

// expectedPostConsensusRootsAndDomain an INTERNAL function, returns the expected post-consensus roots to sign
func (r *AggregatorRunner) expectedPostConsensusRootsAndDomain(context.Context) ([]ssz.HashRoot, phase0.DomainType, error) {
	cd := &spectypes.ValidatorConsensusData{}
	err := cd.Decode(r.GetState().DecidedValue)
	if err != nil {
		return nil, spectypes.DomainError, errors.Wrap(err, "could not create consensus data")
	}
	_, hashRoot, err := cd.GetAggregateAndProof()
	if err != nil {
		return nil, phase0.DomainType{}, errors.Wrap(err, "could not get aggregate and proof")
	}

	return []ssz.HashRoot{hashRoot}, spectypes.DomainAggregateAndProof, nil
}

// executeDuty steps:
// 1) sign a partial selection proof and wait for 2f+1 partial sigs from peers
// 2) reconstruct selection proof and send SubmitAggregateSelectionProof to BN
// 3) start consensus on duty + aggregation data
// 4) Once consensus decides, sign partial aggregation data and broadcast
// 5) collect 2f+1 partial sigs, reconstruct and broadcast valid SignedAggregateSubmitRequest sig to the BN
func (r *AggregatorRunner) executeDuty(ctx context.Context, logger *zap.Logger, duty spectypes.Duty) error {
	ctx, span := tracer.Start(ctx,
		observability.InstrumentName(observabilityNamespace, "runner.execute_duty"),
		trace.WithAttributes(
			observability.RunnerRoleAttribute(duty.RunnerRole()),
			observability.BeaconSlotAttribute(duty.DutySlot())))
	defer span.End()

	r.measurements.StartDutyFlow()
	r.measurements.StartPreConsensus()

	// sign selection proof
	span.AddEvent("signing beacon object")
	msg, err := r.BaseRunner.signBeaconObject(
		ctx,
		r,
		duty.(*spectypes.ValidatorDuty),
		spectypes.SSZUint64(duty.DutySlot()),
		duty.DutySlot(),
		spectypes.DomainSelectionProof,
	)
	if err != nil {
		return traces.Errorf(span, "could not sign randao: %w", err)
	}
	msgs := &spectypes.PartialSignatureMessages{
		Type:     spectypes.SelectionProofPartialSig,
		Slot:     duty.DutySlot(),
		Messages: []*spectypes.PartialSignatureMessage{msg},
	}

	msgID := spectypes.NewMsgID(r.BaseRunner.NetworkConfig.GetDomainType(), r.GetShare().ValidatorPubKey[:], r.BaseRunner.RunnerRoleType)
	encodedMsg, err := msgs.Encode()
	if err != nil {
		return traces.Errorf(span, "could not encode selection proof partial signature message: %w", err)
	}

	r.measurements.StartConsensus()

	ssvMsg := &spectypes.SSVMessage{
		MsgType: spectypes.SSVPartialSignatureMsgType,
		MsgID:   msgID,
		Data:    encodedMsg,
	}

	span.AddEvent("signing SSV message")
	sig, err := r.operatorSigner.SignSSVMessage(ssvMsg)
	if err != nil {
		return traces.Errorf(span, "could not sign SSVMessage: %w", err)
	}

	msgToBroadcast := &spectypes.SignedSSVMessage{
		Signatures:  [][]byte{sig},
		OperatorIDs: []spectypes.OperatorID{r.operatorSigner.GetOperatorID()},
		SSVMessage:  ssvMsg,
	}

	span.AddEvent("broadcasting signed SSV message")
	if err := r.GetNetwork().Broadcast(msgID, msgToBroadcast); err != nil {
		return traces.Errorf(span, "can't broadcast partial selection proof sig: %w", err)
	}

	span.SetStatus(codes.Ok, "")
	return nil
}

func (r *AggregatorRunner) GetBaseRunner() *BaseRunner {
	return r.BaseRunner
}

func (r *AggregatorRunner) GetNetwork() specqbft.Network {
	return r.network
}

func (r *AggregatorRunner) GetBeaconNode() beacon.BeaconNode {
	return r.beacon
}

func (r *AggregatorRunner) GetShare() *spectypes.Share {
	// TODO better solution for this
	for _, share := range r.BaseRunner.Share {
		return share
	}
	return nil
}

func (r *AggregatorRunner) GetState() *State {
	return r.BaseRunner.State
}

func (r *AggregatorRunner) GetValChecker() ssv.ValueChecker {
	return r.valCheck
}

func (r *AggregatorRunner) GetSigner() ekm.BeaconSigner {
	return r.signer
}
func (r *AggregatorRunner) GetOperatorSigner() ssvtypes.OperatorSigner {
	return r.operatorSigner
}

// Encode returns the encoded struct in bytes or error
func (r *AggregatorRunner) Encode() ([]byte, error) {
	return json.Marshal(r)
}

// Decode returns error if decoding failed
func (r *AggregatorRunner) Decode(data []byte) error {
	return json.Unmarshal(data, &r)
}

// GetRoot returns the root used for signing and verification
// GetRoot returns the root used for signing and verification
func (r *AggregatorRunner) GetRoot() ([32]byte, error) {
	marshaledRoot, err := r.Encode()
	if err != nil {
		return [32]byte{}, errors.Wrap(err, "could not encode AggregatorRunner")
	}
	ret := sha256.Sum256(marshaledRoot)
	return ret, nil
}

// Constructs a VersionedSignedAggregateAndProof from a VersionedAggregateAndProof and a signature
func constructVersionedSignedAggregateAndProof(aggregateAndProof spec.VersionedAggregateAndProof, signature phase0.BLSSignature) (*spec.VersionedSignedAggregateAndProof, error) {
	ret := &spec.VersionedSignedAggregateAndProof{
		Version: aggregateAndProof.Version,
	}

	switch ret.Version {
	case spec.DataVersionPhase0:
		ret.Phase0 = &phase0.SignedAggregateAndProof{
			Message:   aggregateAndProof.Phase0,
			Signature: signature,
		}
	case spec.DataVersionAltair:
		ret.Altair = &phase0.SignedAggregateAndProof{
			Message:   aggregateAndProof.Altair,
			Signature: signature,
		}
	case spec.DataVersionBellatrix:
		ret.Bellatrix = &phase0.SignedAggregateAndProof{
			Message:   aggregateAndProof.Bellatrix,
			Signature: signature,
		}
	case spec.DataVersionCapella:
		ret.Capella = &phase0.SignedAggregateAndProof{
			Message:   aggregateAndProof.Capella,
			Signature: signature,
		}
	case spec.DataVersionDeneb:
		ret.Deneb = &phase0.SignedAggregateAndProof{
			Message:   aggregateAndProof.Deneb,
			Signature: signature,
		}
	case spec.DataVersionElectra:
		ret.Electra = &electra.SignedAggregateAndProof{
			Message:   aggregateAndProof.Electra,
			Signature: signature,
		}
	default:
		return nil, errors.New("unknown version for signed aggregate and proof")
	}

	return ret, nil
}<|MERGE_RESOLUTION|>--- conflicted
+++ resolved
@@ -155,13 +155,8 @@
 		DataSSZ: byts,
 	}
 
-<<<<<<< HEAD
 	if err := r.BaseRunner.decide(ctx, logger, r, duty.Slot, input, nil); err != nil {
-		return observability.Errorf(span, "can't start new duty runner instance for duty: %w", err)
-=======
-	if err := r.BaseRunner.decide(ctx, logger, r, duty.Slot, input); err != nil {
 		return traces.Errorf(span, "can't start new duty runner instance for duty: %w", err)
->>>>>>> a5aefd45
 	}
 
 	span.SetStatus(codes.Ok, "")
