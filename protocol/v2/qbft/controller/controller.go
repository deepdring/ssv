--- conflicted
+++ resolved
@@ -26,18 +26,11 @@
 	Identifier []byte
 	Height     specqbft.Height // incremental Height for InstanceContainer
 	// StoredInstances stores the last HistoricalInstanceCapacity in an array for message processing purposes.
-<<<<<<< HEAD
-	StoredInstances InstanceContainer
-	Share           *spectypes.Operator
-	config          qbft.IConfig
-	fullNode        bool
-=======
 	StoredInstances   InstanceContainer
 	CommitteeMember   *spectypes.CommitteeMember
 	NewDecidedHandler NewDecidedHandler `json:"-"`
 	config            qbft.IConfig
 	fullNode          bool
->>>>>>> b3ce2845
 }
 
 func NewController(
