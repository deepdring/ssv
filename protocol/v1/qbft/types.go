--- conflicted
+++ resolved
@@ -92,7 +92,6 @@
 	return nil
 }
 
-<<<<<<< HEAD
 func (s *State) GetHeight() message.Height {
 	height := s.Height.Load().(message.Height)
 	return height
@@ -117,9 +116,7 @@
 	return inputValue
 }
 
-=======
 // InstanceConfig is the configuration of the instance
->>>>>>> 8c3b51ce
 type InstanceConfig struct {
 	RoundChangeDurationSeconds   float32
 	LeaderPreprepareDelaySeconds float32
