--- conflicted
+++ resolved
@@ -55,15 +55,9 @@
 }
 
 // IsParticipating returns whether any validator in the committee should participate in the given epoch.
-<<<<<<< HEAD
-func (c *Committee) IsParticipating(cfg networkconfig.NetworkConfig, epoch phase0.Epoch) bool {
+func (c *Committee) IsParticipating(beaconCfg networkconfig.Beacon, epoch phase0.Epoch) bool {
 	for _, validator := range c.Shares {
-		if validator.IsParticipating(cfg, epoch) {
-=======
-func (c *Committee) IsParticipating(beaconCfg networkconfig.Beacon, epoch phase0.Epoch) bool {
-	for _, validator := range c.Validators {
 		if validator.IsParticipating(beaconCfg, epoch) {
->>>>>>> c2bf1778
 			return true
 		}
 	}
