--- conflicted
+++ resolved
@@ -121,11 +121,7 @@
 	return nil
 }
 
-<<<<<<< HEAD
-func NewSharesStorage(networkConfig networkconfig.NetworkConfig, db basedb.Database, prefix []byte) (Shares, ValidatorIndices, error) {
-=======
-func NewSharesStorage(beaconCfg networkconfig.Beacon, db basedb.Database, prefix []byte) (Shares, ValidatorStore, error) {
->>>>>>> d1fded00
+func NewSharesStorage(beaconCfg networkconfig.Beacon, db basedb.Database, prefix []byte) (Shares, ValidatorIndices, error) {
 	storage := &sharesStorage{
 		shares:        make(map[string]*types.SSVShare),
 		db:            db,
