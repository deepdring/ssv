--- conflicted
+++ resolved
@@ -526,11 +526,7 @@
 			Committee:           ibftCommittee,
 			Quorum:              quorum,
 			PartialQuorum:       partialQuorum,
-<<<<<<< HEAD
-			DomainType:          networkconfig.TestingNetworkConfig.DomainType(),
-=======
-			DomainType:          networkconfig.TestNetwork.DomainType,
->>>>>>> bfec50e9
+			DomainType:          networkconfig.TestingNetworkConfig.DomainType,
 			FeeRecipientAddress: common.HexToAddress("0xFeedB14D8b2C76FdF808C29818b06b830E8C2c0e"),
 			Graffiti:            bytes.Repeat([]byte{0x01}, 32),
 		},
@@ -571,11 +567,7 @@
 			ValidatorIndex:      3,
 			SharePubKey:         sk2.GetPublicKey().Serialize(),
 			Committee:           ibftCommittee,
-<<<<<<< HEAD
-			DomainType:          networkconfig.TestingNetworkConfig.DomainType(),
-=======
-			DomainType:          networkconfig.TestNetwork.DomainType,
->>>>>>> bfec50e9
+			DomainType:          networkconfig.TestingNetworkConfig.DomainType,
 			FeeRecipientAddress: common.HexToAddress("0xFeedB14D8b2C76FdF808C29818b06b830E8C2c0e"),
 			Graffiti:            bytes.Repeat([]byte{0x01}, 32),
 		},
