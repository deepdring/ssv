--- conflicted
+++ resolved
@@ -221,32 +221,6 @@
 
 // Healthy returns if execution client is currently healthy: responds to requests and not in the syncing state.
 func (ec *ExecutionClient) Healthy(ctx context.Context) error {
-<<<<<<< HEAD
-	// TODO ALAN: revert
-	return nil
-
-	//if ec.isClosed() {
-	//	return ErrClosed
-	//}
-	//
-	//ctx, cancel := context.WithTimeout(ctx, ec.connectionTimeout)
-	//defer cancel()
-	//
-	//sp, err := ec.client.SyncProgress(ctx)
-	//if err != nil {
-	//	ec.metrics.ExecutionClientFailure()
-	//	return err
-	//}
-	//
-	//if sp != nil {
-	//	ec.metrics.ExecutionClientSyncing()
-	//	return fmt.Errorf("syncing")
-	//}
-	//
-	//ec.metrics.ExecutionClientReady()
-	//
-	//return nil
-=======
 	if ec.isClosed() {
 		return ErrClosed
 	}
@@ -268,7 +242,6 @@
 	ec.metrics.ExecutionClientReady()
 
 	return nil
->>>>>>> d124effd
 }
 
 func (ec *ExecutionClient) BlockByNumber(ctx context.Context, blockNumber *big.Int) (*ethtypes.Block, error) {
