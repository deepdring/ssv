// Package eventhandler provides support for handling registry contract events
// and persisting them to the database.
package eventhandler

import (
	"errors"
	"fmt"
	"math/big"
	"time"

	"github.com/attestantio/go-eth2-client/spec/phase0"
	spectypes "github.com/bloxapp/ssv-spec/types"
	ethcommon "github.com/ethereum/go-ethereum/common"
	ethtypes "github.com/ethereum/go-ethereum/core/types"
	"go.uber.org/zap"

	"github.com/bloxapp/ssv/eth/contract"
	"github.com/bloxapp/ssv/eth/eventparser"
	"github.com/bloxapp/ssv/eth/executionclient"
	"github.com/bloxapp/ssv/eth/localevents"
	qbftstorage "github.com/bloxapp/ssv/ibft/storage"
	"github.com/bloxapp/ssv/logging/fields"
	"github.com/bloxapp/ssv/networkconfig"
<<<<<<< HEAD
	"github.com/bloxapp/ssv/operator/keys"
=======
	operatordatastore "github.com/bloxapp/ssv/operator/datastore"
>>>>>>> c9feac37
	nodestorage "github.com/bloxapp/ssv/operator/storage"
	beaconprotocol "github.com/bloxapp/ssv/protocol/v2/blockchain/beacon"
	ssvtypes "github.com/bloxapp/ssv/protocol/v2/types"
	"github.com/bloxapp/ssv/storage/basedb"
)

// Event names
const (
	OperatorAdded              = "OperatorAdded"
	OperatorRemoved            = "OperatorRemoved"
	ValidatorAdded             = "ValidatorAdded"
	ValidatorRemoved           = "ValidatorRemoved"
	ClusterLiquidated          = "ClusterLiquidated"
	ClusterReactivated         = "ClusterReactivated"
	FeeRecipientAddressUpdated = "FeeRecipientAddressUpdated"
	ValidatorExited            = "ValidatorExited"
)

var (
	// ErrInferiorBlock is returned when trying to process a block that is
	// not higher than the last processed block.
	ErrInferiorBlock = errors.New("block is not higher than the last processed block")
)

type taskExecutor interface {
	StartValidator(share *ssvtypes.SSVShare) error
	StopValidator(pubKey spectypes.ValidatorPK) error
	LiquidateCluster(owner ethcommon.Address, operatorIDs []uint64, toLiquidate []*ssvtypes.SSVShare) error
	ReactivateCluster(owner ethcommon.Address, operatorIDs []uint64, toReactivate []*ssvtypes.SSVShare) error
	UpdateFeeRecipient(owner, recipient ethcommon.Address) error
	ExitValidator(pubKey phase0.BLSPubKey, blockNumber uint64, validatorIndex phase0.ValidatorIndex) error
}

<<<<<<< HEAD
type OperatorData interface {
	GetOperatorData() *storage.OperatorData
	SetOperatorData(*storage.OperatorData)
	GetOperatorID() spectypes.OperatorID
}

type EventHandler struct {
	nodeStorage       nodestorage.Storage
	taskExecutor      taskExecutor
	eventParser       eventparser.Parser
	networkConfig     networkconfig.NetworkConfig
	operatorData      OperatorData
	operatorDecrypter keys.OperatorDecrypter
	keyManager        spectypes.KeyManager
	beacon            beaconprotocol.BeaconNode
	storageMap        *qbftstorage.QBFTStores
=======
type ShareEncryptionKeyProvider = func() (*rsa.PrivateKey, bool, error)

type EventHandler struct {
	nodeStorage                nodestorage.Storage
	taskExecutor               taskExecutor
	eventParser                eventparser.Parser
	networkConfig              networkconfig.NetworkConfig
	operatorDataStore          operatordatastore.OperatorDataStore
	shareEncryptionKeyProvider ShareEncryptionKeyProvider
	keyManager                 spectypes.KeyManager
	beacon                     beaconprotocol.BeaconNode
	storageMap                 *qbftstorage.QBFTStores
>>>>>>> c9feac37

	fullNode bool
	logger   *zap.Logger
	metrics  metrics
}

func New(
	nodeStorage nodestorage.Storage,
	eventParser eventparser.Parser,
	taskExecutor taskExecutor,
	networkConfig networkconfig.NetworkConfig,
<<<<<<< HEAD
	operatorData OperatorData,
	operatorDecrypter keys.OperatorDecrypter,
=======
	operatorDataStore operatordatastore.OperatorDataStore,
	shareEncryptionKeyProvider ShareEncryptionKeyProvider,
>>>>>>> c9feac37
	keyManager spectypes.KeyManager,
	beacon beaconprotocol.BeaconNode,
	storageMap *qbftstorage.QBFTStores,
	opts ...Option,
) (*EventHandler, error) {
	eh := &EventHandler{
<<<<<<< HEAD
		nodeStorage:       nodeStorage,
		taskExecutor:      taskExecutor,
		eventParser:       eventParser,
		networkConfig:     networkConfig,
		operatorData:      operatorData,
		operatorDecrypter: operatorDecrypter,
		keyManager:        keyManager,
		beacon:            beacon,
		storageMap:        storageMap,
		logger:            zap.NewNop(),
		metrics:           nopMetrics{},
=======
		nodeStorage:                nodeStorage,
		taskExecutor:               taskExecutor,
		eventParser:                eventParser,
		networkConfig:              networkConfig,
		operatorDataStore:          operatorDataStore,
		shareEncryptionKeyProvider: shareEncryptionKeyProvider,
		keyManager:                 keyManager,
		beacon:                     beacon,
		storageMap:                 storageMap,
		logger:                     zap.NewNop(),
		metrics:                    nopMetrics{},
>>>>>>> c9feac37
	}

	for _, opt := range opts {
		opt(eh)
	}

	return eh, nil
}

func (eh *EventHandler) HandleBlockEventsStream(logs <-chan executionclient.BlockLogs, executeTasks bool) (lastProcessedBlock uint64, err error) {
	for blockLogs := range logs {
		logger := eh.logger.With(fields.BlockNumber(blockLogs.BlockNumber))

		start := time.Now()
		tasks, err := eh.processBlockEvents(blockLogs)
		logger.Debug("processed events from block",
			fields.Count(len(blockLogs.Logs)),
			fields.Took(time.Since(start)),
			zap.Error(err))

		if err != nil {
			return 0, fmt.Errorf("failed to process block events: %w", err)
		}

		lastProcessedBlock = blockLogs.BlockNumber
		if !executeTasks || len(tasks) == 0 {
			continue
		}

		logger.Debug("executing tasks", fields.Count(len(tasks)))

		for _, task := range tasks {
			logger = logger.With(fields.Type(task))
			logger.Debug("executing task")
			if err := task.Execute(); err != nil {
				// TODO: We log failed task until we discuss how we want to handle this case. We likely need to crash the node in this case.
				logger.Error("failed to execute task", zap.Error(err))
			} else {
				logger.Debug("executed task")
			}
		}
	}

	return
}

func (eh *EventHandler) processBlockEvents(block executionclient.BlockLogs) ([]Task, error) {
	txn := eh.nodeStorage.Begin()
	defer txn.Discard()

	lastProcessedBlock, found, err := eh.nodeStorage.GetLastProcessedBlock(txn)
	if err != nil {
		return nil, fmt.Errorf("get last processed block: %w", err)
	}
	if !found {
		lastProcessedBlock = new(big.Int).SetUint64(0)
	} else if lastProcessedBlock == nil {
		return nil, fmt.Errorf("last processed block is nil")
	}
	if lastProcessedBlock.Uint64() >= block.BlockNumber {
		// Same or higher block has already been processed, this should never happen!
		// Returning an error to signal that we should stop processing and
		// investigate the issue.
		//
		// TODO: this may happen during reorgs, and we should either
		// implement reorg support or only process finalized blocks.
		return nil, ErrInferiorBlock
	}

	var tasks []Task
	for _, log := range block.Logs {
		task, err := eh.processEvent(txn, log)
		if err != nil {
			return nil, err
		}
		if task != nil {
			tasks = append(tasks, task)
		}
	}

	if err := eh.nodeStorage.SaveLastProcessedBlock(txn, new(big.Int).SetUint64(block.BlockNumber)); err != nil {
		return nil, fmt.Errorf("set last processed block: %w", err)
	}

	if err := txn.Commit(); err != nil {
		return nil, fmt.Errorf("commit transaction: %w", err)
	}

	return tasks, nil
}

func (eh *EventHandler) processEvent(txn basedb.Txn, event ethtypes.Log) (Task, error) {
	abiEvent, err := eh.eventParser.EventByID(event.Topics[0])
	if err != nil {
		eh.logger.Error("failed to find event by ID", zap.String("hash", event.Topics[0].String()))
		return nil, nil
	}

	switch abiEvent.Name {
	case OperatorAdded:
		operatorAddedEvent, err := eh.eventParser.ParseOperatorAdded(event)
		if err != nil {
			eh.logger.Warn("could not parse event",
				fields.EventName(abiEvent.Name),
				zap.Error(err))
			eh.metrics.EventProcessingFailed(abiEvent.Name)
			return nil, nil
		}

		if err := eh.handleOperatorAdded(txn, operatorAddedEvent); err != nil {
			eh.metrics.EventProcessingFailed(abiEvent.Name)

			var malformedEventError *MalformedEventError
			if errors.As(err, &malformedEventError) {
				return nil, nil
			}
			return nil, fmt.Errorf("handle OperatorAdded: %w", err)
		}

		eh.metrics.EventProcessed(abiEvent.Name)
		return nil, nil

	case OperatorRemoved:
		operatorRemovedEvent, err := eh.eventParser.ParseOperatorRemoved(event)
		if err != nil {
			eh.logger.Warn("could not parse event",
				fields.EventName(abiEvent.Name),
				zap.Error(err))
			eh.metrics.EventProcessingFailed(abiEvent.Name)
			return nil, nil
		}

		if err := eh.handleOperatorRemoved(txn, operatorRemovedEvent); err != nil {
			eh.metrics.EventProcessingFailed(abiEvent.Name)

			var malformedEventError *MalformedEventError
			if errors.As(err, &malformedEventError) {
				return nil, nil
			}
			return nil, fmt.Errorf("handle OperatorRemoved: %w", err)
		}

		eh.metrics.EventProcessed(abiEvent.Name)
		return nil, nil

	case ValidatorAdded:
		validatorAddedEvent, err := eh.eventParser.ParseValidatorAdded(event)
		if err != nil {
			eh.logger.Warn("could not parse event",
				fields.EventName(abiEvent.Name),
				zap.Error(err))
			eh.metrics.EventProcessingFailed(abiEvent.Name)
			return nil, nil
		}

		share, err := eh.handleValidatorAdded(txn, validatorAddedEvent)
		if err != nil {
			eh.metrics.EventProcessingFailed(abiEvent.Name)

			var malformedEventError *MalformedEventError
			if errors.As(err, &malformedEventError) {
				return nil, nil
			}
			return nil, fmt.Errorf("handle ValidatorAdded: %w", err)
		}

		defer eh.metrics.EventProcessed(abiEvent.Name)

		if share == nil {
			return nil, nil
		}

		task := NewStartValidatorTask(eh.taskExecutor, share)

		return task, nil

	case ValidatorRemoved:
		validatorRemovedEvent, err := eh.eventParser.ParseValidatorRemoved(event)
		if err != nil {
			eh.logger.Warn("could not parse event",
				fields.EventName(abiEvent.Name),
				zap.Error(err))
			eh.metrics.EventProcessingFailed(abiEvent.Name)
			return nil, nil
		}

		validatorPubKey, err := eh.handleValidatorRemoved(txn, validatorRemovedEvent)
		if err != nil {
			eh.metrics.EventProcessingFailed(abiEvent.Name)

			var malformedEventError *MalformedEventError
			if errors.As(err, &malformedEventError) {
				return nil, nil
			}
			return nil, fmt.Errorf("handle ValidatorRemoved: %w", err)
		}

		defer eh.metrics.EventProcessed(abiEvent.Name)

		if validatorPubKey != nil {
			return NewStopValidatorTask(eh.taskExecutor, validatorPubKey), nil
		}

		return nil, nil

	case ClusterLiquidated:
		clusterLiquidatedEvent, err := eh.eventParser.ParseClusterLiquidated(event)
		if err != nil {
			eh.logger.Warn("could not parse event",
				fields.EventName(abiEvent.Name),
				zap.Error(err))
			eh.metrics.EventProcessingFailed(abiEvent.Name)
			return nil, nil
		}

		sharesToLiquidate, err := eh.handleClusterLiquidated(txn, clusterLiquidatedEvent)
		if err != nil {
			eh.metrics.EventProcessingFailed(abiEvent.Name)

			var malformedEventError *MalformedEventError
			if errors.As(err, &malformedEventError) {
				return nil, nil
			}
			return nil, fmt.Errorf("handle ClusterLiquidated: %w", err)
		}

		defer eh.metrics.EventProcessed(abiEvent.Name)

		if len(sharesToLiquidate) == 0 {
			return nil, nil
		}

		task := NewLiquidateClusterTask(eh.taskExecutor, clusterLiquidatedEvent.Owner, clusterLiquidatedEvent.OperatorIds, sharesToLiquidate)

		return task, nil

	case ClusterReactivated:
		clusterReactivatedEvent, err := eh.eventParser.ParseClusterReactivated(event)
		if err != nil {
			eh.logger.Warn("could not parse event",
				fields.EventName(abiEvent.Name),
				zap.Error(err))
			eh.metrics.EventProcessingFailed(abiEvent.Name)
			return nil, nil
		}

		sharesToReactivate, err := eh.handleClusterReactivated(txn, clusterReactivatedEvent)
		if err != nil {
			eh.metrics.EventProcessingFailed(abiEvent.Name)

			var malformedEventError *MalformedEventError
			if errors.As(err, &malformedEventError) {
				return nil, nil
			}
			return nil, fmt.Errorf("handle ClusterReactivated: %w", err)
		}

		defer eh.metrics.EventProcessed(abiEvent.Name)

		if len(sharesToReactivate) == 0 {
			return nil, nil
		}

		task := NewReactivateClusterTask(eh.taskExecutor, clusterReactivatedEvent.Owner, clusterReactivatedEvent.OperatorIds, sharesToReactivate)

		return task, nil

	case FeeRecipientAddressUpdated:
		feeRecipientAddressUpdatedEvent, err := eh.eventParser.ParseFeeRecipientAddressUpdated(event)
		if err != nil {
			eh.logger.Warn("could not parse event",
				fields.EventName(abiEvent.Name),
				zap.Error(err))
			eh.metrics.EventProcessingFailed(abiEvent.Name)
			return nil, nil
		}

		updated, err := eh.handleFeeRecipientAddressUpdated(txn, feeRecipientAddressUpdatedEvent)
		if err != nil {
			eh.metrics.EventProcessingFailed(abiEvent.Name)

			var malformedEventError *MalformedEventError
			if errors.As(err, &malformedEventError) {
				return nil, nil
			}
			return nil, fmt.Errorf("handle FeeRecipientAddressUpdated: %w", err)
		}

		defer eh.metrics.EventProcessed(abiEvent.Name)

		if !updated {
			return nil, nil
		}

		task := NewUpdateFeeRecipientTask(eh.taskExecutor, feeRecipientAddressUpdatedEvent.Owner, feeRecipientAddressUpdatedEvent.RecipientAddress)
		return task, nil

	case ValidatorExited:
		validatorExitedEvent, err := eh.eventParser.ParseValidatorExited(event)
		if err != nil {
			eh.logger.Warn("could not parse event",
				fields.EventName(abiEvent.Name),
				zap.Error(err))
			eh.metrics.EventProcessingFailed(abiEvent.Name)
			return nil, nil
		}

		exitDescriptor, err := eh.handleValidatorExited(txn, validatorExitedEvent)
		if err != nil {
			eh.metrics.EventProcessingFailed(abiEvent.Name)

			var malformedEventError *MalformedEventError
			if errors.As(err, &malformedEventError) {
				return nil, nil
			}
			return nil, fmt.Errorf("handle ValidatorExited: %w", err)
		}

		defer eh.metrics.EventProcessed(abiEvent.Name)

		if exitDescriptor == nil {
			return nil, nil
		}

		task := NewExitValidatorTask(eh.taskExecutor, exitDescriptor.PubKey, exitDescriptor.BlockNumber, exitDescriptor.ValidatorIndex)
		return task, nil

	default:
		eh.logger.Warn("unknown event name", fields.Name(abiEvent.Name))
		return nil, nil
	}
}

func (eh *EventHandler) HandleLocalEvents(localEvents []localevents.Event) error {
	txn := eh.nodeStorage.Begin()
	defer txn.Discard()

	for _, event := range localEvents {
		if err := eh.processLocalEvent(txn, event); err != nil {
			return fmt.Errorf("process local event: %w", err)
		}
	}

	if err := txn.Commit(); err != nil {
		return fmt.Errorf("commit transaction: %w", err)
	}

	return nil
}

func (eh *EventHandler) processLocalEvent(txn basedb.Txn, event localevents.Event) error {
	switch event.Name {
	case OperatorAdded:
		data := event.Data.(contract.ContractOperatorAdded)
		if err := eh.handleOperatorAdded(txn, &data); err != nil {
			return fmt.Errorf("handle OperatorAdded: %w", err)
		}
		return nil
	case OperatorRemoved:
		data := event.Data.(contract.ContractOperatorRemoved)
		if err := eh.handleOperatorRemoved(txn, &data); err != nil {
			return fmt.Errorf("handle OperatorRemoved: %w", err)
		}
		return nil
	case ValidatorAdded:
		data := event.Data.(contract.ContractValidatorAdded)
		if _, err := eh.handleValidatorAdded(txn, &data); err != nil {
			return fmt.Errorf("handle ValidatorAdded: %w", err)
		}
		return nil
	case ValidatorRemoved:
		data := event.Data.(contract.ContractValidatorRemoved)
		if _, err := eh.handleValidatorRemoved(txn, &data); err != nil {
			return fmt.Errorf("handle ValidatorRemoved: %w", err)
		}
		return nil
	case ClusterLiquidated:
		data := event.Data.(contract.ContractClusterLiquidated)
		_, err := eh.handleClusterLiquidated(txn, &data)
		if err != nil {
			return fmt.Errorf("handle ClusterLiquidated: %w", err)
		}
		return nil
	case ClusterReactivated:
		data := event.Data.(contract.ContractClusterReactivated)
		_, err := eh.handleClusterReactivated(txn, &data)
		if err != nil {
			return fmt.Errorf("handle ClusterReactivated: %w", err)
		}
		return nil
	case FeeRecipientAddressUpdated:
		data := event.Data.(contract.ContractFeeRecipientAddressUpdated)
		_, err := eh.handleFeeRecipientAddressUpdated(txn, &data)
		if err != nil {
			return fmt.Errorf("handle FeeRecipientAddressUpdated: %w", err)
		}
		return nil
	case ValidatorExited:
		data := event.Data.(contract.ContractValidatorExited)
		_, err := eh.handleValidatorExited(txn, &data)
		if err != nil {
			return fmt.Errorf("handle ValidatorExited: %w", err)
		}
		return nil
	default:
		eh.logger.Warn("unknown local event name", fields.Name(event.Name))
		return nil
	}
}<|MERGE_RESOLUTION|>--- conflicted
+++ resolved
@@ -21,11 +21,8 @@
 	qbftstorage "github.com/bloxapp/ssv/ibft/storage"
 	"github.com/bloxapp/ssv/logging/fields"
 	"github.com/bloxapp/ssv/networkconfig"
-<<<<<<< HEAD
+	operatordatastore "github.com/bloxapp/ssv/operator/datastore"
 	"github.com/bloxapp/ssv/operator/keys"
-=======
-	operatordatastore "github.com/bloxapp/ssv/operator/datastore"
->>>>>>> c9feac37
 	nodestorage "github.com/bloxapp/ssv/operator/storage"
 	beaconprotocol "github.com/bloxapp/ssv/protocol/v2/blockchain/beacon"
 	ssvtypes "github.com/bloxapp/ssv/protocol/v2/types"
@@ -59,37 +56,16 @@
 	ExitValidator(pubKey phase0.BLSPubKey, blockNumber uint64, validatorIndex phase0.ValidatorIndex) error
 }
 
-<<<<<<< HEAD
-type OperatorData interface {
-	GetOperatorData() *storage.OperatorData
-	SetOperatorData(*storage.OperatorData)
-	GetOperatorID() spectypes.OperatorID
-}
-
 type EventHandler struct {
 	nodeStorage       nodestorage.Storage
 	taskExecutor      taskExecutor
 	eventParser       eventparser.Parser
 	networkConfig     networkconfig.NetworkConfig
-	operatorData      OperatorData
+	operatorDataStore          operatordatastore.OperatorDataStore
 	operatorDecrypter keys.OperatorDecrypter
 	keyManager        spectypes.KeyManager
 	beacon            beaconprotocol.BeaconNode
 	storageMap        *qbftstorage.QBFTStores
-=======
-type ShareEncryptionKeyProvider = func() (*rsa.PrivateKey, bool, error)
-
-type EventHandler struct {
-	nodeStorage                nodestorage.Storage
-	taskExecutor               taskExecutor
-	eventParser                eventparser.Parser
-	networkConfig              networkconfig.NetworkConfig
-	operatorDataStore          operatordatastore.OperatorDataStore
-	shareEncryptionKeyProvider ShareEncryptionKeyProvider
-	keyManager                 spectypes.KeyManager
-	beacon                     beaconprotocol.BeaconNode
-	storageMap                 *qbftstorage.QBFTStores
->>>>>>> c9feac37
 
 	fullNode bool
 	logger   *zap.Logger
@@ -101,44 +77,25 @@
 	eventParser eventparser.Parser,
 	taskExecutor taskExecutor,
 	networkConfig networkconfig.NetworkConfig,
-<<<<<<< HEAD
-	operatorData OperatorData,
+	operatorDataStore operatordatastore.OperatorDataStore,
 	operatorDecrypter keys.OperatorDecrypter,
-=======
-	operatorDataStore operatordatastore.OperatorDataStore,
-	shareEncryptionKeyProvider ShareEncryptionKeyProvider,
->>>>>>> c9feac37
 	keyManager spectypes.KeyManager,
 	beacon beaconprotocol.BeaconNode,
 	storageMap *qbftstorage.QBFTStores,
 	opts ...Option,
 ) (*EventHandler, error) {
 	eh := &EventHandler{
-<<<<<<< HEAD
 		nodeStorage:       nodeStorage,
 		taskExecutor:      taskExecutor,
 		eventParser:       eventParser,
 		networkConfig:     networkConfig,
-		operatorData:      operatorData,
+		operatorDataStore: operatorDataStore,
 		operatorDecrypter: operatorDecrypter,
 		keyManager:        keyManager,
 		beacon:            beacon,
 		storageMap:        storageMap,
 		logger:            zap.NewNop(),
 		metrics:           nopMetrics{},
-=======
-		nodeStorage:                nodeStorage,
-		taskExecutor:               taskExecutor,
-		eventParser:                eventParser,
-		networkConfig:              networkConfig,
-		operatorDataStore:          operatorDataStore,
-		shareEncryptionKeyProvider: shareEncryptionKeyProvider,
-		keyManager:                 keyManager,
-		beacon:                     beacon,
-		storageMap:                 storageMap,
-		logger:                     zap.NewNop(),
-		metrics:                    nopMetrics{},
->>>>>>> c9feac37
 	}
 
 	for _, opt := range opts {
