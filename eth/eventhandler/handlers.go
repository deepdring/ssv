--- conflicted
+++ resolved
@@ -206,9 +206,10 @@
 		return nil, &MalformedEventError{Err: ErrShareBelongsToDifferentOwner}
 	}
 
-	if validatorShare.BelongsToOperator(eh.operatorDataStore.GetOperatorID()) {
+	isOperatorShare := validatorShare.BelongsToOperator(eh.operatorDataStore.GetOperatorID())
+
+	if isOperatorShare {
 		eh.metrics.ValidatorInactive(event.PublicKey)
-<<<<<<< HEAD
 		logger = logger.With(zap.Bool("own_validator", isOperatorShare))
 		if validatorShare.InvalidSecret {
 			logger = logger.With(zap.Bool("invalid_secret", true))
@@ -216,10 +217,6 @@
 		} else {
 			ownShare = validatorShare
 		}
-=======
-		ownShare = validatorShare
-		logger = logger.With(zap.Bool("own_validator", true))
->>>>>>> ef801714
 	}
 
 	logger.Debug("processed event")
@@ -243,11 +240,7 @@
 		return share, err
 	}
 
-<<<<<<< HEAD
-	if !share.Metadata.InvalidSecret && share.BelongsToOperator(eh.operatorData.GetOperatorData().ID) {
-=======
-	if share.BelongsToOperator(eh.operatorDataStore.GetOperatorID()) {
->>>>>>> ef801714
+	if !share.Metadata.InvalidSecret && share.BelongsToOperator(eh.operatorDataStore.GetOperatorID()) {
 		if shareSecret == nil {
 			return nil, errors.New("could not decode shareSecret")
 		}
@@ -305,14 +298,10 @@
 		validatorShare.SharePubKey = sharePublicKeys[i]
 
 		shareSecret = &bls.SecretKey{}
-<<<<<<< HEAD
-		decryptedSharePrivateKey, err := rsaencryption.DecodeKey(operatorPrivateKey, encryptedKeys[i])
+		decryptedSharePrivateKey, err := eh.operatorDecrypter.Decrypt(encryptedKeys[i])
 
 		validatorShare.Metadata.InvalidSecret = true
 
-=======
-		decryptedSharePrivateKey, err := eh.operatorDecrypter.Decrypt(encryptedKeys[i])
->>>>>>> ef801714
 		if err != nil {
 			return validatorShare, nil, &MalformedEventError{
 				Err: fmt.Errorf("could not decrypt share private key: %w", err),
