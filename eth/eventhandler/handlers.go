package eventhandler

import (
	"bytes"
	"context"
	"encoding/hex"
	"errors"
	"fmt"

	"github.com/attestantio/go-eth2-client/spec/phase0"
	ethcommon "github.com/ethereum/go-ethereum/common"
	spectypes "github.com/ssvlabs/ssv-spec/types"
	"go.uber.org/zap"

	"github.com/ssvlabs/ssv/eth/contract"
	"github.com/ssvlabs/ssv/logging/fields"
	"github.com/ssvlabs/ssv/operator/duties"
	ssvtypes "github.com/ssvlabs/ssv/protocol/v2/types"
	registrystorage "github.com/ssvlabs/ssv/registry/storage"
	"github.com/ssvlabs/ssv/ssvsigner/ekm"
	"github.com/ssvlabs/ssv/storage/basedb"
)

// b64 encrypted key length is 256
const encryptedKeyLength = 256

// contractParticipationDelay is the number of epochs after contract registration or reactivation
// in which the validator can start participating.
const contractParticipationDelay phase0.Epoch = 1

var (
	ErrOperatorPubkeyAlreadyExists  = fmt.Errorf("operator public key already exists")
	ErrOperatorIDAlreadyExists      = fmt.Errorf("operator ID already exists")
	ErrOperatorDataNotFound         = fmt.Errorf("operator data not found")
	ErrIncorrectSharesLength        = fmt.Errorf("shares length is not correct")
	ErrSignatureVerification        = fmt.Errorf("signature verification failed")
	ErrShareBelongsToDifferentOwner = fmt.Errorf("share already exists and belongs to different owner")
	ErrValidatorShareNotFound       = fmt.Errorf("validator share not found")
)

// TODO: make sure all handlers are tested properly:
// set up a mock DB where we test that after running the handler we check that the DB state is as expected

func (eh *EventHandler) handleOperatorAdded(txn basedb.Txn, event *contract.ContractOperatorAdded) error {
	logger := eh.logger.With(
		fields.EventName(OperatorAdded),
		fields.TxHash(event.Raw.TxHash),
		fields.OperatorID(event.OperatorId),
		fields.Owner(event.Owner),
		fields.OperatorPubKey(event.PublicKey),
	)
	logger.Debug("processing event")

	od := &registrystorage.OperatorData{
		PublicKey:    event.PublicKey,
		OwnerAddress: event.Owner,
		ID:           event.OperatorId,
	}

	// throw an error if operator with the same operator id already exists
	existsById, err := eh.nodeStorage.OperatorsExist(txn, []spectypes.OperatorID{event.OperatorId})
	if err != nil {
		return fmt.Errorf("could not check if operator exists: %w", err)
	}
	if existsById {
		logger.Warn("malformed event: operator ID already exists",
			fields.OperatorID(event.OperatorId))
		return &MalformedEventError{Err: ErrOperatorIDAlreadyExists}
	}

	// throw an error if there is an existing operator with the same public key
	operatorData, pubkeyExists, err := eh.nodeStorage.GetOperatorDataByPubKey(txn, event.PublicKey)
	if err != nil {
		return fmt.Errorf("could not get operator data by public key: %w", err)
	}

	if pubkeyExists {
		logger.Warn("malformed event: operator public key already exists",
			fields.OperatorPubKey(operatorData.PublicKey))
		return &MalformedEventError{Err: ErrOperatorPubkeyAlreadyExists}
	}

	exists, err := eh.nodeStorage.SaveOperatorData(txn, od)
	if err != nil {
		return fmt.Errorf("save operator data: %w", err)
	}

	if exists {
		logger.Debug("operator data already exists")
		return nil
	}

	var modifiedShares []*ssvtypes.SSVShare
	for _, share := range eh.nodeStorage.Shares().List(txn, registrystorage.ByOperatorID(event.OperatorId)) {
		if !share.Liquidated {
			// Skip non-liquidated shares since they are already active.
			// A share may become liquidated on OperatorRemoved or ClusterLiquidated events.
			// On ValidatorRemoved the share is removed from the storage, so it won't be reactivated on OperatorAdded.
			continue
		}

		var existingOperatorsCount uint64
		for _, shareMember := range share.Committee {
			if shareMember.Signer == event.OperatorId {
				existingOperatorsCount++
				continue
			}

			_, ok, err := eh.nodeStorage.GetOperatorData(txn, shareMember.Signer)
			if err != nil {
				return fmt.Errorf("get operator data: %w", err)
			}

			if ok {
				existingOperatorsCount++
			}
		}

		if existingOperatorsCount >= share.Quorum() {
			share.Liquidated = false
			modifiedShares = append(modifiedShares, share)
		}
	}

	if len(modifiedShares) > 0 {
		if err := eh.nodeStorage.Shares().Save(txn, modifiedShares...); err != nil {
			return fmt.Errorf("save shares: %w", err)
		}
	}

	if bytes.Equal(event.PublicKey, eh.operatorDataStore.GetOperatorData().PublicKey) {
		eh.operatorDataStore.SetOperatorData(od)
		logger = logger.With(zap.Bool("own_operator", true))
	}

	logger.Debug("processed event")

	return nil
}

func (eh *EventHandler) handleOperatorRemoved(txn basedb.Txn, event *contract.ContractOperatorRemoved) error {
	logger := eh.logger.With(
		fields.EventName(OperatorRemoved),
		fields.TxHash(event.Raw.TxHash),
		fields.OperatorID(event.OperatorId),
	)
	logger.Debug("processing event")

	od, found, err := eh.nodeStorage.GetOperatorData(txn, event.OperatorId)
	if err != nil {
		return fmt.Errorf("could not get operator data: %w", err)
	}
	if !found || od == nil {
		logger.Warn("malformed event: could not find operator data")
		return &MalformedEventError{Err: ErrOperatorDataNotFound}
	}

	logger = logger.With(
		fields.OperatorPubKey(od.PublicKey),
		fields.Owner(od.OwnerAddress),
	)

<<<<<<< HEAD
	if err := eh.nodeStorage.DeleteOperatorData(txn, od.ID); err != nil {
		return fmt.Errorf("delete operator data: %w", err)
	}

	var modifiedShares []*ssvtypes.SSVShare
	for _, share := range eh.nodeStorage.Shares().List(txn, registrystorage.ByOperatorID(event.OperatorId)) {
		exists, err := eh.nodeStorage.QuorumExists(txn, share.OperatorIDs(), share.Quorum())
		if err != nil {
			return fmt.Errorf("check if operator exists: %w", err)
		}
		if !exists {
			share.Liquidated = true
			modifiedShares = append(modifiedShares, share)
		}
	}

	if len(modifiedShares) > 0 {
		if err := eh.nodeStorage.Shares().Save(txn, modifiedShares...); err != nil {
			return fmt.Errorf("save shares: %w", err)
		}
=======
	// Permanently remove operator data to prevent further message validation.
	if err := eh.nodeStorage.DeleteOperatorData(txn, event.OperatorId); err != nil {
		return fmt.Errorf("could not delete operator data: %w", err)
>>>>>>> a82d983b
	}

	logger.Debug("processed event")
	return nil
}

func (eh *EventHandler) handleValidatorAdded(
	ctx context.Context,
	txn basedb.Txn,
	event *contract.ContractValidatorAdded,
) (ownShare *ssvtypes.SSVShare, err error) {
	logger := eh.logger.With(
		fields.EventName(ValidatorAdded),
		fields.TxHash(event.Raw.TxHash),
		fields.Owner(event.Owner),
		fields.OperatorIDs(event.OperatorIds),
		fields.Validator(event.PublicKey),
	)

	// Get the expected nonce.
	nonce, nonceErr := eh.nodeStorage.GetNextNonce(txn, event.Owner)
	if nonceErr != nil {
		return nil, fmt.Errorf("failed to get next nonce: %w", nonceErr)
	}

	// Bump nonce. This transaction would be reverted later if the handling fails,
	// unless the failure is due to a malformed event.
	if err := eh.nodeStorage.BumpNonce(txn, event.Owner); err != nil {
		return nil, err
	}

	if err := eh.validateOperators(txn, event.OperatorIds); err != nil {
		return nil, &MalformedEventError{Err: err}
	}

	// Calculate the expected length of constructed shares based on the number of operator IDs,
	// signature length, public key length, and encrypted key length.
	operatorCount := len(event.OperatorIds)
	signatureOffset := phase0.SignatureLength
	pubKeysOffset := phase0.PublicKeyLength*operatorCount + signatureOffset
	sharesExpectedLength := encryptedKeyLength*operatorCount + pubKeysOffset

	if sharesExpectedLength != len(event.Shares) {
		logger.Warn("malformed event: event shares length is not correct",
			zap.Int("expected", sharesExpectedLength),
			zap.Int("got", len(event.Shares)))

		return nil, &MalformedEventError{Err: ErrIncorrectSharesLength}
	}

	signature := event.Shares[:signatureOffset]
	sharePublicKeys := splitBytes(event.Shares[signatureOffset:pubKeysOffset], phase0.PublicKeyLength)
	encryptedKeys := splitBytes(event.Shares[pubKeysOffset:], len(event.Shares[pubKeysOffset:])/operatorCount)

	// verify sig
	if err := verifySignature(signature, event.Owner, event.PublicKey, nonce); err != nil {
		logger.Warn("malformed event: failed to verify signature",
			zap.String("signature", hex.EncodeToString(signature)),
			zap.String("owner", event.Owner.String()),
			zap.String("validator_public_key", hex.EncodeToString(event.PublicKey)),
			zap.Error(err))

		return nil, &MalformedEventError{Err: ErrSignatureVerification}
	}

	validatorShare, exists := eh.nodeStorage.Shares().Get(txn, event.PublicKey)
	if !exists {
		shareCreated, err := eh.handleShareCreation(ctx, txn, event, sharePublicKeys, encryptedKeys)
		if err != nil {
			var malformedEventError *MalformedEventError
			if errors.As(err, &malformedEventError) {
				logger.Warn("malformed event", zap.Error(err))

				return nil, err
			}

			return nil, err
		}

		validatorShare = shareCreated

		logger.Debug("share not found, created a new one")
	} else if event.Owner != validatorShare.OwnerAddress {
		// Prevent multiple registration of the same validator with different owner address
		// owner A registers validator with public key X (OK)
		// owner B registers validator with public key X (NOT OK)
		logger.Warn("malformed event: validator share already exists with different owner address",
			zap.String("expected", validatorShare.OwnerAddress.String()),
			zap.String("got", event.Owner.String()))

		return nil, &MalformedEventError{Err: ErrShareBelongsToDifferentOwner}
	}

	if validatorShare.BelongsToOperator(eh.operatorDataStore.GetOperatorID()) {
		ownShare = validatorShare
		logger = logger.With(zap.Bool("own_validator", true))
	}

	logger.Debug("processed event")
	return
}

// handleShareCreation is called when a validator was added/updated during registry sync
func (eh *EventHandler) handleShareCreation(
	ctx context.Context,
	txn basedb.Txn,
	validatorEvent *contract.ContractValidatorAdded,
	sharePublicKeys [][]byte,
	encryptedKeys [][]byte,
) (*ssvtypes.SSVShare, error) {
	share, encryptedKey, err := eh.validatorAddedEventToShare(
		txn,
		validatorEvent,
		sharePublicKeys,
		encryptedKeys,
	)
	if err != nil {
		return nil, fmt.Errorf("could not extract validator share from event: %w", err)
	}

	if share.BelongsToOperator(eh.operatorDataStore.GetOperatorID()) {
		if err := eh.keyManager.AddShare(ctx, encryptedKey, phase0.BLSPubKey(share.SharePubKey)); err != nil {
			var shareDecryptionEKMError ekm.ShareDecryptionError
			if errors.As(err, &shareDecryptionEKMError) {
				return nil, &MalformedEventError{Err: err}
			}
			return nil, fmt.Errorf("could not add share encrypted key: %w", err)
		}

		// Set the minimum participation epoch to match slashing protection.
		// Note: The current epoch can differ from the epoch set in slashing protection
		// due to the passage of time between saving slashing protection data and setting
		// the minimum participation epoch
		share.SetMinParticipationEpoch(eh.networkConfig.Beacon.EstimatedCurrentEpoch() + contractParticipationDelay)
	}

	// Save share to DB.
	if err := eh.nodeStorage.Shares().Save(txn, share); err != nil {
		return nil, fmt.Errorf("could not save validator share: %w", err)
	}

	return share, nil
}

func (eh *EventHandler) validatorAddedEventToShare(
	txn basedb.Txn,
	event *contract.ContractValidatorAdded,
	sharePublicKeys [][]byte,
	encryptedKeys [][]byte,
) (*ssvtypes.SSVShare, []byte, error) {
	validatorShare := ssvtypes.SSVShare{}

	publicKey, err := ssvtypes.DeserializeBLSPublicKey(event.PublicKey)
	if err != nil {
		return nil, nil, &MalformedEventError{
			Err: fmt.Errorf("failed to deserialize validator public key: %w", err),
		}
	}

	var validatorPK spectypes.ValidatorPK
	copy(validatorPK[:], publicKey.Serialize())

	validatorShare.ValidatorPubKey = validatorPK
	validatorShare.OwnerAddress = event.Owner

	selfOperatorID := eh.operatorDataStore.GetOperatorID()
	var encryptedKey []byte

	shareMembers := make([]*spectypes.ShareMember, 0)

	for i := range event.OperatorIds {
		operatorID := event.OperatorIds[i]
		_, found, err := eh.nodeStorage.GetOperatorData(txn, operatorID)
		if err != nil {
			return nil, nil, fmt.Errorf("could not get operator data: %w", err)
		}
		if !found {
			return nil, nil, &MalformedEventError{
				Err: fmt.Errorf("operator data not found: %w", err),
			}
		}

		shareMembers = append(shareMembers, &spectypes.ShareMember{
			Signer:      operatorID,
			SharePubKey: sharePublicKeys[i],
		})

		if operatorID != selfOperatorID {
			continue
		}

		//validatorShare.OperatorID = operatorID
		validatorShare.SharePubKey = sharePublicKeys[i]
		encryptedKey = encryptedKeys[i]
	}

	validatorShare.DomainType = eh.networkConfig.DomainType
	validatorShare.Committee = shareMembers

	return &validatorShare, encryptedKey, nil
}

var emptyPK = [48]byte{}

func (eh *EventHandler) handleValidatorRemoved(ctx context.Context, txn basedb.Txn, event *contract.ContractValidatorRemoved) (spectypes.ValidatorPK, error) {
	logger := eh.logger.With(
		fields.EventName(ValidatorRemoved),
		fields.TxHash(event.Raw.TxHash),
		fields.Owner(event.Owner),
		fields.OperatorIDs(event.OperatorIds),
		fields.PubKey(event.PublicKey),
	)
	logger.Debug("processing event")

	// TODO: handle metrics
	share, exists := eh.nodeStorage.Shares().Get(txn, event.PublicKey)
	if !exists {
		logger.Warn("malformed event: could not find validator share")
		return emptyPK, &MalformedEventError{Err: ErrValidatorShareNotFound}
	}

	// Prevent removal of the validator registered with different owner address
	// owner A registers validator with public key X (OK)
	// owner B registers validator with public key X (NOT OK)
	// owner A removes validator with public key X (OK)
	// owner B removes validator with public key X (NOT OK)
	if event.Owner != share.OwnerAddress {
		logger.Warn("malformed event: validator share already exists with different owner address",
			zap.String("expected", share.OwnerAddress.String()),
			zap.String("got", event.Owner.String()))

		return emptyPK, &MalformedEventError{Err: ErrShareBelongsToDifferentOwner}
	}

	if err := eh.nodeStorage.Shares().Delete(txn, share.ValidatorPubKey[:]); err != nil {
		return emptyPK, fmt.Errorf("could not remove validator share: %w", err)
	}

	isOperatorShare := share.BelongsToOperator(eh.operatorDataStore.GetOperatorID())
	if isOperatorShare || eh.fullNode {
		logger = logger.With(zap.String("validator_pubkey", hex.EncodeToString(share.ValidatorPubKey[:])))
	}
	if isOperatorShare {
		err := eh.keyManager.RemoveShare(ctx, phase0.BLSPubKey(share.SharePubKey))
		if err != nil {
			return emptyPK, fmt.Errorf("could not remove share from ekm storage: %w", err)
		}

		// Remove validator from doppelganger service
		eh.doppelgangerHandler.RemoveValidatorState(share.ValidatorIndex)

		logger.Debug("processed event")
		return share.ValidatorPubKey, nil
	}

	logger.Debug("processed event")
	return emptyPK, nil
}

func (eh *EventHandler) handleClusterLiquidated(txn basedb.Txn, event *contract.ContractClusterLiquidated) ([]*ssvtypes.SSVShare, error) {
	logger := eh.logger.With(
		fields.EventName(ClusterLiquidated),
		fields.TxHash(event.Raw.TxHash),
		fields.Owner(event.Owner),
		fields.OperatorIDs(event.OperatorIds),
	)
	logger.Debug("processing event")

	toLiquidate, liquidatedPubKeys, err := eh.processClusterEvent(txn, event.Owner, event.OperatorIds, true)
	if err != nil {
		return nil, fmt.Errorf("could not process cluster event: %w", err)
	}

	// Remove validator shares from doppelganger service
	for _, share := range toLiquidate {
		eh.doppelgangerHandler.RemoveValidatorState(share.ValidatorIndex)
	}

	if len(liquidatedPubKeys) > 0 {
		logger = logger.With(zap.Strings("liquidated_validators", liquidatedPubKeys))
	}

	logger.Debug("processed event")
	return toLiquidate, nil
}

func (eh *EventHandler) handleClusterReactivated(txn basedb.Txn, event *contract.ContractClusterReactivated) ([]*ssvtypes.SSVShare, error) {
	logger := eh.logger.With(
		fields.EventName(ClusterReactivated),
		fields.TxHash(event.Raw.TxHash),
		fields.Owner(event.Owner),
		fields.OperatorIDs(event.OperatorIds),
	)
	logger.Debug("processing event")

	toReactivate, enabledPubKeys, err := eh.processClusterEvent(txn, event.Owner, event.OperatorIds, false)
	if err != nil {
		return nil, fmt.Errorf("could not process cluster event: %w", err)
	}

	// bump slashing protection for operator reactivated validators
	for _, share := range toReactivate {
		if err := eh.keyManager.BumpSlashingProtection(phase0.BLSPubKey(share.SharePubKey)); err != nil {
			return nil, fmt.Errorf("could not bump slashing protection: %w", err)
		}

		// Set the minimum participation epoch to match slashing protection.
		// Note: The current epoch can differ from the epoch set in slashing protection
		// due to the passage of time between saving slashing protection data and setting
		// the minimum participation epoch
		share.SetMinParticipationEpoch(eh.networkConfig.Beacon.EstimatedCurrentEpoch() + contractParticipationDelay)
	}

	if len(enabledPubKeys) > 0 {
		logger = logger.With(zap.Strings("enabled_validators", enabledPubKeys))
	}

	logger.Debug("processed event")
	return toReactivate, nil
}

func (eh *EventHandler) handleFeeRecipientAddressUpdated(txn basedb.Txn, event *contract.ContractFeeRecipientAddressUpdated) (bool, error) {
	logger := eh.logger.With(
		fields.EventName(FeeRecipientAddressUpdated),
		fields.TxHash(event.Raw.TxHash),
		fields.Owner(event.Owner),
		fields.FeeRecipient(event.RecipientAddress.Bytes()),
	)
	logger.Debug("processing event")

	recipientData, found, err := eh.nodeStorage.GetRecipientData(txn, event.Owner)
	if err != nil {
		return false, fmt.Errorf("get recipient data: %w", err)
	}

	if !found || recipientData == nil {
		recipientData = &registrystorage.RecipientData{
			Owner: event.Owner,
		}
	}

	copy(recipientData.FeeRecipient[:], event.RecipientAddress.Bytes())

	r, err := eh.nodeStorage.SaveRecipientData(txn, recipientData)
	if err != nil {
		return false, fmt.Errorf("could not save recipient data: %w", err)
	}

	logger.Debug("processed event")
	return r != nil, nil
}

func (eh *EventHandler) handleValidatorExited(txn basedb.Txn, event *contract.ContractValidatorExited) (*duties.ExitDescriptor, error) {
	logger := eh.logger.With(
		fields.EventName(ValidatorExited),
		fields.TxHash(event.Raw.TxHash),
		fields.PubKey(event.PublicKey),
		fields.OperatorIDs(event.OperatorIds),
	)
	logger.Debug("processing event")
	defer logger.Debug("processed event")

	share, exists := eh.nodeStorage.Shares().Get(txn, event.PublicKey)
	if !exists {
		logger.Warn("malformed event: could not find validator share")
		return nil, &MalformedEventError{Err: ErrValidatorShareNotFound}
	}

	if event.Owner != share.OwnerAddress {
		logger.Warn("malformed event: validator share already exists with different owner address",
			zap.String("expected", share.OwnerAddress.String()),
			zap.String("got", event.Owner.String()))

		return nil, &MalformedEventError{Err: ErrShareBelongsToDifferentOwner}
	}

	if !share.HasBeaconMetadata() {
		return nil, nil
	}

	pk := phase0.BLSPubKey{}
	copy(pk[:], share.ValidatorPubKey[:])

	ed := &duties.ExitDescriptor{
		OwnValidator:   false,
		PubKey:         pk,
		ValidatorIndex: share.ValidatorIndex,
		BlockNumber:    event.Raw.BlockNumber,
	}
	if share.BelongsToOperator(eh.operatorDataStore.GetOperatorID()) {
		ed.OwnValidator = true
	}

	return ed, nil
}

func splitBytes(buf []byte, lim int) [][]byte {
	var chunk []byte
	chunks := make([][]byte, 0, len(buf)/lim+1)
	for len(buf) >= lim {
		chunk, buf = buf[:lim], buf[lim:]
		chunks = append(chunks, chunk)
	}
	if len(buf) > 0 {
		chunks = append(chunks, buf[:])
	}
	return chunks
}

// processClusterEvent handles registry contract event for cluster
func (eh *EventHandler) processClusterEvent(
	txn basedb.Txn,
	owner ethcommon.Address,
	operatorIDs []uint64,
	toLiquidate bool,
) ([]*ssvtypes.SSVShare, []string, error) {
	clusterID := ssvtypes.ComputeClusterIDHash(owner, operatorIDs)
	shares := eh.nodeStorage.Shares().List(txn, registrystorage.ByClusterIDHash(clusterID))
	toUpdate := make([]*ssvtypes.SSVShare, 0, len(shares))
	var operatorShares []*ssvtypes.SSVShare
	var operatorValidatorPubKeys []string

	for _, share := range shares {
		share.Liquidated = toLiquidate
		toUpdate = append(toUpdate, share)

		if isOperatorShare := share.BelongsToOperator(eh.operatorDataStore.GetOperatorData().ID); isOperatorShare {
			operatorShares = append(operatorShares, share)
			operatorValidatorPubKeys = append(operatorValidatorPubKeys, hex.EncodeToString(share.ValidatorPubKey[:]))
		}
	}

	if len(toUpdate) > 0 {
		if err := eh.nodeStorage.Shares().Save(txn, toUpdate...); err != nil {
			return nil, nil, fmt.Errorf("could not save validator shares: %w", err)
		}
	}

	return operatorShares, operatorValidatorPubKeys, nil
}

// MalformedEventError is returned when event is malformed
type MalformedEventError struct {
	Err error
}

func (e *MalformedEventError) Error() string {
	return e.Err.Error()
}

func (e *MalformedEventError) Unwrap() error {
	return e.Err
}<|MERGE_RESOLUTION|>--- conflicted
+++ resolved
@@ -160,9 +160,9 @@
 		fields.Owner(od.OwnerAddress),
 	)
 
-<<<<<<< HEAD
-	if err := eh.nodeStorage.DeleteOperatorData(txn, od.ID); err != nil {
-		return fmt.Errorf("delete operator data: %w", err)
+	// Permanently remove operator data to prevent further message validation.
+	if err := eh.nodeStorage.DeleteOperatorData(txn, event.OperatorId); err != nil {
+		return fmt.Errorf("could not delete operator data: %w", err)
 	}
 
 	var modifiedShares []*ssvtypes.SSVShare
@@ -181,11 +181,6 @@
 		if err := eh.nodeStorage.Shares().Save(txn, modifiedShares...); err != nil {
 			return fmt.Errorf("save shares: %w", err)
 		}
-=======
-	// Permanently remove operator data to prevent further message validation.
-	if err := eh.nodeStorage.DeleteOperatorData(txn, event.OperatorId); err != nil {
-		return fmt.Errorf("could not delete operator data: %w", err)
->>>>>>> a82d983b
 	}
 
 	logger.Debug("processed event")
