--- conflicted
+++ resolved
@@ -31,11 +31,7 @@
 	"github.com/ssvlabs/ssv/eth/executionclient"
 	"github.com/ssvlabs/ssv/eth/simulator"
 	"github.com/ssvlabs/ssv/eth/simulator/simcontract"
-<<<<<<< HEAD
-=======
-	"github.com/ssvlabs/ssv/exporter"
-	ibftstorage "github.com/ssvlabs/ssv/ibft/storage"
->>>>>>> c213e987
+
 	"github.com/ssvlabs/ssv/networkconfig"
 	operatordatastore "github.com/ssvlabs/ssv/operator/datastore"
 	operatorstorage "github.com/ssvlabs/ssv/operator/storage"
@@ -1410,7 +1406,6 @@
 		return eh, validatorCtrl, nil
 	}
 
-<<<<<<< HEAD
 	validatorStore, err := registrystorage.NewValidatorStore(
 		logger,
 		nodeStorage.Shares(),
@@ -1421,18 +1416,6 @@
 	if err != nil {
 		return nil, nil, err
 	}
-=======
-	validatorCtrl := validator.NewController(logger, validator.ControllerOptions{
-		Context:           ctx,
-		NetworkConfig:     network,
-		DB:                db,
-		RegistryStorage:   nodeStorage,
-		BeaconSigner:      keyManager,
-		StorageMap:        storageMap,
-		OperatorDataStore: operatorDataStore,
-		ValidatorsMap:     validators.New(ctx),
-	}, exporter.Options{})
->>>>>>> c213e987
 
 	contractFilterer, err := contract.NewContractFilterer(ethcommon.Address{}, nil)
 	require.NoError(t, err)
