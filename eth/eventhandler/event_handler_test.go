package eventhandler

import (
	"bytes"
	"context"
	"encoding/json"
	"fmt"
	"math/big"
	"net/http/httptest"
	"strings"
	"testing"

	eth2apiv1 "github.com/attestantio/go-eth2-client/api/v1"
	"github.com/attestantio/go-eth2-client/spec/phase0"
	"github.com/ethereum/go-ethereum/accounts/abi"
	"github.com/ethereum/go-ethereum/accounts/abi/bind"
	ethcommon "github.com/ethereum/go-ethereum/common"
	ethtypes "github.com/ethereum/go-ethereum/core/types"
	"github.com/ethereum/go-ethereum/crypto"
	"github.com/ethereum/go-ethereum/ethclient/simulated"
	"github.com/herumi/bls-eth-go-binary/bls"
	"github.com/pkg/errors"
	ekmcore "github.com/ssvlabs/eth2-key-manager/core"
	"github.com/stretchr/testify/require"
	"go.uber.org/mock/gomock"
	"go.uber.org/zap"

	"github.com/ssvlabs/ssv/beacon/goclient"
	"github.com/ssvlabs/ssv/doppelganger"
	"github.com/ssvlabs/ssv/eth/contract"
	"github.com/ssvlabs/ssv/eth/eventparser"
	"github.com/ssvlabs/ssv/eth/executionclient"
	"github.com/ssvlabs/ssv/eth/simulator"
	"github.com/ssvlabs/ssv/eth/simulator/simcontract"
	ibftstorage "github.com/ssvlabs/ssv/ibft/storage"
	"github.com/ssvlabs/ssv/networkconfig"
	operatordatastore "github.com/ssvlabs/ssv/operator/datastore"
	operatorstorage "github.com/ssvlabs/ssv/operator/storage"
	"github.com/ssvlabs/ssv/operator/validator"
	"github.com/ssvlabs/ssv/operator/validator/mocks"
	"github.com/ssvlabs/ssv/operator/validators"
	registrystorage "github.com/ssvlabs/ssv/registry/storage"
	"github.com/ssvlabs/ssv/ssvsigner/ekm"
	"github.com/ssvlabs/ssv/ssvsigner/keys"
	"github.com/ssvlabs/ssv/storage/basedb"
	"github.com/ssvlabs/ssv/storage/kv"
	"github.com/ssvlabs/ssv/utils"
	"github.com/ssvlabs/ssv/utils/blskeygen"
	"github.com/ssvlabs/ssv/utils/threshold"
)

var (
	// testKey is a private key to use for funding a tester account.
	testKey, _ = crypto.HexToECDSA("b71c71a67e1177ad4e901695e1b4b9ee17ae16c6668d313eac2f96dbcda3f291")
	// testAddr is the Ethereum address of the tester account.
	testAddr = crypto.PubkeyToAddress(testKey.PublicKey)
)

func TestHandleBlockEventsStream(t *testing.T) {
	logger, err := zap.NewDevelopment()
	require.NoError(t, err)
	ctx, cancel := context.WithCancel(context.Background())
	defer cancel()

	operatorsCount := uint64(0)
	// Create operators rsa keys
	ops, err := createOperators(4, operatorsCount)
	require.NoError(t, err)
	operatorsCount += uint64(len(ops))

	currentSlot := &utils.SlotValue{}
	mockBeaconNetwork := utils.SetupMockBeaconNetwork(t, currentSlot)
	mockNetworkConfig := &networkconfig.NetworkConfig{}
	mockNetworkConfig.Beacon = mockBeaconNetwork

	eh, _, err := setupEventHandler(t, ctx, logger, mockNetworkConfig, ops[0], false)
	if err != nil {
		t.Fatal(err)
	}

	// Just creating one more key -> address for testing
	wrongPk, err := crypto.HexToECDSA("42e14d227125f411d6d3285bb4a2e07c2dba2e210bd2f3f4e2a36633bd61bfe6")
	require.NoError(t, err)
	testAddr2 := crypto.PubkeyToAddress(wrongPk.PublicKey)

	testAddresses := make([]*ethcommon.Address, 2)
	testAddresses[0] = &testAddr
	testAddresses[1] = &testAddr2

	// Adding testAddresses to the genesis block mostly to specify some balances for them
	sim := simTestBackend(testAddresses)

	// Create JSON-RPC handler
	rpcServer, _ := sim.Node().RPCHandler()
	// Expose handler on a test server with ws open
	httpsrv := httptest.NewServer(rpcServer.WebsocketHandler([]string{"*"}))
	defer rpcServer.Stop()
	defer httpsrv.Close()
	addr := "ws:" + strings.TrimPrefix(httpsrv.URL, "http:")

	parsed, _ := abi.JSON(strings.NewReader(simcontract.SimcontractMetaData.ABI))
	auth, _ := bind.NewKeyedTransactorWithChainID(testKey, big.NewInt(1337))
	contractAddr, _, _, err := bind.DeployContract(auth, parsed, ethcommon.FromHex(simcontract.SimcontractMetaData.Bin), sim.Client())
	if err != nil {
		t.Errorf("deploying contract: %v", err)
	}
	sim.Commit()

	// Check contract code at the simulated blockchain
	contractCode, err := sim.Client().CodeAt(ctx, contractAddr, nil)
	if err != nil {
		t.Errorf("getting contract code: %v", err)
	}
	require.NotEmpty(t, contractCode)

	// Create a client and connect to the simulator
	client, err := executionclient.New(ctx, addr, contractAddr, executionclient.WithLogger(logger), executionclient.WithFollowDistance(0))
	require.NoError(t, err)

	contractFilterer, err := client.Filterer()
	require.NoError(t, err)

	err = client.Healthy(ctx)
	require.NoError(t, err)

	logs := client.StreamLogs(ctx, 0)

	boundContract, err := simcontract.NewSimcontract(contractAddr, sim.Client())
	require.NoError(t, err)

	// Generate a new validator
	validatorData1, err := createNewValidator(ops)
	require.NoError(t, err)
	sharesData1, err := generateSharesData(validatorData1, ops, testAddr, 0)
	require.NoError(t, err)

	// Create another validator. We'll create the shares later in the tests
	validatorData2, err := createNewValidator(ops)
	require.NoError(t, err)

	validatorData3, err := createNewValidator(ops)
	require.NoError(t, err)
	sharesData3, err := generateSharesData(validatorData3, ops, testAddr, 3)
	require.NoError(t, err)

	blockNum := uint64(0x1)
	currentSlot.SetSlot(100)

	t.Run("test OperatorAdded event handle", func(t *testing.T) {
		for _, op := range ops {
			encodedPubKey, err := op.privateKey.Public().Base64()
			require.NoError(t, err)

			// Call the contract method
			packedOperatorPubKey, err := eventparser.PackOperatorPublicKey([]byte(encodedPubKey))
			require.NoError(t, err)
			_, err = boundContract.RegisterOperator(auth, packedOperatorPubKey, big.NewInt(100_000_000))
			require.NoError(t, err)

		}
		sim.Commit()

		block := <-logs
		require.NotEmpty(t, block.Logs)
		require.Equal(t, ethcommon.HexToHash("0xd839f31c14bd632f424e307b36abff63ca33684f77f28e35dc13718ef338f7f4"), block.Logs[0].Topics[0])

		eventsCh := make(chan executionclient.BlockLogs)
		go func() {
			defer close(eventsCh)
			eventsCh <- block
		}()

		// Check that there is no registered operators
		operators, err := eh.nodeStorage.ListOperators(nil, 0, 0)
		require.NoError(t, err)
		require.Equal(t, 0, len(operators))

		// Handle the event
		lastProcessedBlock, err := eh.HandleBlockEventsStream(ctx, eventsCh, false)
		require.Equal(t, blockNum+1, lastProcessedBlock)
		require.NoError(t, err)
		blockNum++

		// Check storage for the new operators
		operators, err = eh.nodeStorage.ListOperators(nil, 0, 0)
		require.NoError(t, err)
		require.Equal(t, len(ops), len(operators))

		// Check if operators in the storage have same attributes
		for i, log := range block.Logs {
			operatorAddedEvent, err := contractFilterer.ParseOperatorAdded(log)
			require.NoError(t, err)

			data, _, err := eh.nodeStorage.GetOperatorData(nil, operatorAddedEvent.OperatorId)
			require.NoError(t, err)
			require.Equal(t, operatorAddedEvent.OperatorId, data.ID)
			require.Equal(t, operatorAddedEvent.Owner, data.OwnerAddress)

			encodedPubKey, err := ops[i].privateKey.Public().Base64()
			require.NoError(t, err)

			require.Equal(t, encodedPubKey, string(data.PublicKey))
		}
	})

	t.Run("test OperatorAdded event fails for malformed event data", func(t *testing.T) {
		t.Run("test OperatorAdded event handle with the same pubkey, but with a different id", func(t *testing.T) {
			op := &testOperator{}
			op.privateKey = ops[2].privateKey
			op.id = 8

			encodedPubKey, err := op.privateKey.Public().Base64()
			require.NoError(t, err)

			operators, err := eh.nodeStorage.ListOperators(nil, 0, 0)
			require.NoError(t, err)
			require.Equal(t, len(ops), len(operators))

			err = eh.handleOperatorAdded(nil, &contract.ContractOperatorAdded{
				OperatorId: op.id,
				Owner:      testAddr,
				PublicKey:  []byte(encodedPubKey),
			})
			require.ErrorContains(t, err, "operator public key already exists")

			// check no operators were added
			operators, err = eh.nodeStorage.ListOperators(nil, 0, 0)
			require.NoError(t, err)
			require.Equal(t, len(ops), len(operators))
		})
		t.Run("test OperatorAdded event handle with existing id and new pubkey", func(t *testing.T) {
			privateKey, err := keys.GeneratePrivateKey()
			require.NoError(t, err)

			op := &testOperator{}
			op.id = ops[2].id
			op.privateKey = privateKey

			encodedPubKey, err := op.privateKey.Public().Base64()
			require.NoError(t, err)

			operators, err := eh.nodeStorage.ListOperators(nil, 0, 0)
			require.NoError(t, err)
			require.Equal(t, len(ops), len(operators))

			err = eh.handleOperatorAdded(nil, &contract.ContractOperatorAdded{
				OperatorId: op.id,
				Owner:      testAddr,
				PublicKey:  []byte(encodedPubKey),
			})
			require.ErrorContains(t, err, "operator ID already exists")

			// check no operators were added
			operators, err = eh.nodeStorage.ListOperators(nil, 0, 0)
			require.NoError(t, err)
			require.Equal(t, len(ops), len(operators))
		})
	})

	// Receive event, unmarshall, parse, check parse event is not nil or with an error,
	// public key is correct, owner is correct, operator ids are correct, shares are correct
	// slashing protection data is correct
	t.Run("test ValidatorAdded event handle", func(t *testing.T) {
		nonce, err := eh.nodeStorage.GetNextNonce(nil, testAddr)
		require.NoError(t, err)
		require.Equal(t, registrystorage.Nonce(0), nonce)

		// Call the contract method
		_, err = boundContract.RegisterValidator(
			auth,
			validatorData1.masterPubKey.Serialize(),
			[]uint64{1, 2, 3, 4},
			sharesData1,
			big.NewInt(100_000_000),
			simcontract.CallableCluster{
				ValidatorCount:  1,
				NetworkFeeIndex: 1,
				Index:           1,
				Active:          true,
				Balance:         big.NewInt(100_000_000),
			})
		require.NoError(t, err)
		sim.Commit()

		block := <-logs
		require.NotEmpty(t, block.Logs)
		require.Equal(t, ethcommon.HexToHash("0x48a3ea0796746043948f6341d17ff8200937b99262a0b48c2663b951ed7114e5"), block.Logs[0].Topics[0])

		eventsCh := make(chan executionclient.BlockLogs)
		go func() {
			defer close(eventsCh)
			eventsCh <- block
		}()

		lastProcessedBlock, err := eh.HandleBlockEventsStream(ctx, eventsCh, false)
		require.NoError(t, err)
		require.Equal(t, blockNum+1, lastProcessedBlock)
		blockNum++

		requireKeyManagerDataToExist(t, eh, 1, validatorData1)

		// Check that validator was registered
		shares := eh.nodeStorage.Shares().List(nil)
		require.Equal(t, 1, len(shares))
		// Check the nonce was bumped
		nonce, err = eh.nodeStorage.GetNextNonce(nil, testAddr)
		require.NoError(t, err)
		require.Equal(t, registrystorage.Nonce(1), nonce)

		sharesData2, err := generateSharesData(validatorData2, ops, testAddr, 2)
		require.NoError(t, err)

		// SharesData length is incorrect. Nonce is bumped; Validator wasn't added
		// slashing protection data is not added
		t.Run("test nonce bumping even for incorrect sharesData length", func(t *testing.T) {
			// changing the length
			malformedSharesData := sharesData2[:len(sharesData2)-1]

			// Call the contract method
			_, err = boundContract.RegisterValidator(
				auth,
				validatorData2.masterPubKey.Serialize(),
				[]uint64{1, 2, 3, 4},
				malformedSharesData,
				big.NewInt(100_000_000),
				simcontract.CallableCluster{
					ValidatorCount:  1,
					NetworkFeeIndex: 1,
					Index:           2,
					Active:          true,
					Balance:         big.NewInt(100_000_000),
				})
			require.NoError(t, err)
			sim.Commit()

			block = <-logs
			require.NotEmpty(t, block.Logs)
			require.Equal(t, ethcommon.HexToHash("0x48a3ea0796746043948f6341d17ff8200937b99262a0b48c2663b951ed7114e5"), block.Logs[0].Topics[0])

			eventsCh = make(chan executionclient.BlockLogs)
			go func() {
				defer close(eventsCh)
				eventsCh <- block
			}()

			lastProcessedBlock, err = eh.HandleBlockEventsStream(ctx, eventsCh, false)
			require.NoError(t, err)
			require.Equal(t, blockNum+1, lastProcessedBlock)
			blockNum++

			requireKeyManagerDataToNotExist(t, eh, 1, validatorData2)

			// Check that validator was not registered,
			shares = eh.nodeStorage.Shares().List(nil)
			require.Equal(t, 1, len(shares))
			// but nonce was bumped even the event is malformed!
			nonce, err = eh.nodeStorage.GetNextNonce(nil, testAddr)
			require.NoError(t, err)
			require.Equal(t, registrystorage.Nonce(2), nonce)
		})

		// Length of the shares []byte is correct; nonce is bumped; validator is added
		// slashing protection data is correct
		t.Run("test validator 1 doesnt check validator's 4 share", func(t *testing.T) {
			malformedSharesData := sharesData2[:]
			// Corrupt the encrypted last share key of the 4th operator
			malformedSharesData[len(malformedSharesData)-1] ^= 1

			// Call the contract method
			_, err = boundContract.RegisterValidator(
				auth,
				validatorData2.masterPubKey.Serialize(),
				[]uint64{1, 2, 3, 4},
				malformedSharesData,
				big.NewInt(100_000_000),
				simcontract.CallableCluster{
					ValidatorCount:  1,
					NetworkFeeIndex: 1,
					Index:           2,
					Active:          true,
					Balance:         big.NewInt(100_000_000),
				})
			require.NoError(t, err)
			sim.Commit()

			block = <-logs
			require.NotEmpty(t, block.Logs)
			require.Equal(t, ethcommon.HexToHash("0x48a3ea0796746043948f6341d17ff8200937b99262a0b48c2663b951ed7114e5"), block.Logs[0].Topics[0])

			eventsCh = make(chan executionclient.BlockLogs)
			go func() {
				defer close(eventsCh)
				eventsCh <- block
			}()

			lastProcessedBlock, err = eh.HandleBlockEventsStream(ctx, eventsCh, false)
			require.NoError(t, err)
			require.Equal(t, blockNum+1, lastProcessedBlock)
			blockNum++

			requireKeyManagerDataToExist(t, eh, 2, validatorData2)

			// Check that validator was registered for op1,
			shares = eh.nodeStorage.Shares().List(nil)
			require.Equal(t, 2, len(shares))
			// and nonce was bumped
			nonce, err = eh.nodeStorage.GetNextNonce(nil, testAddr)
			require.NoError(t, err)
			require.Equal(t, registrystorage.Nonce(3), nonce)
		})

		// Share for 1st operator is malformed; check nonce is bumped correctly; validator wasn't added
		// slashing protection data is not added
		t.Run("test malformed ValidatorAdded and nonce is bumped", func(t *testing.T) {
			malformedSharesData := sharesData3[:]

			operatorCount := len(ops)
			signatureOffset := phase0.SignatureLength
			pubKeysOffset := phase0.PublicKeyLength*operatorCount + signatureOffset

			// Corrupt the encrypted share key of the operator 1
			malformedSharesData[pubKeysOffset+encryptedKeyLength-1] ^= 1

			// Call the contract method
			_, err = boundContract.RegisterValidator(
				auth,
				validatorData3.masterPubKey.Serialize(),
				[]uint64{1, 2, 3, 4},
				malformedSharesData,
				big.NewInt(100_000_000),
				simcontract.CallableCluster{
					ValidatorCount:  1,
					NetworkFeeIndex: 1,
					Index:           2,
					Active:          true,
					Balance:         big.NewInt(100_000_000),
				})
			require.NoError(t, err)
			sim.Commit()

			block = <-logs
			require.NotEmpty(t, block.Logs)
			require.Equal(t, ethcommon.HexToHash("0x48a3ea0796746043948f6341d17ff8200937b99262a0b48c2663b951ed7114e5"), block.Logs[0].Topics[0])

			eventsCh = make(chan executionclient.BlockLogs)
			go func() {
				defer close(eventsCh)
				eventsCh <- block
			}()

			lastProcessedBlock, err = eh.HandleBlockEventsStream(ctx, eventsCh, false)
			require.NoError(t, err)
			require.Equal(t, blockNum+1, lastProcessedBlock)
			blockNum++

			requireKeyManagerDataToNotExist(t, eh, 2, validatorData3)

			// Check that validator was not registered
			shares = eh.nodeStorage.Shares().List(nil)
			require.Equal(t, 2, len(shares))
			// and nonce was bumped
			nonce, err = eh.nodeStorage.GetNextNonce(nil, testAddr)
			require.NoError(t, err)
			require.Equal(t, registrystorage.Nonce(4), nonce)
		})

		// Correct event; check nonce is bumped correctly; validator is added
		// slashing protection data is correct
		t.Run("test correct ValidatorAdded again and nonce is bumped", func(t *testing.T) {
			// regenerate with updated nonce
			sharesData3, err = generateSharesData(validatorData3, ops, testAddr, 4)
			require.NoError(t, err)
			// Call the contract method
			_, err = boundContract.RegisterValidator(
				auth,
				validatorData3.masterPubKey.Serialize(),
				[]uint64{1, 2, 3, 4},
				sharesData3,
				big.NewInt(100_000_000),
				simcontract.CallableCluster{
					ValidatorCount:  1,
					NetworkFeeIndex: 1,
					Index:           2,
					Active:          true,
					Balance:         big.NewInt(100_000_000),
				})
			require.NoError(t, err)
			sim.Commit()

			block = <-logs
			require.NotEmpty(t, block.Logs)
			require.Equal(t, ethcommon.HexToHash("0x48a3ea0796746043948f6341d17ff8200937b99262a0b48c2663b951ed7114e5"), block.Logs[0].Topics[0])

			eventsCh = make(chan executionclient.BlockLogs)
			go func() {
				defer close(eventsCh)
				eventsCh <- block
			}()

			lastProcessedBlock, err = eh.HandleBlockEventsStream(ctx, eventsCh, false)
			require.NoError(t, err)
			require.Equal(t, blockNum+1, lastProcessedBlock)
			blockNum++

			requireKeyManagerDataToExist(t, eh, 3, validatorData3)

			// Check that validator was registered
			shares = eh.nodeStorage.Shares().List(nil)
			require.Equal(t, 3, len(shares))
			// and nonce was bumped
			nonce, err = eh.nodeStorage.GetNextNonce(nil, testAddr)
			require.NoError(t, err)
			require.Equal(t, registrystorage.Nonce(5), nonce)
		})

		t.Run("test correct ValidatorAdded again and nonce is bumped with another owner", func(t *testing.T) {
			validatorData4, err := createNewValidator(ops)
			require.NoError(t, err)
			authTestAddr2, _ := bind.NewKeyedTransactorWithChainID(wrongPk, big.NewInt(1337))

			sharesData4, err := generateSharesData(validatorData4, ops, testAddr2, 0)
			require.NoError(t, err)
			// Call the contract method
			_, err = boundContract.RegisterValidator(
				authTestAddr2,
				validatorData4.masterPubKey.Serialize(),
				[]uint64{1, 2, 3, 4},
				sharesData4,
				big.NewInt(100_000_000),
				simcontract.CallableCluster{
					ValidatorCount:  1,
					NetworkFeeIndex: 1,
					Index:           2,
					Active:          true,
					Balance:         big.NewInt(100_000_000),
				})
			require.NoError(t, err)
			sim.Commit()

			block = <-logs
			require.NotEmpty(t, block.Logs)
			require.Equal(t, ethcommon.HexToHash("0x48a3ea0796746043948f6341d17ff8200937b99262a0b48c2663b951ed7114e5"), block.Logs[0].Topics[0])

			eventsCh = make(chan executionclient.BlockLogs)
			go func() {
				defer close(eventsCh)
				eventsCh <- block
			}()

			lastProcessedBlock, err = eh.HandleBlockEventsStream(ctx, eventsCh, false)
			require.NoError(t, err)
			require.Equal(t, blockNum+1, lastProcessedBlock)
			blockNum++

			requireKeyManagerDataToExist(t, eh, 4, validatorData4)

			// Check that validator was registered
			shares = eh.nodeStorage.Shares().List(nil)
			require.Equal(t, 4, len(shares))
			// and nonce was bumped
			nonce, err = eh.nodeStorage.GetNextNonce(nil, testAddr2)
			require.NoError(t, err)
			// Check that nonces are not intertwined between different owner accounts!
			require.Equal(t, registrystorage.Nonce(1), nonce)
		})

	})

	t.Run("test ValidatorExited event handling", func(t *testing.T) {
		// Must throw error "malformed event: could not find validator share"
		t.Run("ValidatorExited incorrect event public key", func(t *testing.T) {
			pk := validatorData1.masterPubKey.Serialize()
			// Corrupt the public key
			pk[len(pk)-1] ^= 1

			_, err = boundContract.ExitValidator(
				auth,
				pk,
				[]uint64{1, 2, 3, 4},
			)
			require.NoError(t, err)
			sim.Commit()

			block := <-logs
			require.NotEmpty(t, block.Logs)
			require.Equal(t, ethcommon.HexToHash("0xb4b20ffb2eb1f020be3df600b2287914f50c07003526d3a9d89a9dd12351828c"), block.Logs[0].Topics[0])

			eventsCh := make(chan executionclient.BlockLogs)
			go func() {
				defer close(eventsCh)
				eventsCh <- block
			}()

			lastProcessedBlock, err := eh.HandleBlockEventsStream(ctx, eventsCh, false)
			require.Equal(t, blockNum+1, lastProcessedBlock)
			require.NoError(t, err)
			blockNum++
		})

		t.Run("ValidatorExited incorrect owner address", func(t *testing.T) {
			wrongAuth, _ := bind.NewKeyedTransactorWithChainID(wrongPk, big.NewInt(1337))

			_, err = boundContract.ExitValidator(
				wrongAuth,
				validatorData1.masterPubKey.Serialize(),
				[]uint64{1, 2, 3, 4},
			)
			require.NoError(t, err)
			sim.Commit()

			block := <-logs
			require.NotEmpty(t, block.Logs)
			require.Equal(t, ethcommon.HexToHash("0xb4b20ffb2eb1f020be3df600b2287914f50c07003526d3a9d89a9dd12351828c"), block.Logs[0].Topics[0])

			eventsCh := make(chan executionclient.BlockLogs)
			go func() {
				defer close(eventsCh)
				eventsCh <- block
			}()

			lastProcessedBlock, err := eh.HandleBlockEventsStream(ctx, eventsCh, false)
			require.Equal(t, blockNum+1, lastProcessedBlock)
			require.NoError(t, err)
			blockNum++
		})

		// Receive event, unmarshall, parse, check parse event is not nil or with an error,
		// public key is correct, owner is correct, operator ids are correct
		t.Run("ValidatorExited happy flow", func(t *testing.T) {
			valPubKey := validatorData1.masterPubKey.Serialize()
			// Check the validator's shares are present in the state before removing
			valShare, exists := eh.nodeStorage.Shares().Get(nil, valPubKey)
			require.True(t, exists)
			require.NotNil(t, valShare)
			valShare.ValidatorIndex = 1
			valShare.ActivationEpoch = 0
			valShare.ExitEpoch = goclient.FarFutureEpoch
			valShare.Status = eth2apiv1.ValidatorStateActiveOngoing
			err := eh.nodeStorage.Shares().Save(nil, valShare)
			require.NoError(t, err)
			requireKeyManagerDataToExist(t, eh, 4, validatorData1)

			_, err = boundContract.ExitValidator(
				auth,
				validatorData1.masterPubKey.Serialize(),
				[]uint64{1, 2, 3, 4},
			)
			require.NoError(t, err)
			sim.Commit()

			block := <-logs
			require.NotEmpty(t, block.Logs)
			require.Equal(t, ethcommon.HexToHash("0xb4b20ffb2eb1f020be3df600b2287914f50c07003526d3a9d89a9dd12351828c"), block.Logs[0].Topics[0])

			eventsCh := make(chan executionclient.BlockLogs)
			go func() {
				defer close(eventsCh)
				eventsCh <- block
			}()

			lastProcessedBlock, err := eh.HandleBlockEventsStream(ctx, eventsCh, false)
			require.Equal(t, blockNum+1, lastProcessedBlock)
			require.NoError(t, err)
			blockNum++

			// Check the validator is in the validator shares storage.
			shares := eh.nodeStorage.Shares().List(nil)
			require.Equal(t, 4, len(shares))
			valShare, exists = eh.nodeStorage.Shares().Get(nil, valPubKey)
			require.True(t, exists)
			require.NotNil(t, valShare)
		})
	})

	t.Run("test ValidatorRemoved event handling", func(t *testing.T) {
		// Must throw error "malformed event: could not find validator share"
		t.Run("ValidatorRemoved incorrect event public key", func(t *testing.T) {
			pk := validatorData1.masterPubKey.Serialize()
			// Corrupt the public key
			pk[len(pk)-1] ^= 1

			_, err = boundContract.RemoveValidator(
				auth,
				pk,
				[]uint64{1, 2, 3, 4},
				simcontract.CallableCluster{
					ValidatorCount:  1,
					NetworkFeeIndex: 1,
					Index:           2,
					Active:          true,
					Balance:         big.NewInt(100_000_000),
				})
			require.NoError(t, err)
			sim.Commit()

			block := <-logs
			require.NotEmpty(t, block.Logs)
			require.Equal(t, ethcommon.HexToHash("0xccf4370403e5fbbde0cd3f13426479dcd8a5916b05db424b7a2c04978cf8ce6e"), block.Logs[0].Topics[0])

			eventsCh := make(chan executionclient.BlockLogs)
			go func() {
				defer close(eventsCh)
				eventsCh <- block
			}()

			lastProcessedBlock, err := eh.HandleBlockEventsStream(ctx, eventsCh, false)
			require.Equal(t, blockNum+1, lastProcessedBlock)
			require.NoError(t, err)
			blockNum++

			// Check the validator's shares are still present in the state after incorrect ValidatorRemoved event
			valShare, exists := eh.nodeStorage.Shares().Get(nil, validatorData1.masterPubKey.Serialize())
			require.True(t, exists)
			require.NotNil(t, valShare)
		})

		t.Run("ValidatorRemoved incorrect owner address", func(t *testing.T) {
			wrongAuth, _ := bind.NewKeyedTransactorWithChainID(wrongPk, big.NewInt(1337))

			_, err = boundContract.RemoveValidator(
				wrongAuth,
				validatorData1.masterPubKey.Serialize(),
				[]uint64{1, 2, 3, 4},
				simcontract.CallableCluster{
					ValidatorCount:  1,
					NetworkFeeIndex: 1,
					Index:           2,
					Active:          true,
					Balance:         big.NewInt(100_000_000),
				})
			require.NoError(t, err)
			sim.Commit()

			block := <-logs
			require.NotEmpty(t, block.Logs)
			require.Equal(t, ethcommon.HexToHash("0xccf4370403e5fbbde0cd3f13426479dcd8a5916b05db424b7a2c04978cf8ce6e"), block.Logs[0].Topics[0])

			eventsCh := make(chan executionclient.BlockLogs)
			go func() {
				defer close(eventsCh)
				eventsCh <- block
			}()

			lastProcessedBlock, err := eh.HandleBlockEventsStream(ctx, eventsCh, false)
			require.Equal(t, blockNum+1, lastProcessedBlock)
			require.NoError(t, err)
			blockNum++

			// Check the validator's shares are still present in the state after incorrect ValidatorRemoved event
			valShare, exists := eh.nodeStorage.Shares().Get(nil, validatorData1.masterPubKey.Serialize())
			require.True(t, exists)
			require.NotNil(t, valShare)
		})

		// Receive event, unmarshall, parse, check parse event is not nil or with an error,
		// public key is correct, owner is correct, operator ids are correct
		// event handler's own operator is responsible for removed validator
		t.Run("ValidatorRemoved happy flow", func(t *testing.T) {
			valPubKey := validatorData1.masterPubKey.Serialize()
			// Check the validator's shares are present in the state before removing
			valShare, exists := eh.nodeStorage.Shares().Get(nil, valPubKey)
			require.True(t, exists)
			require.NotNil(t, valShare)
			requireKeyManagerDataToExist(t, eh, 4, validatorData1)

			_, err = boundContract.RemoveValidator(
				auth,
				validatorData1.masterPubKey.Serialize(),
				[]uint64{1, 2, 3, 4},
				simcontract.CallableCluster{
					ValidatorCount:  1,
					NetworkFeeIndex: 1,
					Index:           2,
					Active:          true,
					Balance:         big.NewInt(100_000_000),
				})
			require.NoError(t, err)
			sim.Commit()

			block := <-logs
			require.NotEmpty(t, block.Logs)
			require.Equal(t, ethcommon.HexToHash("0xccf4370403e5fbbde0cd3f13426479dcd8a5916b05db424b7a2c04978cf8ce6e"), block.Logs[0].Topics[0])

			eventsCh := make(chan executionclient.BlockLogs)
			go func() {
				defer close(eventsCh)
				eventsCh <- block
			}()

			lastProcessedBlock, err := eh.HandleBlockEventsStream(ctx, eventsCh, false)
			require.Equal(t, blockNum+1, lastProcessedBlock)
			require.NoError(t, err)
			blockNum++

			// Check the validator was removed from the validator shares storage.
			shares := eh.nodeStorage.Shares().List(nil)
			require.Equal(t, 3, len(shares))
			valShare, exists = eh.nodeStorage.Shares().Get(nil, valPubKey)
			require.False(t, exists)
			require.Nil(t, valShare)
			requireKeyManagerDataToNotExist(t, eh, 3, validatorData1)
		})
	})

	// Receive event, unmarshall, parse, check parse event is not nil or with an error, owner is correct, operator ids are correct
	// slashing protection data is not deleted
	t.Run("test ClusterLiquidated event handle", func(t *testing.T) {
		_, err = boundContract.Liquidate(
			auth,
			testAddr,
			[]uint64{1, 2, 3, 4},
			simcontract.CallableCluster{
				ValidatorCount:  1,
				NetworkFeeIndex: 1,
				Index:           1,
				Active:          true,
				Balance:         big.NewInt(100_000_000),
			})
		require.NoError(t, err)
		sim.Commit()

		block := <-logs
		require.NotEmpty(t, block.Logs)
		require.Equal(t, ethcommon.HexToHash("0x1fce24c373e07f89214e9187598635036111dbb363e99f4ce498488cdc66e688"), block.Logs[0].Topics[0])

		eventsCh := make(chan executionclient.BlockLogs)
		go func() {
			defer close(eventsCh)
			eventsCh <- block
		}()

		// Using validator 2 because we've removed validator 1 in ValidatorRemoved tests. This one has to be in the state
		valPubKey := validatorData2.masterPubKey.Serialize()

		share, exists := eh.nodeStorage.Shares().Get(nil, valPubKey)
		require.True(t, exists)
		require.NotNil(t, share)
		require.False(t, share.Liquidated)

		lastProcessedBlock, err := eh.HandleBlockEventsStream(ctx, eventsCh, false)
		require.Equal(t, blockNum+1, lastProcessedBlock)
		require.NoError(t, err)
		blockNum++

		share, exists = eh.nodeStorage.Shares().Get(nil, valPubKey)
		require.True(t, exists)
		require.NotNil(t, share)
		require.True(t, share.Liquidated)
		// check that slashing data was not deleted
		sharePubKey := validatorData3.operatorsShares[0].sec.GetPublicKey().Serialize()
		highestAttestation, found, err := eh.keyManager.RetrieveHighestAttestation(phase0.BLSPubKey(sharePubKey))
		require.NoError(t, err)
		require.True(t, found)
		require.NotNil(t, highestAttestation)

		require.Equal(t, highestAttestation.Source.Epoch, mockBeaconNetwork.EstimatedEpochAtSlot(currentSlot.GetSlot())-1)
		require.Equal(t, highestAttestation.Target.Epoch, mockBeaconNetwork.EstimatedEpochAtSlot(currentSlot.GetSlot()))

		highestProposal, found, err := eh.keyManager.RetrieveHighestProposal(phase0.BLSPubKey(sharePubKey))
		require.NoError(t, err)
		require.True(t, found)
		require.Equal(t, highestProposal, currentSlot.GetSlot())
	})

	// Receive event, unmarshall, parse, check parse event is not nil or with an error, owner is correct, operator ids are correct
	// **  storedEpoch = max(nextEpoch, storedEpoch)  **
	// Validate that slashing protection data stored epoch is nextEpoch and NOT storedEpoch
	t.Run("test ClusterReactivated event handle", func(t *testing.T) {
		_, err = boundContract.Reactivate(
			auth,
			[]uint64{1, 2, 3, 4},
			big.NewInt(100_000_000),
			simcontract.CallableCluster{
				ValidatorCount:  1,
				NetworkFeeIndex: 1,
				Index:           1,
				Active:          true,
				Balance:         big.NewInt(100_000_000),
			})
		require.NoError(t, err)
		sim.Commit()

		block := <-logs
		require.NotEmpty(t, block.Logs)
		require.Equal(t, ethcommon.HexToHash("0xc803f8c01343fcdaf32068f4c283951623ef2b3fa0c547551931356f456b6859"), block.Logs[0].Topics[0])

		eventsCh := make(chan executionclient.BlockLogs)
		go func() {
			defer close(eventsCh)
			eventsCh <- block
		}()

		currentSlot.SetSlot(1000)

		lastProcessedBlock, err := eh.HandleBlockEventsStream(ctx, eventsCh, false)
		require.Equal(t, blockNum+1, lastProcessedBlock)
		require.NoError(t, err)

		// check that slashing data was bumped
		sharePubKey := validatorData3.operatorsShares[0].sec.GetPublicKey().Serialize()
		highestAttestation, found, err := eh.keyManager.RetrieveHighestAttestation(phase0.BLSPubKey(sharePubKey))
		require.NoError(t, err)
		require.True(t, found)
		require.NotNil(t, highestAttestation)
		require.Equal(t, highestAttestation.Source.Epoch, mockBeaconNetwork.EstimatedEpochAtSlot(currentSlot.GetSlot())-1)
		require.Equal(t, highestAttestation.Target.Epoch, mockBeaconNetwork.EstimatedEpochAtSlot(currentSlot.GetSlot()))

		highestProposal, found, err := eh.keyManager.RetrieveHighestProposal(phase0.BLSPubKey(sharePubKey))
		require.NoError(t, err)
		require.True(t, found)
		require.Equal(t, highestProposal, currentSlot.GetSlot())

		blockNum++
	})

	// Liquidated event is far in the future
	// in order to simulate stored far in the future slashing protection data
	t.Run("test ClusterLiquidated event handle - far in the future", func(t *testing.T) {
		_, err = boundContract.Liquidate(
			auth,
			testAddr,
			[]uint64{1, 2, 3, 4},
			simcontract.CallableCluster{
				ValidatorCount:  1,
				NetworkFeeIndex: 1,
				Index:           1,
				Active:          true,
				Balance:         big.NewInt(100_000_000),
			})
		require.NoError(t, err)
		sim.Commit()

		block := <-logs
		require.NotEmpty(t, block.Logs)
		require.Equal(t, ethcommon.HexToHash("0x1fce24c373e07f89214e9187598635036111dbb363e99f4ce498488cdc66e688"), block.Logs[0].Topics[0])

		eventsCh := make(chan executionclient.BlockLogs)
		go func() {
			defer close(eventsCh)
			eventsCh <- block
		}()

		lastProcessedBlock, err := eh.HandleBlockEventsStream(ctx, eventsCh, false)
		require.Equal(t, blockNum+1, lastProcessedBlock)
		require.NoError(t, err)
		blockNum++
	})

	// Reactivate event
	// **  storedEpoch = max(nextEpoch, storedEpoch)  **
	// Validate that slashing protection data stored epoch is storedEpoch and NOT nextEpoch
	t.Run("test ClusterReactivated event handle - far in the future", func(t *testing.T) {
		_, err = boundContract.Reactivate(
			auth,
			[]uint64{1, 2, 3, 4},
			big.NewInt(100_000_000),
			simcontract.CallableCluster{
				ValidatorCount:  1,
				NetworkFeeIndex: 1,
				Index:           1,
				Active:          true,
				Balance:         big.NewInt(100_000_000),
			})
		require.NoError(t, err)
		sim.Commit()

		block := <-logs
		require.NotEmpty(t, block.Logs)
		require.Equal(t, ethcommon.HexToHash("0xc803f8c01343fcdaf32068f4c283951623ef2b3fa0c547551931356f456b6859"), block.Logs[0].Topics[0])

		eventsCh := make(chan executionclient.BlockLogs)
		go func() {
			defer close(eventsCh)
			eventsCh <- block
		}()

		// Using validator 2 because we've removed validator 1 in ValidatorRemoved tests
		valPubKey := validatorData2.masterPubKey.Serialize()

		share, exists := eh.nodeStorage.Shares().Get(nil, valPubKey)
		require.True(t, exists)
		require.NotNil(t, share)
		require.True(t, share.Liquidated)
		currentSlot.SetSlot(100)

		lastProcessedBlock, err := eh.HandleBlockEventsStream(ctx, eventsCh, false)
		require.Equal(t, blockNum+1, lastProcessedBlock)
		require.NoError(t, err)

		// check that slashing data is greater than current epoch
		sharePubKey := validatorData3.operatorsShares[0].sec.GetPublicKey().Serialize()
		highestAttestation, found, err := eh.keyManager.RetrieveHighestAttestation(phase0.BLSPubKey(sharePubKey))
		require.NoError(t, err)
		require.True(t, found)
		require.NotNil(t, highestAttestation)
		require.Greater(t, highestAttestation.Source.Epoch, mockBeaconNetwork.EstimatedEpochAtSlot(currentSlot.GetSlot())-1)
		require.Greater(t, highestAttestation.Target.Epoch, mockBeaconNetwork.EstimatedEpochAtSlot(currentSlot.GetSlot()))

		highestProposal, found, err := eh.keyManager.RetrieveHighestProposal(phase0.BLSPubKey(sharePubKey))
		require.NoError(t, err)
		require.True(t, found)
		require.Greater(t, highestProposal, currentSlot.GetSlot())

		blockNum++

		share, exists = eh.nodeStorage.Shares().Get(nil, valPubKey)
		require.True(t, exists)
		require.NotNil(t, share)
		require.False(t, share.Liquidated)
	})

	// Receive event, unmarshall, parse, check parse event is not nil or with an error, owner is correct, fee recipient is correct
	t.Run("test FeeRecipientAddressUpdated event handle", func(t *testing.T) {
		_, err = boundContract.SetFeeRecipientAddress(
			auth,
			testAddr2,
		)
		require.NoError(t, err)
		sim.Commit()

		block := <-logs
		require.NotEmpty(t, block.Logs)
		require.Equal(t, ethcommon.HexToHash("0x259235c230d57def1521657e7c7951d3b385e76193378bc87ef6b56bc2ec3548"), block.Logs[0].Topics[0])

		eventsCh := make(chan executionclient.BlockLogs)
		go func() {
			defer close(eventsCh)
			eventsCh <- block
		}()

		lastProcessedBlock, err := eh.HandleBlockEventsStream(ctx, eventsCh, false)
		require.Equal(t, blockNum+1, lastProcessedBlock)
		require.NoError(t, err)
		blockNum++
		// Check if the fee recipient was updated
		recipientData, _, err := eh.nodeStorage.GetRecipientData(nil, testAddr)
		require.NoError(t, err)
		require.Equal(t, testAddr2.String(), recipientData.FeeRecipient.String())
	})

	// DO / UNDO in one block tests
	t.Run("test DO / UNDO in one block", func(t *testing.T) {
		t.Run("test OperatorAdded + OperatorRemoved events handling", func(t *testing.T) {
			// There are 5 ops before the test running
			// Check that there is no registered operators
			operators, err := eh.nodeStorage.ListOperators(nil, 0, 0)
			require.NoError(t, err)
			require.Equal(t, operatorsCount, uint64(len(operators)))

			tmpOps, err := createOperators(1, operatorsCount)
			require.NoError(t, err)
			operatorsCount++
			op := tmpOps[0]

			encodedPubKey, err := op.privateKey.Public().Base64()
			require.NoError(t, err)

			// Call the RegisterOperator contract method
			packedOperatorPubKey, err := eventparser.PackOperatorPublicKey([]byte(encodedPubKey))
			require.NoError(t, err)
			_, err = boundContract.RegisterOperator(auth, packedOperatorPubKey, big.NewInt(100_000_000))
			require.NoError(t, err)

			// Call the OperatorRemoved contract method
			_, err = boundContract.RemoveOperator(auth, op.id)
			require.NoError(t, err)

			sim.Commit()

			block := <-logs
			require.NotEmpty(t, block.Logs)
			require.Equal(t, ethcommon.HexToHash("0xd839f31c14bd632f424e307b36abff63ca33684f77f28e35dc13718ef338f7f4"), block.Logs[0].Topics[0])
			require.Equal(t, ethcommon.HexToHash("0x0e0ba6c2b04de36d6d509ec5bd155c43a9fe862f8052096dd54f3902a74cca3e"), block.Logs[1].Topics[0])

			eventsCh := make(chan executionclient.BlockLogs)
			go func() {
				defer close(eventsCh)
				eventsCh <- block
			}()

			// Handle the event
			lastProcessedBlock, err := eh.HandleBlockEventsStream(ctx, eventsCh, false)
			require.Equal(t, blockNum+1, lastProcessedBlock)
			require.NoError(t, err)
			blockNum++

			// #TODO: Fails until we fix the OperatorAdded: handlers.go #108
			// Check storage for the new operators
			//operators, err = eh.nodeStorage.ListOperators(nil, 0, 0)
			//require.NoError(t, err)
			//require.Equal(t, operatorsCount-1, uint64(len(operators)))
			//
			//_, found, err := eh.nodeStorage.GetOperatorData(nil, op.id)
			//require.NoError(t, err)
			//require.False(t, found)
		})

		t.Run("test ValidatorAdded + ValidatorRemoved events handling", func(t *testing.T) {
			shares := eh.nodeStorage.Shares().List(nil)
			sharesCountBeforeTest := len(shares)

			validatorData4, err := createNewValidator(ops)
			require.NoError(t, err)

			currentNonce, err := eh.nodeStorage.GetNextNonce(nil, testAddr)
			require.NoError(t, err)

			sharesData4, err := generateSharesData(validatorData4, ops, testAddr, int(currentNonce))
			require.NoError(t, err)

			valPubKey := validatorData4.masterPubKey.Serialize()
			valShare, exists := eh.nodeStorage.Shares().Get(nil, valPubKey)
			require.False(t, exists)
			require.Nil(t, valShare)

			// Call the contract method
			_, err = boundContract.RegisterValidator(
				auth,
				validatorData4.masterPubKey.Serialize(),
				[]uint64{1, 2, 3, 4},
				sharesData4,
				big.NewInt(100_000_000),
				simcontract.CallableCluster{
					ValidatorCount:  1,
					NetworkFeeIndex: 1,
					Index:           2,
					Active:          true,
					Balance:         big.NewInt(100_000_000),
				})
			require.NoError(t, err)

			_, err = boundContract.RemoveValidator(
				auth,
				valPubKey,
				[]uint64{1, 2, 3, 4},
				simcontract.CallableCluster{
					ValidatorCount:  1,
					NetworkFeeIndex: 1,
					Index:           2,
					Active:          true,
					Balance:         big.NewInt(100_000_000),
				})

			require.NoError(t, err)

			sim.Commit()

			block := <-logs
			require.NotEmpty(t, block.Logs)
			require.Equal(t, ethcommon.HexToHash("0x48a3ea0796746043948f6341d17ff8200937b99262a0b48c2663b951ed7114e5"), block.Logs[0].Topics[0])
			require.Equal(t, ethcommon.HexToHash("0xccf4370403e5fbbde0cd3f13426479dcd8a5916b05db424b7a2c04978cf8ce6e"), block.Logs[1].Topics[0])

			eventsCh := make(chan executionclient.BlockLogs)
			go func() {
				defer close(eventsCh)
				eventsCh <- block
			}()

			lastProcessedBlock, err := eh.HandleBlockEventsStream(ctx, eventsCh, false)
			require.Equal(t, blockNum+1, lastProcessedBlock)
			require.NoError(t, err)
			blockNum++

			valShare, exists = eh.nodeStorage.Shares().Get(nil, valPubKey)
			require.False(t, exists)
			require.Nil(t, valShare)

			// Check that validator was registered
			shares = eh.nodeStorage.Shares().List(nil)
			require.Equal(t, sharesCountBeforeTest, len(shares))
			// and nonce was bumped
			nonce, err := eh.nodeStorage.GetNextNonce(nil, testAddr)
			require.NoError(t, err)
			require.Equal(t, currentNonce+1, nonce)
		})

		t.Run("test ClusterLiquidated + ClusterReactivated events handling", func(t *testing.T) {
			// Using validator 2 because we've removed validator 1 in ValidatorRemoved tests
			valPubKey := validatorData2.masterPubKey.Serialize()
			share, exists := eh.nodeStorage.Shares().Get(nil, valPubKey)
			require.True(t, exists)
			require.NotNil(t, share)
			require.False(t, share.Liquidated)
			_, err = boundContract.Liquidate(
				auth,
				testAddr,
				[]uint64{1, 2, 3, 4},
				simcontract.CallableCluster{
					ValidatorCount:  1,
					NetworkFeeIndex: 1,
					Index:           1,
					Active:          true,
					Balance:         big.NewInt(100_000_000),
				})
			require.NoError(t, err)

			_, err = boundContract.Reactivate(
				auth,
				[]uint64{1, 2, 3, 4},
				big.NewInt(100_000_000),
				simcontract.CallableCluster{
					ValidatorCount:  1,
					NetworkFeeIndex: 1,
					Index:           1,
					Active:          true,
					Balance:         big.NewInt(100_000_000),
				})
			require.NoError(t, err)

			sim.Commit()

			block := <-logs
			require.NotEmpty(t, block.Logs)
			require.Equal(t, ethcommon.HexToHash("0x1fce24c373e07f89214e9187598635036111dbb363e99f4ce498488cdc66e688"), block.Logs[0].Topics[0])
			require.Equal(t, ethcommon.HexToHash("0xc803f8c01343fcdaf32068f4c283951623ef2b3fa0c547551931356f456b6859"), block.Logs[1].Topics[0])

			eventsCh := make(chan executionclient.BlockLogs)
			go func() {
				defer close(eventsCh)
				eventsCh <- block
			}()

			lastProcessedBlock, err := eh.HandleBlockEventsStream(ctx, eventsCh, false)
			require.Equal(t, blockNum+1, lastProcessedBlock)
			require.NoError(t, err)
			blockNum++

			share, exists = eh.nodeStorage.Shares().Get(nil, valPubKey)
			require.True(t, exists)
			require.NotNil(t, share)
			require.False(t, share.Liquidated)
		})
	})

	t.Run("test OperatorRemoved event handle", func(t *testing.T) {

		// Should return MalformedEventError and no changes to the state
		t.Run("test OperatorRemoved incorrect operator ID", func(t *testing.T) {
			// Call the contract method
<<<<<<< HEAD
			_, err = boundContract.SimcontractTransactor.RemoveOperator(auth, 100500)
=======
			_, err = boundContract.RemoveOperator(auth, 100500)
>>>>>>> a82d983b
			require.NoError(t, err)
			sim.Commit()

			block := <-logs
			require.NotEmpty(t, block.Logs)
			require.Equal(t, ethcommon.HexToHash("0x0e0ba6c2b04de36d6d509ec5bd155c43a9fe862f8052096dd54f3902a74cca3e"), block.Logs[0].Topics[0])

			eventsCh := make(chan executionclient.BlockLogs)
			go func() {
				defer close(eventsCh)
				eventsCh <- block
			}()

			// Check that there is 1 registered operator
			operators, err := eh.nodeStorage.ListOperators(nil, 0, 0)
			require.NoError(t, err)
			require.Equal(t, len(ops), len(operators))

			// Handle the event
			lastProcessedBlock, err := eh.HandleBlockEventsStream(ctx, eventsCh, false)
			require.Equal(t, blockNum+1, lastProcessedBlock)
			require.NoError(t, err)
			blockNum++

			// Check if the operator wasn't removed successfully
			operators, err = eh.nodeStorage.ListOperators(nil, 0, 0)
			require.NoError(t, err)
			require.Equal(t, len(ops), len(operators))
		})

		// Receive event, unmarshall, parse, check parse event is not nil or with error, operator id is correct
		t.Run("test OperatorRemoved happy flow", func(t *testing.T) {
			// Prepare a new operator to remove it later in this test
			op, err := createOperators(1, operatorsCount)
			require.NoError(t, err)
			operatorsCount++

			encodedPubKey, err := op[0].privateKey.Public().Base64()
			require.NoError(t, err)

			// Call the contract method
<<<<<<< HEAD
			packedOperatorPubKey, err := eventparser.PackOperatorPublicKey(encodedPubKey)
			require.NoError(t, err)
			_, err = boundContract.SimcontractTransactor.RegisterOperator(auth, packedOperatorPubKey, big.NewInt(100_000_000))
=======
			packedOperatorPubKey, err := eventparser.PackOperatorPublicKey([]byte(encodedPubKey))
			require.NoError(t, err)
			_, err = boundContract.RegisterOperator(auth, packedOperatorPubKey, big.NewInt(100_000_000))
>>>>>>> a82d983b
			require.NoError(t, err)

			sim.Commit()

			block := <-logs
			require.NotEmpty(t, block.Logs)
			require.Equal(t, ethcommon.HexToHash("0xd839f31c14bd632f424e307b36abff63ca33684f77f28e35dc13718ef338f7f4"), block.Logs[0].Topics[0])

			eventsCh := make(chan executionclient.BlockLogs)
			go func() {
				defer close(eventsCh)
				eventsCh <- block
			}()

			// Check that there is no registered operators
			operators, err := eh.nodeStorage.ListOperators(nil, 0, 0)
			require.NoError(t, err)
			require.Equal(t, len(ops), len(operators))

			// Handle OperatorAdded event
			lastProcessedBlock, err := eh.HandleBlockEventsStream(ctx, eventsCh, false)
			require.Equal(t, blockNum+1, lastProcessedBlock)
			require.NoError(t, err)
			blockNum++
			// Check storage for the new operator
			operators, err = eh.nodeStorage.ListOperators(nil, 0, 0)
			require.NoError(t, err)
			require.Equal(t, len(ops)+1, len(operators))

			// Now start the OperatorRemoved event handling
			// Call the contract method
<<<<<<< HEAD
			_, err = boundContract.SimcontractTransactor.RemoveOperator(auth, 4)
=======
			_, err = boundContract.RemoveOperator(auth, 4)
>>>>>>> a82d983b
			require.NoError(t, err)
			sim.Commit()

			block = <-logs
			require.NotEmpty(t, block.Logs)
			require.Equal(t, ethcommon.HexToHash("0x0e0ba6c2b04de36d6d509ec5bd155c43a9fe862f8052096dd54f3902a74cca3e"), block.Logs[0].Topics[0])

			eventsCh = make(chan executionclient.BlockLogs)
			go func() {
				defer close(eventsCh)
				eventsCh <- block
			}()

			operators, err = eh.nodeStorage.ListOperators(nil, 0, 0)
			require.NoError(t, err)
			require.Equal(t, len(ops)+1, len(operators))

			// Handle OperatorRemoved event
			lastProcessedBlock, err = eh.HandleBlockEventsStream(ctx, eventsCh, false)
			require.Equal(t, blockNum+1, lastProcessedBlock)
			require.NoError(t, err)
			blockNum++

<<<<<<< HEAD
			// Check if the operator was removed successfully
			operators, err = eh.nodeStorage.ListOperators(nil, 0, 0)
			require.NoError(t, err)
			require.Equal(t, len(ops), len(operators))
=======
			// List operators and check that the operator was removed
			operators, err = eh.nodeStorage.ListOperators(nil, 0, 0)
			require.NoError(t, err)
			require.Equal(t, len(ops), len(operators))

			// Check that the operator was removed
			_, found, err := eh.nodeStorage.GetOperatorData(nil, 4)
			require.NoError(t, err)
			require.False(t, found)
>>>>>>> a82d983b
		})
	})
}

func setupEventHandler(t *testing.T, ctx context.Context, logger *zap.Logger, network *networkconfig.NetworkConfig, operator *testOperator, useMockCtrl bool) (*EventHandler, *mocks.MockController, error) {
	db, err := kv.NewInMemory(logger, basedb.Options{
		Ctx: ctx,
	})
	require.NoError(t, err)

	storageMap := ibftstorage.NewStores()
	nodeStorage, operatorData := setupOperatorStorage(logger, db, operator)

	operatorDataStore := operatordatastore.New(operatorData)

	if network == nil {
		network = &networkconfig.NetworkConfig{}
		network.Beacon = utils.SetupMockBeaconNetwork(t, &utils.SlotValue{})
	}

	keyManager, err := ekm.NewLocalKeyManager(logger, db, *network, operator.privateKey)
	if err != nil {
		return nil, nil, err
	}

	dgHandler := doppelganger.NoOpHandler{}

	if useMockCtrl {
		ctrl := gomock.NewController(t)
		defer ctrl.Finish()

		validatorCtrl := mocks.NewMockController(ctrl)

		contractFilterer, err := contract.NewContractFilterer(ethcommon.Address{}, nil)
		require.NoError(t, err)

		parser := eventparser.New(contractFilterer)

		eh, err := New(
			nodeStorage,
			parser,
			validatorCtrl,
			*network,
			operatorDataStore,
			operator.privateKey,
			keyManager,
			dgHandler,
			WithFullNode(),
			WithLogger(logger),
		)
		if err != nil {
			return nil, nil, err
		}

		return eh, validatorCtrl, nil
	}

	validatorCtrl := validator.NewController(logger, validator.ControllerOptions{
		Context:           ctx,
		NetworkConfig:     *network,
		DB:                db,
		RegistryStorage:   nodeStorage,
		BeaconSigner:      keyManager,
		StorageMap:        storageMap,
		OperatorDataStore: operatorDataStore,
		ValidatorsMap:     validators.New(ctx),
	})

	contractFilterer, err := contract.NewContractFilterer(ethcommon.Address{}, nil)
	require.NoError(t, err)

	parser := eventparser.New(contractFilterer)

	eh, err := New(
		nodeStorage,
		parser,
		validatorCtrl,
		*network,
		operatorDataStore,
		operator.privateKey,
		keyManager,
		dgHandler,
		WithFullNode(),
		WithLogger(logger))
	if err != nil {
		return nil, nil, err
	}
	return eh, nil, nil
}

func setupOperatorStorage(logger *zap.Logger, db basedb.Database, operator *testOperator) (operatorstorage.Storage, *registrystorage.OperatorData) {
	if operator == nil {
		logger.Fatal("empty test operator was passed")
	}

	nodeStorage, err := operatorstorage.NewNodeStorage(networkconfig.TestNetwork, logger, db)
	if err != nil {
		logger.Fatal("failed to create node storage", zap.Error(err))
	}

	encodedPubKey, err := operator.privateKey.Public().Base64()
	if err != nil {
		logger.Fatal("failed to encode operator public key", zap.Error(err))
	}

	if err := nodeStorage.SavePrivateKeyHash(operator.privateKey.StorageHash()); err != nil {
		logger.Fatal("couldn't setup operator private key", zap.Error(err))
	}

	_, found, err := nodeStorage.GetPrivateKeyHash()
	if err != nil || !found {
		logger.Fatal("failed to get operator private key", zap.Error(err))
	}

	operatorData, found, err := nodeStorage.GetOperatorDataByPubKey(nil, []byte(encodedPubKey))
	if err != nil {
		logger.Fatal("couldn't get operator data by public key", zap.Error(err))
	}

	if !found {
		operatorData = &registrystorage.OperatorData{
			PublicKey:    []byte(encodedPubKey),
			ID:           operator.id,
			OwnerAddress: testAddr,
		}
	}

	return nodeStorage, operatorData
}

func unmarshalLog(t *testing.T, rawOperatorAdded string) ethtypes.Log {
	var vLogOperatorAdded ethtypes.Log
	err := json.Unmarshal([]byte(rawOperatorAdded), &vLogOperatorAdded)
	require.NoError(t, err)
	contractAbi, err := abi.JSON(strings.NewReader(contract.ContractMetaData.ABI))
	require.NoError(t, err)
	require.NotNil(t, contractAbi)
	return vLogOperatorAdded
}

func simTestBackend(testAddresses []*ethcommon.Address) *simulator.Backend {
	genesis := ethtypes.GenesisAlloc{}

	for _, testAddr := range testAddresses {
		genesis[*testAddr] = ethtypes.Account{Balance: big.NewInt(10000000000000000)}
	}

	return simulator.NewBackend(
		genesis, simulated.WithBlockGasLimit(50_000_000),
	)
}

func TestCreatingSharesData(t *testing.T) {
	owner := testAddr
	nonce := 0
	ops, err := createOperators(4, 1)
	require.NoError(t, err)

	validatorData, err := createNewValidator(ops)
	require.NoError(t, err)

	// TODO: maybe we can merge createNewValidator and generateSharesData
	sharesData, err := generateSharesData(validatorData, ops, owner, nonce)
	require.NoError(t, err)

	operatorCount := len(ops)
	signatureOffset := phase0.SignatureLength
	pubKeysOffset := phase0.PublicKeyLength*operatorCount + signatureOffset
	sharesExpectedLength := encryptedKeyLength*operatorCount + pubKeysOffset

	require.Len(t, sharesData, sharesExpectedLength)

	signature := sharesData[:signatureOffset]

	err = verifySignature(signature, owner, validatorData.masterPubKey.Serialize(), registrystorage.Nonce(nonce))
	require.NoError(t, err)

	sharePublicKeys := splitBytes(sharesData[signatureOffset:pubKeysOffset], phase0.PublicKeyLength)
	encryptedKeys := splitBytes(sharesData[pubKeysOffset:], len(sharesData[pubKeysOffset:])/operatorCount)

	for i, encryptedKey := range encryptedKeys {
		decryptedSharePrivateKey, err := ops[i].privateKey.Decrypt(encryptedKey)
		require.NoError(t, err)

		share := &bls.SecretKey{}
		require.NoError(t, share.SetHexString(string(decryptedSharePrivateKey)))

		require.Equal(t, validatorData.operatorsShares[i].sec.SerializeToHexStr(), string(decryptedSharePrivateKey))
		require.Equal(t, validatorData.operatorsShares[i].pub.Serialize(), sharePublicKeys[i])
		require.Equal(t, share.GetPublicKey().Serialize(), sharePublicKeys[i])
	}
}

type testValidatorData struct {
	masterKey        *bls.SecretKey
	masterPubKey     *bls.PublicKey
	masterPublicKeys bls.PublicKeys
	operatorsShares  []*testShare
}

type testOperator struct {
	id         uint64
	privateKey keys.OperatorPrivateKey
}

type testShare struct {
	opId uint64
	sec  *bls.SecretKey
	pub  *bls.PublicKey
}

func shareExist(accounts []ekmcore.ValidatorAccount, sharePubKey []byte) bool {
	for _, acc := range accounts {
		if bytes.Equal(acc.ValidatorPublicKey(), sharePubKey) {
			return true
		}
	}
	return false
}

func createNewValidator(ops []*testOperator) (*testValidatorData, error) {
	validatorData := &testValidatorData{}
	sharesCount := uint64(len(ops))
	threshold.Init()

	msk, mpk := blskeygen.GenBLSKeyPair()
	secVec := msk.GetMasterSecretKey(int(sharesCount))
	pubKeys := bls.GetMasterPublicKey(secVec)
	splitKeys, err := threshold.Create(msk.Serialize(), sharesCount-1, sharesCount)
	if err != nil {
		return nil, err
	}

	validatorData.operatorsShares = make([]*testShare, sharesCount)

	// derive a `sharesCount` number of shares
	for i := uint64(1); i <= sharesCount; i++ {
		validatorData.operatorsShares[i-1] = &testShare{
			opId: i,
			sec:  splitKeys[i],
			pub:  splitKeys[i].GetPublicKey(),
		}
	}

	validatorData.masterKey = msk
	validatorData.masterPubKey = mpk
	validatorData.masterPublicKeys = pubKeys

	return validatorData, nil
}

func createOperators(num uint64, idOffset uint64) ([]*testOperator, error) {
	testOps := make([]*testOperator, num)

	for i := uint64(1); i <= num; i++ {
		privateKey, err := keys.GeneratePrivateKey()
		if err != nil {
			return nil, err
		}

		testOps[i-1] = &testOperator{
			id:         idOffset + i,
			privateKey: privateKey,
		}
	}

	return testOps, nil
}

func generateSharesData(validatorData *testValidatorData, operators []*testOperator, owner ethcommon.Address, nonce int) ([]byte, error) {
	var pubKeys []byte
	var encryptedShares []byte

	for i, op := range operators {
		rawShare := validatorData.operatorsShares[i].sec.SerializeToHexStr()
		cipherText, err := op.privateKey.Public().Encrypt([]byte(rawShare))
		if err != nil {
			return nil, fmt.Errorf("can't encrypt share: %w", err)
		}

		// check that we encrypt right
		decryptedSharePrivateKey, err := op.privateKey.Decrypt(cipherText)
		if err != nil {
			return nil, err
		}

		shareSecret := &bls.SecretKey{}
		if err = shareSecret.SetHexString(string(decryptedSharePrivateKey)); err != nil {
			return nil, err
		}

		pubKeys = append(pubKeys, validatorData.operatorsShares[i].pub.Serialize()...)
		encryptedShares = append(encryptedShares, cipherText...)
	}

	toSign := fmt.Sprintf("%s:%d", owner.String(), nonce)
	msgHash := crypto.Keccak256([]byte(toSign))
	signed := validatorData.masterKey.Sign(string(msgHash))
	sig := signed.Serialize()

	if !signed.VerifyByte(validatorData.masterPubKey, msgHash) {
		return nil, errors.New("can't sign correctly")
	}

	sharesData := append(pubKeys, encryptedShares...)
	sharesDataSigned := append(sig, sharesData...)

	return sharesDataSigned, nil
}

func requireKeyManagerDataToExist(t *testing.T, eh *EventHandler, expectedAccounts int, validatorData *testValidatorData) {
	sharePubKey := validatorData.operatorsShares[0].sec.GetPublicKey().Serialize()
	accounts, err := eh.keyManager.ListAccounts()
	require.NoError(t, err)
	require.Equal(t, expectedAccounts, len(accounts))
	require.True(t, shareExist(accounts, sharePubKey))

	highestAttestation, found, err := eh.keyManager.RetrieveHighestAttestation(phase0.BLSPubKey(sharePubKey))
	require.NoError(t, err)
	require.True(t, found)
	require.NotNil(t, highestAttestation)

	_, found, err = eh.keyManager.RetrieveHighestProposal(phase0.BLSPubKey(sharePubKey))
	require.NoError(t, err)
	require.True(t, found)
}

func requireKeyManagerDataToNotExist(t *testing.T, eh *EventHandler, expectedAccounts int, validatorData *testValidatorData) {
	sharePubKey := validatorData.operatorsShares[0].sec.GetPublicKey().Serialize()
	accounts, err := eh.keyManager.ListAccounts()
	require.NoError(t, err)
	require.Equal(t, expectedAccounts, len(accounts))
	require.False(t, shareExist(accounts, sharePubKey))

	highestAttestation, found, err := eh.keyManager.RetrieveHighestAttestation(phase0.BLSPubKey(sharePubKey))
	require.NoError(t, err)
	require.False(t, found)
	require.Nil(t, highestAttestation)

	_, found, err = eh.keyManager.RetrieveHighestProposal(phase0.BLSPubKey(sharePubKey))
	require.NoError(t, err)
	require.False(t, found)
}<|MERGE_RESOLUTION|>--- conflicted
+++ resolved
@@ -1237,11 +1237,7 @@
 		// Should return MalformedEventError and no changes to the state
 		t.Run("test OperatorRemoved incorrect operator ID", func(t *testing.T) {
 			// Call the contract method
-<<<<<<< HEAD
-			_, err = boundContract.SimcontractTransactor.RemoveOperator(auth, 100500)
-=======
 			_, err = boundContract.RemoveOperator(auth, 100500)
->>>>>>> a82d983b
 			require.NoError(t, err)
 			sim.Commit()
 
@@ -1283,15 +1279,9 @@
 			require.NoError(t, err)
 
 			// Call the contract method
-<<<<<<< HEAD
-			packedOperatorPubKey, err := eventparser.PackOperatorPublicKey(encodedPubKey)
-			require.NoError(t, err)
-			_, err = boundContract.SimcontractTransactor.RegisterOperator(auth, packedOperatorPubKey, big.NewInt(100_000_000))
-=======
 			packedOperatorPubKey, err := eventparser.PackOperatorPublicKey([]byte(encodedPubKey))
 			require.NoError(t, err)
 			_, err = boundContract.RegisterOperator(auth, packedOperatorPubKey, big.NewInt(100_000_000))
->>>>>>> a82d983b
 			require.NoError(t, err)
 
 			sim.Commit()
@@ -1323,11 +1313,7 @@
 
 			// Now start the OperatorRemoved event handling
 			// Call the contract method
-<<<<<<< HEAD
-			_, err = boundContract.SimcontractTransactor.RemoveOperator(auth, 4)
-=======
 			_, err = boundContract.RemoveOperator(auth, 4)
->>>>>>> a82d983b
 			require.NoError(t, err)
 			sim.Commit()
 
@@ -1351,12 +1337,6 @@
 			require.NoError(t, err)
 			blockNum++
 
-<<<<<<< HEAD
-			// Check if the operator was removed successfully
-			operators, err = eh.nodeStorage.ListOperators(nil, 0, 0)
-			require.NoError(t, err)
-			require.Equal(t, len(ops), len(operators))
-=======
 			// List operators and check that the operator was removed
 			operators, err = eh.nodeStorage.ListOperators(nil, 0, 0)
 			require.NoError(t, err)
@@ -1366,7 +1346,6 @@
 			_, found, err := eh.nodeStorage.GetOperatorData(nil, 4)
 			require.NoError(t, err)
 			require.False(t, found)
->>>>>>> a82d983b
 		})
 	})
 }
