package bootnode

import (
	"context"
	"crypto/ecdsa"
	"fmt"
	"io"
	"log"
	"net"
	"net/http"
	"path/filepath"
	"time"

	"github.com/ethereum/go-ethereum/p2p/discover"
	"github.com/ethereum/go-ethereum/p2p/enode"
	"github.com/ethereum/go-ethereum/p2p/enr"
	"github.com/pkg/errors"
	"github.com/prysmaticlabs/prysm/v4/network"
	"go.uber.org/zap"

	"github.com/ssvlabs/ssv/logging"
	"github.com/ssvlabs/ssv/logging/fields"
	"github.com/ssvlabs/ssv/network/discovery"
	"github.com/ssvlabs/ssv/networkconfig"
	"github.com/ssvlabs/ssv/utils"
)

// Options contains options to create the node
type Options struct {
	PrivateKey string `yaml:"PrivateKey" env:"BOOT_NODE_PRIVATE_KEY" env-description:"boot node private key (default will generate new)"`
	ExternalIP string `yaml:"ExternalIP" env:"BOOT_NODE_EXTERNAL_IP" env-description:"Override boot node's external IP"`
	TCPPort    uint16 `yaml:"TcpPort" env:"TCP_PORT" env-default:"5000" env-description:"TCP port for p2p transport"`
	UDPPort    uint16 `yaml:"UdpPort" env:"UDP_PORT" env-default:"4000" env-description:"UDP port for discovery"`
	DbPath     string `yaml:"DbPath" env:"BOOT_NODE_DB_PATH" env-default:"/data/bootnode" env-description:"Path to the boot node's database"`
	Network    string `yaml:"Network" env:"NETWORK" env-default:"mainnet"`
}

// Node represents the behavior of boot node
type Node interface {
	// Start starts the SSV node
	Start(ctx context.Context, logger *zap.Logger) error
}

// bootNode implements Node interface
type bootNode struct {
	privateKey  string
	discv5port  uint16
	forkVersion []byte
	externalIP  string
	tcpPort     uint16
	dbPath      string
	ssvNetwork  networkconfig.SSV
}

// New is the constructor of ssvNode
func New(ssvNetworkConfig networkconfig.SSV, opts Options) (Node, error) {
	return &bootNode{
		privateKey:  opts.PrivateKey,
		discv5port:  opts.UDPPort,
		forkVersion: []byte{0x00, 0x00, 0x20, 0x09},
		externalIP:  opts.ExternalIP,
		tcpPort:     opts.TCPPort,
		dbPath:      opts.DbPath,
		ssvNetwork:  ssvNetworkConfig,
	}, nil
}

type handler struct {
	listener discovery.Listener
}

func (h *handler) httpHandler(logger *zap.Logger) func(w http.ResponseWriter, _ *http.Request) {
	return func(w http.ResponseWriter, _ *http.Request) {
		w.WriteHeader(http.StatusOK)
		write := func(w io.Writer, b []byte) {
			if _, err := w.Write(b); err != nil {
				logger.Error("Failed to write to http response", zap.Error(err))
			}
		}
		allNodes := h.listener.AllNodes()
		write(w, []byte("Nodes stored in the table:\n"))
		for i, n := range allNodes {
			write(w, []byte(fmt.Sprintf("Node %d\n", i)))
			write(w, []byte(n.String()+"\n"))
			write(w, []byte("Node ID: "+n.ID().String()+"\n"))
			write(w, []byte("IP: "+n.IP().String()+"\n"))
			write(w, []byte(fmt.Sprintf("UDP Port: %d", n.UDP())+"\n"))
			write(w, []byte(fmt.Sprintf("TCP Port: %d", n.TCP())+"\n\n"))
		}
	}
}

// Start implements Node interface
func (n *bootNode) Start(ctx context.Context, logger *zap.Logger) error {
	logger = logger.Named(logging.NameBootNode)
	privKey, err := utils.ECDSAPrivateKey(logger, n.privateKey)
	if err != nil {
		log.Fatal("Failed to get p2p privateKey", zap.Error(err))
	}
	ipAddr, err := network.ExternalIP()
	// ipAddr = "127.0.0.1"
	log.Print("TEST Ip addr----", ipAddr)
	if err != nil {
		logger.Fatal("Failed to get ExternalIP", zap.Error(err))
	}
	listener := n.createListener(logger, ipAddr, n.discv5port, privKey)
	node := listener.LocalNode().Node()
	logger.Info("Running",
		zap.String("node", node.String()),
		zap.String("ssv_network", n.ssvNetwork.Name),
		fields.ProtocolID(n.ssvNetwork.DiscoveryProtocolID),
	)

	handler := &handler{
		listener: listener,
	}
	mux := http.NewServeMux()
	mux.HandleFunc("/p2p", handler.httpHandler(logger))

	const timeout = 3 * time.Second

	httpServer := &http.Server{
		Addr:         fmt.Sprintf(":%d", n.tcpPort),
		Handler:      mux,
		ReadTimeout:  timeout,
		WriteTimeout: timeout,
	}

	if err := httpServer.ListenAndServe(); err != nil {
		log.Fatalf("Failed to start server %v", err)
	}

	return nil
}

func (n *bootNode) createListener(logger *zap.Logger, ipAddr string, port uint16, privateKey *ecdsa.PrivateKey) discovery.Listener {
	// Create the UDP listener and the LocalNode record.
	ip := net.ParseIP(ipAddr)
	if ip.To4() == nil {
		logger.Fatal("IPV4 address not provided", fields.Address(ipAddr))
	}
	var bindIP net.IP
	var networkVersion string
	switch {
	case ip.To16() != nil && ip.To4() == nil:
		bindIP = net.IPv6zero
		networkVersion = "udp6"
	case ip.To4() != nil:
		bindIP = net.IPv4zero
		networkVersion = "udp4"
	default:
		logger.Fatal("Valid ip address not provided", fields.Address(ipAddr))
	}
	udpAddr := &net.UDPAddr{
		IP:   bindIP,
		Port: int(port),
	}
	conn, err := net.ListenUDP(networkVersion, udpAddr)
	if err != nil {
		log.Fatal(err)
	}
	localNode, err := n.createLocalNode(logger, privateKey, ip, port)
	if err != nil {
		log.Fatal(err)
	}

	listener, err := discover.ListenV5(conn, localNode, discover.Config{
		PrivateKey:   privateKey,
<<<<<<< HEAD
		Unhandled:    unhandled,
		V5ProtocolID: &n.ssvNetwork.DiscoveryProtocolID,
=======
		V5ProtocolID: &n.network.DiscoveryProtocolID,
>>>>>>> bfec50e9
	})
	if err != nil {
		log.Fatal(err)
	}

<<<<<<< HEAD
	preForkListener, err := discover.ListenV5(sharedConn, localNode, discover.Config{
		PrivateKey: privateKey,
	})
	if err != nil {
		log.Fatal(err)
	}
	return discovery.NewForkingDV5Listener(logger, preForkListener, postForkListener, 5*time.Second)
=======
	return listener
>>>>>>> bfec50e9
}

func (n *bootNode) createLocalNode(logger *zap.Logger, privKey *ecdsa.PrivateKey, ipAddr net.IP, port uint16) (*enode.LocalNode, error) {
	db, err := enode.OpenDB(filepath.Join(n.dbPath, "enode"))
	if err != nil {
		return nil, errors.Wrap(err, "Could not open node's peer database")
	}
	external := net.ParseIP(n.externalIP)
	if n.externalIP == "" {
		external = ipAddr
		logger.Info("Running with IP", zap.String("ip", ipAddr.String()))
	} else {
		logger.Info("Running with External IP", zap.String("external_ip", n.externalIP))
	}

	localNode := enode.NewLocalNode(db, privKey)
	localNode.Set(enr.WithEntry("ssv", true))
	localNode.SetFallbackIP(external)
	localNode.SetFallbackUDP(int(port))

	ipEntry := enr.IP(external)
	udpEntry := enr.UDP(port)
	tcpEntry := enr.TCP(n.tcpPort)

	localNode.Set(ipEntry)
	localNode.Set(udpEntry)
	localNode.Set(tcpEntry)

	return localNode, nil
}<|MERGE_RESOLUTION|>--- conflicted
+++ resolved
@@ -166,28 +166,13 @@
 
 	listener, err := discover.ListenV5(conn, localNode, discover.Config{
 		PrivateKey:   privateKey,
-<<<<<<< HEAD
-		Unhandled:    unhandled,
 		V5ProtocolID: &n.ssvNetwork.DiscoveryProtocolID,
-=======
-		V5ProtocolID: &n.network.DiscoveryProtocolID,
->>>>>>> bfec50e9
 	})
 	if err != nil {
 		log.Fatal(err)
 	}
 
-<<<<<<< HEAD
-	preForkListener, err := discover.ListenV5(sharedConn, localNode, discover.Config{
-		PrivateKey: privateKey,
-	})
-	if err != nil {
-		log.Fatal(err)
-	}
-	return discovery.NewForkingDV5Listener(logger, preForkListener, postForkListener, 5*time.Second)
-=======
 	return listener
->>>>>>> bfec50e9
 }
 
 func (n *bootNode) createLocalNode(logger *zap.Logger, privKey *ecdsa.PrivateKey, ipAddr net.IP, port uint16) (*enode.LocalNode, error) {
