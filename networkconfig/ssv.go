package networkconfig

import (
	"encoding/json"
	"fmt"
	"math/big"

	ethcommon "github.com/ethereum/go-ethereum/common"
	"github.com/ethereum/go-ethereum/common/hexutil"
	spectypes "github.com/ssvlabs/ssv-spec/types"
)

//go:generate go tool -modfile=../tool.mod mockgen -package=networkconfig -destination=./ssv_mock.go -source=./ssv.go

var supportedSSVConfigs = map[string]SSVConfig{
	MainnetName:      MainnetSSV,
	HoleskyName:      HoleskySSV,
	HoleskyStageName: HoleskyStageSSV,
	LocalTestnetName: LocalTestnetSSV,
	HoleskyE2EName:   HoleskyE2ESSV,
	HoodiName:        HoodiSSV,
	HoodiStageName:   HoodiStageSSV,
	SepoliaName:      SepoliaSSV,
}

func GetSSVConfigByName(name string) (SSVConfig, error) {
	if network, ok := supportedSSVConfigs[name]; ok {
		return network, nil
	}

	return SSVConfig{}, fmt.Errorf("network not supported: %v", name)
}

type SSV interface {
	GetDomainType() spectypes.DomainType
}

type SSVConfig struct {
<<<<<<< HEAD
	DomainType           spectypes.DomainType
	RegistrySyncOffset   *big.Int
	RegistryContractAddr string // TODO: ethcommon.Address
	Bootnodes            []string
	DiscoveryProtocolID  [6]byte

	Forks SSVForkConfig
=======
	DomainType              spectypes.DomainType
	RegistrySyncOffset      *big.Int
	RegistryContractAddr    ethcommon.Address
	Bootnodes               []string
	DiscoveryProtocolID     [6]byte
	TotalEthereumValidators int // value needs to be maintained — consider getting it from external API with default or per-network value(s) as fallback
}

func (s SSVConfig) String() string {
	marshaled, err := json.Marshal(s)
	if err != nil {
		panic(err)
	}

	return string(marshaled)
}

type marshaledConfig struct {
	DomainType              hexutil.Bytes     `json:"DomainType,omitempty" yaml:"DomainType,omitempty"`
	RegistrySyncOffset      *big.Int          `json:"RegistrySyncOffset,omitempty" yaml:"RegistrySyncOffset,omitempty"`
	RegistryContractAddr    ethcommon.Address `json:"RegistryContractAddr,omitempty" yaml:"RegistryContractAddr,omitempty"`
	Bootnodes               []string          `json:"Bootnodes,omitempty" yaml:"Bootnodes,omitempty"`
	DiscoveryProtocolID     hexutil.Bytes     `json:"DiscoveryProtocolID,omitempty" yaml:"DiscoveryProtocolID,omitempty"`
	TotalEthereumValidators int               `json:"TotalEthereumValidators,omitempty" yaml:"TotalEthereumValidators,omitempty"`
}

// Helper method to avoid duplication between MarshalJSON and MarshalYAML
func (s SSVConfig) marshal() marshaledConfig {
	aux := marshaledConfig{
		DomainType:              s.DomainType[:],
		RegistrySyncOffset:      s.RegistrySyncOffset,
		RegistryContractAddr:    s.RegistryContractAddr,
		Bootnodes:               s.Bootnodes,
		DiscoveryProtocolID:     s.DiscoveryProtocolID[:],
		TotalEthereumValidators: s.TotalEthereumValidators,
	}

	return aux
}

func (s SSVConfig) MarshalJSON() ([]byte, error) {
	return json.Marshal(s.marshal())
}

func (s SSVConfig) MarshalYAML() (interface{}, error) {
	return s.marshal(), nil
}

// Helper method to avoid duplication between UnmarshalJSON and UnmarshalYAML
func (s *SSVConfig) unmarshalFromConfig(aux marshaledConfig) error {
	if len(aux.DomainType) != 4 {
		return fmt.Errorf("invalid domain type length: expected 4 bytes, got %d", len(aux.DomainType))
	}

	if len(aux.DiscoveryProtocolID) != 6 {
		return fmt.Errorf("invalid discovery protocol ID length: expected 6 bytes, got %d", len(aux.DiscoveryProtocolID))
	}

	*s = SSVConfig{
		DomainType:              spectypes.DomainType(aux.DomainType),
		RegistrySyncOffset:      aux.RegistrySyncOffset,
		RegistryContractAddr:    aux.RegistryContractAddr,
		Bootnodes:               aux.Bootnodes,
		DiscoveryProtocolID:     [6]byte(aux.DiscoveryProtocolID),
		TotalEthereumValidators: aux.TotalEthereumValidators,
	}

	return nil
}

func (s *SSVConfig) UnmarshalYAML(unmarshal func(interface{}) error) error {
	var aux marshaledConfig
	if err := unmarshal(&aux); err != nil {
		return err
	}

	return s.unmarshalFromConfig(aux)
}

func (s *SSVConfig) UnmarshalJSON(data []byte) error {
	var aux marshaledConfig
	if err := json.Unmarshal(data, &aux); err != nil {
		return err
	}

	return s.unmarshalFromConfig(aux)
}

func (s SSVConfig) GetDomainType() spectypes.DomainType {
	return s.DomainType
>>>>>>> b5e5b27b
}<|MERGE_RESOLUTION|>--- conflicted
+++ resolved
@@ -36,21 +36,14 @@
 }
 
 type SSVConfig struct {
-<<<<<<< HEAD
-	DomainType           spectypes.DomainType
-	RegistrySyncOffset   *big.Int
-	RegistryContractAddr string // TODO: ethcommon.Address
-	Bootnodes            []string
-	DiscoveryProtocolID  [6]byte
-
-	Forks SSVForkConfig
-=======
 	DomainType              spectypes.DomainType
 	RegistrySyncOffset      *big.Int
 	RegistryContractAddr    ethcommon.Address
 	Bootnodes               []string
 	DiscoveryProtocolID     [6]byte
 	TotalEthereumValidators int // value needs to be maintained — consider getting it from external API with default or per-network value(s) as fallback
+
+	Forks SSVForkConfig
 }
 
 func (s SSVConfig) String() string {
@@ -135,5 +128,4 @@
 
 func (s SSVConfig) GetDomainType() spectypes.DomainType {
 	return s.DomainType
->>>>>>> b5e5b27b
 }