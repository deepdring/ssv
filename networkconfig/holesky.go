package networkconfig

import (
	"math/big"
	"time"

	v1 "github.com/attestantio/go-eth2-client/api/v1"
	"github.com/attestantio/go-eth2-client/spec/phase0"
	ethcommon "github.com/ethereum/go-ethereum/common"
	spectypes "github.com/ssvlabs/ssv-spec/types"
)

<<<<<<< HEAD
var HoleskySSV = SSV{
	Name:                      "holesky",
	GenesisDomainType:         spectypes.DomainType{0x0, 0x0, 0x5, 0x1},
	AlanDomainType:            spectypes.DomainType{0x0, 0x0, 0x5, 0x2},
	AlanForkEpoch:             84600, // Oct-08-2024 12:00:00 PM UTC
	RegistrySyncOffset:        new(big.Int).SetInt64(181612),
	RegistryContractAddr:      ethcommon.HexToAddress("0x38A4794cCEd47d3baf7370CcC43B560D3a1beEFA"),
	DiscoveryProtocolID:       [6]byte{'s', 's', 'v', 'd', 'v', '5'},
	MaxValidatorsPerCommittee: 560,
	TotalEthereumValidators:   1757795, // active_validators from https://holesky.beaconcha.in/index/data on Nov 20, 2024
=======
var Holesky = NetworkConfig{
	Name:                 "holesky",
	Beacon:               beacon.NewNetwork(spectypes.HoleskyNetwork),
	DomainType:           spectypes.DomainType{0x0, 0x0, 0x5, 0x2},
	GenesisEpoch:         1,
	RegistrySyncOffset:   new(big.Int).SetInt64(181612),
	RegistryContractAddr: "0x38A4794cCEd47d3baf7370CcC43B560D3a1beEFA",
	DiscoveryProtocolID:  [6]byte{'s', 's', 'v', 'd', 'v', '5'},
>>>>>>> bfec50e9
	Bootnodes: []string{
		// SSV Labs
		"enr:-Ja4QKFD3u5tZob7xukp-JKX9QJMFqqI68cItsE4tBbhsOyDR0M_1UUjb35hbrqvTP3bnXO_LnKh-jNLTeaUqN4xiduGAZKaP_sagmlkgnY0gmlwhDb0fh6Jc2VjcDI1NmsxoQMw_H2anuiqP9NmEaZwbUfdvPFog7PvcKmoVByDa576SINzc3YBg3RjcIITioN1ZHCCD6I",
		"enr:-Li4QFIQzamdvTxGJhvcXG_DFmCeyggSffDnllY5DiU47pd_K_1MRnSaJimWtfKJ-MD46jUX9TwgW5Jqe0t4pH41RYWGAYuFnlyth2F0dG5ldHOIAAAAAAAAAACEZXRoMpD1pf1CAAAAAP__________gmlkgnY0gmlwhCLdu_SJc2VjcDI1NmsxoQN4v-N9zFYwEqzGPBBX37q24QPFvAVUtokIo1fblIsmTIN0Y3CCE4uDdWRwgg-j",
	},
}

var HoleskyBeaconConfig = Beacon{
	ConfigName:                           string(spectypes.HoleskyNetwork),
	CapellaForkVersion:                   phase0.Version{0x04, 0x01, 0x70, 0x00},
	SlotDuration:                         12 * time.Second,
	SlotsPerEpoch:                        32,
	EpochsPerSyncCommitteePeriod:         256,
	SyncCommitteeSize:                    512,
	SyncCommitteeSubnetCount:             4,
	TargetAggregatorsPerSyncSubcommittee: 16,
	TargetAggregatorsPerCommittee:        16,
	IntervalsPerSlot:                     3,
	Genesis: v1.Genesis{
		GenesisTime:           time.Unix(1695902400, 0),
		GenesisValidatorsRoot: phase0.Root{0xD8, 0xEA, 0x17, 0x1F, 0x3C, 0x94, 0xAE, 0xA2, 0x1E, 0xBC, 0x42, 0xA1, 0xED, 0x61, 0x05, 0x2A, 0xCF, 0x3F, 0x92, 0x09, 0xC0, 0x0E, 0x4E, 0xFB, 0xAA, 0xDD, 0xAC, 0x09, 0xED, 0x9B, 0x80, 0x78},
		GenesisForkVersion:    phase0.Version{0x01, 0x01, 0x70, 0x00},
	},
}<|MERGE_RESOLUTION|>--- conflicted
+++ resolved
@@ -10,27 +10,14 @@
 	spectypes "github.com/ssvlabs/ssv-spec/types"
 )
 
-<<<<<<< HEAD
 var HoleskySSV = SSV{
 	Name:                      "holesky",
-	GenesisDomainType:         spectypes.DomainType{0x0, 0x0, 0x5, 0x1},
-	AlanDomainType:            spectypes.DomainType{0x0, 0x0, 0x5, 0x2},
-	AlanForkEpoch:             84600, // Oct-08-2024 12:00:00 PM UTC
+	DomainType:                spectypes.DomainType{0x0, 0x0, 0x5, 0x2},
 	RegistrySyncOffset:        new(big.Int).SetInt64(181612),
 	RegistryContractAddr:      ethcommon.HexToAddress("0x38A4794cCEd47d3baf7370CcC43B560D3a1beEFA"),
 	DiscoveryProtocolID:       [6]byte{'s', 's', 'v', 'd', 'v', '5'},
 	MaxValidatorsPerCommittee: 560,
 	TotalEthereumValidators:   1757795, // active_validators from https://holesky.beaconcha.in/index/data on Nov 20, 2024
-=======
-var Holesky = NetworkConfig{
-	Name:                 "holesky",
-	Beacon:               beacon.NewNetwork(spectypes.HoleskyNetwork),
-	DomainType:           spectypes.DomainType{0x0, 0x0, 0x5, 0x2},
-	GenesisEpoch:         1,
-	RegistrySyncOffset:   new(big.Int).SetInt64(181612),
-	RegistryContractAddr: "0x38A4794cCEd47d3baf7370CcC43B560D3a1beEFA",
-	DiscoveryProtocolID:  [6]byte{'s', 's', 'v', 'd', 'v', '5'},
->>>>>>> bfec50e9
 	Bootnodes: []string{
 		// SSV Labs
 		"enr:-Ja4QKFD3u5tZob7xukp-JKX9QJMFqqI68cItsE4tBbhsOyDR0M_1UUjb35hbrqvTP3bnXO_LnKh-jNLTeaUqN4xiduGAZKaP_sagmlkgnY0gmlwhDb0fh6Jc2VjcDI1NmsxoQMw_H2anuiqP9NmEaZwbUfdvPFog7PvcKmoVByDa576SINzc3YBg3RjcIITioN1ZHCCD6I",
