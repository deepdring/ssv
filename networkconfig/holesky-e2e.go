--- conflicted
+++ resolved
@@ -8,20 +8,6 @@
 	spectypes "github.com/ssvlabs/ssv-spec/types"
 )
 
-<<<<<<< HEAD
-var HoleskyE2E = NetworkConfig{
-	Name: "holesky-e2e",
-	BeaconConfig: BeaconConfig{
-		Beacon: beacon.NewNetwork(spectypes.HoleskyNetwork),
-	},
-	SSVConfig: SSVConfig{
-		DomainType:           spectypes.DomainType{0x0, 0x0, 0xee, 0x1},
-		RegistryContractAddr: "0x58410bef803ecd7e63b23664c586a6db72daf59c",
-		RegistrySyncOffset:   big.NewInt(405579),
-		Bootnodes:            []string{},
-		GasLimit36Epoch:      0,
-	},
-=======
 const HoleskyE2EName = "holesky-e2e"
 
 var HoleskyE2ESSV = &SSVConfig{
@@ -31,5 +17,4 @@
 	Bootnodes:               []string{},
 	TotalEthereumValidators: HoleskySSV.TotalEthereumValidators,
 	GasLimit36Epoch:         0,
->>>>>>> 4ecf5fb6
 }