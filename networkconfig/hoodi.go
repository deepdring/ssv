package networkconfig

import (
	"math/big"

	ethcommon "github.com/ethereum/go-ethereum/common"

	spectypes "github.com/ssvlabs/ssv-spec/types"
)

const HoodiName = "hoodi"

var HoodiSSV = SSVConfig{
	DomainType:           spectypes.DomainType{0x0, 0x0, 0x5, 0x3},
	RegistrySyncOffset:   new(big.Int).SetInt64(1065),
	RegistryContractAddr: ethcommon.HexToAddress("0x58410Bef803ECd7E63B23664C586A6DB72DAf59c"),
	DiscoveryProtocolID:  [6]byte{'s', 's', 'v', 'd', 'v', '5'},
	Bootnodes: []string{
		// SSV Labs
		"enr:-Ja4QIKlyNFuFtTOnVoavqwmpgSJXfhSmhpdSDOUhf5-FBr7bBxQRvG6VrpUvlkr8MtpNNuMAkM33AseduSaOhd9IeWGAZWjRbnvgmlkgnY0gmlwhCNVVTCJc2VjcDI1NmsxoQNTTyiJPoZh502xOZpHSHAfR-94NaXLvi5J4CNHMh2tjoNzc3YBg3RjcIITioN1ZHCCD6I",
	},
	TotalEthereumValidators: 1107955, // active_validators from https://hoodi.beaconcha.in/index/data on Apr 18, 2025
<<<<<<< HEAD
	Forks: SSVForkConfig{
		Forks: SSVForks{
			{
				Name:  "Alan",
				Epoch: 0,
			},
			{
				Name:  "Finality Consensus",
				Epoch: 100, // TODO: MaxEpoch
			},
		},
	},
=======
	GasLimit36Epoch:         0,
>>>>>>> 7ac3e927
}<|MERGE_RESOLUTION|>--- conflicted
+++ resolved
@@ -20,7 +20,6 @@
 		"enr:-Ja4QIKlyNFuFtTOnVoavqwmpgSJXfhSmhpdSDOUhf5-FBr7bBxQRvG6VrpUvlkr8MtpNNuMAkM33AseduSaOhd9IeWGAZWjRbnvgmlkgnY0gmlwhCNVVTCJc2VjcDI1NmsxoQNTTyiJPoZh502xOZpHSHAfR-94NaXLvi5J4CNHMh2tjoNzc3YBg3RjcIITioN1ZHCCD6I",
 	},
 	TotalEthereumValidators: 1107955, // active_validators from https://hoodi.beaconcha.in/index/data on Apr 18, 2025
-<<<<<<< HEAD
 	Forks: SSVForkConfig{
 		Forks: SSVForks{
 			{
@@ -33,7 +32,5 @@
 			},
 		},
 	},
-=======
 	GasLimit36Epoch:         0,
->>>>>>> 7ac3e927
 }