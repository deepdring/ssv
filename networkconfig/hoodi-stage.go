--- conflicted
+++ resolved
@@ -6,23 +6,6 @@
 	ethcommon "github.com/ethereum/go-ethereum/common"
 )
 
-<<<<<<< HEAD
-var HoodiStage = NetworkConfig{
-	Name: "hoodi-stage",
-	BeaconConfig: BeaconConfig{
-		Beacon: beacon.NewNetwork(spectypes.HoodiNetwork),
-	},
-	SSVConfig: SSVConfig{
-		DomainType:           [4]byte{0x00, 0x00, 0x31, 0x14},
-		RegistrySyncOffset:   new(big.Int).SetInt64(1004),
-		RegistryContractAddr: "0x0aaace4e8affc47c6834171c88d342a4abd8f105",
-		DiscoveryProtocolID:  [6]byte{'s', 's', 'v', 'd', 'v', '5'},
-		Bootnodes: []string{
-			// SSV Labs
-			"enr:-Ja4QJZcaYfS0GpX-5xREVBa26a-E-QHMFek-EndsJdgM6loIM7pfbJwPDCNK1VzPkUhMjwcTTuNASiHU6X-sjsrxFmGAZWjNu06gmlkgnY0gmlwhErcGnyJc2VjcDI1NmsxoQP_bBE-ZYvaXKBR3dRYMN5K_lZP-q-YsBzDZEtxH_4T_YNzc3YBg3RjcIITioN1ZHCCD6I",
-		},
-		GasLimit36Epoch: 0,
-=======
 const HoodiStageName = "hoodi-stage"
 
 var HoodiStageSSV = &SSVConfig{
@@ -33,7 +16,6 @@
 	Bootnodes: []string{
 		// SSV Labs
 		"enr:-Ja4QJZcaYfS0GpX-5xREVBa26a-E-QHMFek-EndsJdgM6loIM7pfbJwPDCNK1VzPkUhMjwcTTuNASiHU6X-sjsrxFmGAZWjNu06gmlkgnY0gmlwhErcGnyJc2VjcDI1NmsxoQP_bBE-ZYvaXKBR3dRYMN5K_lZP-q-YsBzDZEtxH_4T_YNzc3YBg3RjcIITioN1ZHCCD6I",
->>>>>>> 4ecf5fb6
 	},
 	TotalEthereumValidators: HoodiSSV.TotalEthereumValidators,
 	GasLimit36Epoch:         0,
