package networkconfig

import (
	"math/big"

	ethcommon "github.com/ethereum/go-ethereum/common"
)

<<<<<<< HEAD
var HoodiStageSSV = SSV{
	Name:                    "hoodi-stage",
	DomainType:              [4]byte{0x00, 0x00, 0x31, 0x14},
	RegistrySyncOffset:      new(big.Int).SetInt64(1004),
	RegistryContractAddr:    ethcommon.HexToAddress("0x868C2789045d7ffC144635Da7D8cC0a974C58f89"),
	DiscoveryProtocolID:     [6]byte{'s', 's', 'v', 'd', 'v', '5'},
	TotalEthereumValidators: 2_000_000, // TODO: find the value and define
=======
var HoodiStage = NetworkConfig{
	Name:                 "hoodi-stage",
	Beacon:               beacon.NewNetwork(spectypes.HoodiNetwork),
	DomainType:           [4]byte{0x00, 0x00, 0x31, 0x14},
	GenesisEpoch:         1,
	RegistrySyncOffset:   new(big.Int).SetInt64(1004),
	RegistryContractAddr: "0x0aaace4e8affc47c6834171c88d342a4abd8f105",
	DiscoveryProtocolID:  [6]byte{'s', 's', 'v', 'd', 'v', '5'},
>>>>>>> 61185161
	Bootnodes: []string{
		// SSV Labs
		"enr:-Ja4QJZcaYfS0GpX-5xREVBa26a-E-QHMFek-EndsJdgM6loIM7pfbJwPDCNK1VzPkUhMjwcTTuNASiHU6X-sjsrxFmGAZWjNu06gmlkgnY0gmlwhErcGnyJc2VjcDI1NmsxoQP_bBE-ZYvaXKBR3dRYMN5K_lZP-q-YsBzDZEtxH_4T_YNzc3YBg3RjcIITioN1ZHCCD6I",
	},
}<|MERGE_RESOLUTION|>--- conflicted
+++ resolved
@@ -6,24 +6,13 @@
 	ethcommon "github.com/ethereum/go-ethereum/common"
 )
 
-<<<<<<< HEAD
 var HoodiStageSSV = SSV{
 	Name:                    "hoodi-stage",
 	DomainType:              [4]byte{0x00, 0x00, 0x31, 0x14},
 	RegistrySyncOffset:      new(big.Int).SetInt64(1004),
-	RegistryContractAddr:    ethcommon.HexToAddress("0x868C2789045d7ffC144635Da7D8cC0a974C58f89"),
+	RegistryContractAddr:    ethcommon.HexToAddress("0x0aaace4e8affc47c6834171c88d342a4abd8f105"),
 	DiscoveryProtocolID:     [6]byte{'s', 's', 'v', 'd', 'v', '5'},
 	TotalEthereumValidators: 2_000_000, // TODO: find the value and define
-=======
-var HoodiStage = NetworkConfig{
-	Name:                 "hoodi-stage",
-	Beacon:               beacon.NewNetwork(spectypes.HoodiNetwork),
-	DomainType:           [4]byte{0x00, 0x00, 0x31, 0x14},
-	GenesisEpoch:         1,
-	RegistrySyncOffset:   new(big.Int).SetInt64(1004),
-	RegistryContractAddr: "0x0aaace4e8affc47c6834171c88d342a4abd8f105",
-	DiscoveryProtocolID:  [6]byte{'s', 's', 'v', 'd', 'v', '5'},
->>>>>>> 61185161
 	Bootnodes: []string{
 		// SSV Labs
 		"enr:-Ja4QJZcaYfS0GpX-5xREVBa26a-E-QHMFek-EndsJdgM6loIM7pfbJwPDCNK1VzPkUhMjwcTTuNASiHU6X-sjsrxFmGAZWjNu06gmlkgnY0gmlwhErcGnyJc2VjcDI1NmsxoQP_bBE-ZYvaXKBR3dRYMN5K_lZP-q-YsBzDZEtxH_4T_YNzc3YBg3RjcIITioN1ZHCCD6I",
