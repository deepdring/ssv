package networkconfig

import (
	"math/big"

	ethcommon "github.com/ethereum/go-ethereum/common"
	spectypes "github.com/ssvlabs/ssv-spec/types"
)

const MainnetName = "mainnet"

var MainnetSSV = SSVConfig{
	DomainType:           spectypes.AlanMainnet,
	RegistrySyncOffset:   new(big.Int).SetInt64(17507487),
	RegistryContractAddr: ethcommon.HexToAddress("0xDD9BC35aE942eF0cFa76930954a156B3fF30a4E1"),
	DiscoveryProtocolID:  [6]byte{'s', 's', 'v', 'd', 'v', '5'},
	Bootnodes: []string{
		// SSV Labs
		"enr:-Ja4QAbDe5XANqJUDyJU1GmtS01qqMwDYx9JNZgymjBb55fMaha80E2HznRYoUGy6NFVSvs1u1cFqSM0MgJI-h1QKLeGAZKaTo7LgmlkgnY0gmlwhDQrfraJc2VjcDI1NmsxoQNEj0Pgq9-VxfeX83LPDOUPyWiTVzdI-DnfMdO1n468u4Nzc3YBg3RjcIITioN1ZHCCD6I",

		// 0NEinfra bootnode
		"enr:-Li4QDwrOuhEq5gBJBzFUPkezoYiy56SXZUwkSD7bxYo8RAhPnHyS0de0nOQrzl-cL47RY9Jg8k6Y_MgaUd9a5baYXeGAYnfZE76h2F0dG5ldHOIAAAAAAAAAACEZXRoMpD1pf1CAAAAAP__________gmlkgnY0gmlwhDaTS0mJc2VjcDI1NmsxoQMZzUHaN3eClRgF9NAqRNc-ilGpJDDJxdenfo4j-zWKKYN0Y3CCE4iDdWRwgg-g",

		// Eridian (eridianalpha.com)
		"enr:-Li4QIzHQ2H82twhvsu8EePZ6CA1gl0_B0WWsKaT07245TkHUqXay-MXEgObJB7BxMFl8TylFxfnKNxQyGTXh-2nAlOGAYuraxUEh2F0dG5ldHOIAAAAAAAAAACEZXRoMpD1pf1CAAAAAP__________gmlkgnY0gmlwhBKCzUSJc2VjcDI1NmsxoQNKskkQ6-mBdBWr_ORJfyHai5uD0vL6Fuw90X0sPwmRsoN0Y3CCE4iDdWRwgg-g",

<<<<<<< HEAD
			// CryptoManufaktur
			"enr:-Li4QH7FwJcL8gJj0zHAITXqghMkG-A5bfWh2-3Q7vosy9D1BS8HZk-1ITuhK_rfzG3v_UtBDI6uNJZWpdcWfrQFCxKGAYnQ1DRCh2F0dG5ldHOIAAAAAAAAAACEZXRoMpD1pf1CAAAAAP__________gmlkgnY0gmlwhBLb3g2Jc2VjcDI1NmsxoQKeSDcZWSaY9FC723E9yYX1Li18bswhLNlxBZdLfgOKp4N0Y3CCE4mDdWRwgg-h",
		},
		Forks: SSVForkConfig{
			Forks: SSVForks{
				{
					Name:  "Alan",
					Epoch: 0,
				},
				{
					Name:  "Finality Consensus",
					Epoch: MaxEpoch,
				},
			},
		},
=======
		// CryptoManufaktur
		"enr:-Li4QH7FwJcL8gJj0zHAITXqghMkG-A5bfWh2-3Q7vosy9D1BS8HZk-1ITuhK_rfzG3v_UtBDI6uNJZWpdcWfrQFCxKGAYnQ1DRCh2F0dG5ldHOIAAAAAAAAAACEZXRoMpD1pf1CAAAAAP__________gmlkgnY0gmlwhBLb3g2Jc2VjcDI1NmsxoQKeSDcZWSaY9FC723E9yYX1Li18bswhLNlxBZdLfgOKp4N0Y3CCE4mDdWRwgg-h",
>>>>>>> b5e5b27b
	},
	TotalEthereumValidators: 1064860, // active_validators from https://mainnet.beaconcha.in/index/data on Apr 18, 2025
}<|MERGE_RESOLUTION|>--- conflicted
+++ resolved
@@ -24,26 +24,20 @@
 		// Eridian (eridianalpha.com)
 		"enr:-Li4QIzHQ2H82twhvsu8EePZ6CA1gl0_B0WWsKaT07245TkHUqXay-MXEgObJB7BxMFl8TylFxfnKNxQyGTXh-2nAlOGAYuraxUEh2F0dG5ldHOIAAAAAAAAAACEZXRoMpD1pf1CAAAAAP__________gmlkgnY0gmlwhBKCzUSJc2VjcDI1NmsxoQNKskkQ6-mBdBWr_ORJfyHai5uD0vL6Fuw90X0sPwmRsoN0Y3CCE4iDdWRwgg-g",
 
-<<<<<<< HEAD
-			// CryptoManufaktur
-			"enr:-Li4QH7FwJcL8gJj0zHAITXqghMkG-A5bfWh2-3Q7vosy9D1BS8HZk-1ITuhK_rfzG3v_UtBDI6uNJZWpdcWfrQFCxKGAYnQ1DRCh2F0dG5ldHOIAAAAAAAAAACEZXRoMpD1pf1CAAAAAP__________gmlkgnY0gmlwhBLb3g2Jc2VjcDI1NmsxoQKeSDcZWSaY9FC723E9yYX1Li18bswhLNlxBZdLfgOKp4N0Y3CCE4mDdWRwgg-h",
-		},
-		Forks: SSVForkConfig{
-			Forks: SSVForks{
-				{
-					Name:  "Alan",
-					Epoch: 0,
-				},
-				{
-					Name:  "Finality Consensus",
-					Epoch: MaxEpoch,
-				},
+		// CryptoManufaktur
+		"enr:-Li4QH7FwJcL8gJj0zHAITXqghMkG-A5bfWh2-3Q7vosy9D1BS8HZk-1ITuhK_rfzG3v_UtBDI6uNJZWpdcWfrQFCxKGAYnQ1DRCh2F0dG5ldHOIAAAAAAAAAACEZXRoMpD1pf1CAAAAAP__________gmlkgnY0gmlwhBLb3g2Jc2VjcDI1NmsxoQKeSDcZWSaY9FC723E9yYX1Li18bswhLNlxBZdLfgOKp4N0Y3CCE4mDdWRwgg-h",
+	},
+	TotalEthereumValidators: 1064860, // active_validators from https://mainnet.beaconcha.in/index/data on Apr 18, 2025
+	Forks: SSVForkConfig{
+		Forks: SSVForks{
+			{
+				Name:  "Alan",
+				Epoch: 0,
+			},
+			{
+				Name:  "Finality Consensus",
+				Epoch: MaxEpoch,
 			},
 		},
-=======
-		// CryptoManufaktur
-		"enr:-Li4QH7FwJcL8gJj0zHAITXqghMkG-A5bfWh2-3Q7vosy9D1BS8HZk-1ITuhK_rfzG3v_UtBDI6uNJZWpdcWfrQFCxKGAYnQ1DRCh2F0dG5ldHOIAAAAAAAAAACEZXRoMpD1pf1CAAAAAP__________gmlkgnY0gmlwhBLb3g2Jc2VjcDI1NmsxoQKeSDcZWSaY9FC723E9yYX1Li18bswhLNlxBZdLfgOKp4N0Y3CCE4mDdWRwgg-h",
->>>>>>> b5e5b27b
 	},
-	TotalEthereumValidators: 1064860, // active_validators from https://mainnet.beaconcha.in/index/data on Apr 18, 2025
 }