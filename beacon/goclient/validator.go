package goclient

import (
	"context"
	"fmt"
	"net/http"
	"slices"
	"time"

	"github.com/attestantio/go-eth2-client/api"
	eth2apiv1 "github.com/attestantio/go-eth2-client/api/v1"
	"github.com/attestantio/go-eth2-client/spec/phase0"
	"github.com/cespare/xxhash/v2"
	"go.uber.org/zap"

	"github.com/ssvlabs/ssv/logging/fields"
	"github.com/ssvlabs/ssv/operator/slotticker"
)

type validatorRegistration struct {
	*api.VersionedSignedValidatorRegistration

	// new signifies whether this validator registration has already been submitted previously.
	new bool
}

// GetValidatorData returns metadata (balance, index, status, more) for each pubkey from the node
func (gc *GoClient) GetValidatorData(
	ctx context.Context,
	validatorPubKeys []phase0.BLSPubKey,
) (map[phase0.ValidatorIndex]*eth2apiv1.Validator, error) {
	reqStart := time.Now()
	resp, err := gc.multiClient.Validators(ctx, &api.ValidatorsOpts{
		State:   "head", // TODO maybe need to get the chainId (head) as var
		PubKeys: validatorPubKeys,
		Common:  api.CommonOpts{Timeout: gc.longTimeout},
	})
	recordRequestDuration(ctx, "Validators", gc.multiClient.Address(), http.MethodPost, time.Since(reqStart), err)
	if err != nil {
		gc.log.Error(clResponseErrMsg,
			zap.String("api", "Validators"),
			zap.Error(err),
		)
		return nil, fmt.Errorf("failed to obtain validators: %w", err)
	}
	if resp == nil {
		gc.log.Error(clNilResponseErrMsg,
			zap.String("api", "Validators"),
		)
		return nil, fmt.Errorf("validators response is nil")
	}

	return resp.Data, nil
}

// SubmitValidatorRegistration enqueues new validator registration for submission, the submission
// happens asynchronously in a batch with other validator registrations. If validator registration
// already exists it is replaced by this new one.
func (gc *GoClient) SubmitValidatorRegistration(registration *api.VersionedSignedValidatorRegistration) error {
	pk, err := registration.PubKey()
	if err != nil {
		return err
	}

	gc.registrationMu.Lock()
	defer gc.registrationMu.Unlock()

	gc.registrations[pk] = &validatorRegistration{
		VersionedSignedValidatorRegistration: registration,
		new:                                  true,
	}

	return nil
}

<<<<<<< HEAD
// registrationSubmitter periodically submits validator registrations of 2 types (in batches,
// 1 batch per slot):
// - new validator registrations
// - validator registrations that are relevant for the near future (targeting 10th epoch from now)
// This allows us to keep the amount of registration submissions small and not having to worry
// about pruning gc.registrations "cache" (since it might contain registrations for validators that
// are no longer operating) while still submitting all validator-registrations that matter asap.
func (gc *GoClient) registrationSubmitter(slotTickerProvider slotticker.Provider) {
=======
// registrationSubmitter periodically submits validator registrations in batches, 1 batch per slot
// making sure
//   - every new(fresh) validator registration is submitted at the earliest slot possible once
//     GoClient is aware of it
//   - every validator registration GoClient is aware of is submitted at least once during 1 epoch
//     period
func (gc *GoClient) registrationSubmitter(ctx context.Context, slotTickerProvider slotticker.Provider) {
>>>>>>> 01a1c6cb
	ticker := slotTickerProvider()
	for {
		select {
		case <-ctx.Done():
			return
		case <-ticker.Next():
			currentSlot := ticker.Slot()
			currentEpoch := gc.network.EstimatedEpochAtSlot(currentSlot)
			slotInEpoch := uint64(currentSlot) % gc.network.SlotsPerEpoch()

			// Select registrations to submit.
			targetRegs := make(map[phase0.BLSPubKey]*validatorRegistration, 0)
			gc.registrationMu.Lock()
			// 1. find & add validators participating in 10th epoch from now
			shares := gc.validatorStore.SelfParticipatingValidators(currentEpoch + 10)
			for _, share := range shares {
				pk := phase0.BLSPubKey{}
				copy(pk[:], share.ValidatorPubKey[:])
				r, ok := gc.registrations[pk]
				if !ok {
					// we haven't constructed corresponding validator registration for submission yet,
					// so just skip it for now
					continue
				}
				targetRegs[pk] = r
			}
			// 2. find & add newly created validator registrations
			for pk, r := range gc.registrations {
				if r.new {
					targetRegs[pk] = r
				}
			}
			gc.registrationMu.Unlock()

			registrations := make([]*api.VersionedSignedValidatorRegistration, 0)
			for _, r := range targetRegs {
				validatorPk, err := r.PubKey()
				if err != nil {
					gc.log.Error("Failed to get validator pubkey", zap.Error(err), fields.Slot(currentSlot))
					continue
				}

				// Distribute the registrations evenly across the epoch based on the pubkeys.
				validatorDescriptor := xxhash.Sum64(validatorPk[:])
				shouldSubmit := validatorDescriptor%gc.network.SlotsPerEpoch() == slotInEpoch

				if r.new || shouldSubmit {
					r.new = false
					registrations = append(registrations, r.VersionedSignedValidatorRegistration)
				}
			}

			// Submit validator registrations in chunks.
			for chunk := range slices.Chunk(registrations, 500) {
				reqStart := time.Now()
				err := gc.multiClient.SubmitValidatorRegistrations(ctx, chunk)
				recordRequestDuration(ctx, "SubmitValidatorRegistrations", gc.multiClient.Address(), http.MethodPost, time.Since(reqStart), err)
				if err != nil {
					gc.log.Error(clResponseErrMsg, zap.Error(err))
					break
				}
				gc.log.Info("submitted validator registrations", fields.Slot(currentSlot), fields.Count(len(chunk)), fields.Duration(reqStart))
			}
		}
	}
}<|MERGE_RESOLUTION|>--- conflicted
+++ resolved
@@ -73,7 +73,6 @@
 	return nil
 }
 
-<<<<<<< HEAD
 // registrationSubmitter periodically submits validator registrations of 2 types (in batches,
 // 1 batch per slot):
 // - new validator registrations
@@ -81,16 +80,7 @@
 // This allows us to keep the amount of registration submissions small and not having to worry
 // about pruning gc.registrations "cache" (since it might contain registrations for validators that
 // are no longer operating) while still submitting all validator-registrations that matter asap.
-func (gc *GoClient) registrationSubmitter(slotTickerProvider slotticker.Provider) {
-=======
-// registrationSubmitter periodically submits validator registrations in batches, 1 batch per slot
-// making sure
-//   - every new(fresh) validator registration is submitted at the earliest slot possible once
-//     GoClient is aware of it
-//   - every validator registration GoClient is aware of is submitted at least once during 1 epoch
-//     period
 func (gc *GoClient) registrationSubmitter(ctx context.Context, slotTickerProvider slotticker.Provider) {
->>>>>>> 01a1c6cb
 	ticker := slotTickerProvider()
 	for {
 		select {
