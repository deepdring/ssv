--- conflicted
+++ resolved
@@ -258,12 +258,8 @@
 
 	client.nodeSyncingFn = client.nodeSyncing
 
-<<<<<<< HEAD
-	go client.registrationSubmitter(slotTickerProvider)
-
-=======
 	go client.registrationSubmitter(ctx, slotTickerProvider)
->>>>>>> 01a1c6cb
+
 	// Start automatic expired item deletion for attestationDataCache.
 	go client.attestationDataCache.Start()
 
