--- conflicted
+++ resolved
@@ -17,23 +17,12 @@
 	"github.com/jellydator/ttlcache/v3"
 	"github.com/pkg/errors"
 	"github.com/rs/zerolog"
+	spectypes "github.com/ssvlabs/ssv-spec/types"
 	"go.uber.org/zap"
 	"tailscale.com/util/singleflight"
 
-	spectypes "github.com/ssvlabs/ssv-spec/types"
-<<<<<<< HEAD
-	"go.uber.org/zap"
-	"tailscale.com/util/singleflight"
-
 	"github.com/ssvlabs/ssv/logging/fields"
 	"github.com/ssvlabs/ssv/networkconfig"
-=======
-	"github.com/ssvlabs/ssv/logging/fields"
-	operatordatastore "github.com/ssvlabs/ssv/operator/datastore"
-	"github.com/ssvlabs/ssv/operator/slotticker"
-	beaconprotocol "github.com/ssvlabs/ssv/protocol/v2/blockchain/beacon"
-	"github.com/ssvlabs/ssv/utils/casts"
->>>>>>> bfec50e9
 )
 
 const (
@@ -116,29 +105,17 @@
 
 // GoClient implementing Beacon struct
 type GoClient struct {
-<<<<<<< HEAD
-	log                  *zap.Logger
-	ctx                  context.Context
-	client               Client
-	nodeVersion          string
-	nodeClient           NodeClient
-	beaconConfig         *networkconfig.Beacon // using pointer to make sure it's fetched
-	gasLimit             uint64
-=======
-	log         *zap.Logger
-	ctx         context.Context
-	network     beaconprotocol.Network
-	client      Client
-	nodeVersion string
-	nodeClient  NodeClient
-	gasLimit    uint64
+	log          *zap.Logger
+	ctx          context.Context
+	beaconConfig *networkconfig.Beacon // using pointer to make sure it's fetched
+	client       Client
+	nodeVersion  string
+	nodeClient   NodeClient
+	gasLimit     uint64
 
 	syncDistanceTolerance phase0.Slot
 	nodeSyncingFn         func(ctx context.Context, opts *api.NodeSyncingOpts) (*api.Response[*apiv1.SyncState], error)
 
-	operatorDataStore operatordatastore.OperatorDataStore
-
->>>>>>> bfec50e9
 	registrationMu       sync.Mutex
 	registrationLastSlot phase0.Slot
 	registrationCache    map[phase0.BLSPubKey]*api.VersionedSignedValidatorRegistration
@@ -189,31 +166,14 @@
 	}
 
 	client := &GoClient{
-<<<<<<< HEAD
-		log:               logger,
-		ctx:               opt.Context,
-		client:            httpClient.(*eth2clienthttp.Service),
-		gasLimit:          opt.GasLimit,
-		registrationCache: map[phase0.BLSPubKey]*api.VersionedSignedValidatorRegistration{},
-		commonTimeout:     commonTimeout,
-		longTimeout:       longTimeout,
-=======
 		log:                   logger,
 		ctx:                   opt.Context,
-		network:               opt.Network,
 		client:                httpClient.(*eth2clienthttp.Service),
 		gasLimit:              opt.GasLimit,
 		syncDistanceTolerance: phase0.Slot(opt.SyncDistanceTolerance),
-		operatorDataStore:     operatorDataStore,
 		registrationCache:     map[phase0.BLSPubKey]*api.VersionedSignedValidatorRegistration{},
-		attestationDataCache: ttlcache.New(
-			// we only fetch attestation data during the slot of the relevant duty (and never later),
-			// hence caching it for 2 slots is sufficient
-			ttlcache.WithTTL[phase0.Slot, *phase0.AttestationData](2 * opt.Network.SlotDurationSec()),
-		),
-		commonTimeout: commonTimeout,
-		longTimeout:   longTimeout,
->>>>>>> bfec50e9
+		commonTimeout:         commonTimeout,
+		longTimeout:           longTimeout,
 	}
 
 	client.nodeSyncingFn = client.nodeSyncing
