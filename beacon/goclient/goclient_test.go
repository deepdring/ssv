package goclient

import (
	"context"
	"encoding/json"
	"fmt"
	"net/http"
	"testing"
	"time"

	"github.com/attestantio/go-eth2-client/api"
	v1 "github.com/attestantio/go-eth2-client/api/v1"
	"github.com/attestantio/go-eth2-client/spec/phase0"
	"github.com/stretchr/testify/require"
	"go.uber.org/zap"

<<<<<<< HEAD
=======
	"github.com/ssvlabs/ssv/beacon/goclient/tests"
>>>>>>> 3d906310
	"github.com/ssvlabs/ssv/protocol/v2/blockchain/beacon"
)

func TestHealthy(t *testing.T) {
	const (
		commonTimeout = 100 * time.Millisecond
		longTimeout   = 500 * time.Millisecond
	)

	ctx := context.Background()
	undialableServer := tests.MockServer(nil)
	c, err := mockClient(ctx, undialableServer.URL, commonTimeout, longTimeout)
	require.NoError(t, err)

	client := c.(*GoClient)
	err = client.Healthy(ctx)
	require.NoError(t, err)

	t.Run("sync distance larger than allowed", func(t *testing.T) {
		client.nodeSyncingFn = func(ctx context.Context, opts *api.NodeSyncingOpts) (*api.Response[*v1.SyncState], error) {
			r := new(api.Response[*v1.SyncState])
			r.Data = &v1.SyncState{
				SyncDistance: phase0.Slot(3),
				IsSyncing:    true,
			}
			return r, nil
		}

		client.syncDistanceTolerance = 2

		err = client.Healthy(ctx)
		require.ErrorIs(t, err, errSyncing)
	})

	t.Run("sync distance within allowed limits", func(t *testing.T) {
		client.nodeSyncingFn = func(ctx context.Context, opts *api.NodeSyncingOpts) (*api.Response[*v1.SyncState], error) {
			r := new(api.Response[*v1.SyncState])
			r.Data = &v1.SyncState{
				SyncDistance: phase0.Slot(3),
				IsSyncing:    true,
			}
			return r, nil
		}

		client.syncDistanceTolerance = 3

		err = client.Healthy(ctx)
		require.NoError(t, err)
	})
}

func TestTimeouts(t *testing.T) {
	ctx := context.Background()

	const (
		commonTimeout = 100 * time.Millisecond
		longTimeout   = 500 * time.Millisecond
		// mockServerEpoch is the epoch to use in requests to the mock server.
		mockServerEpoch = 132502
	)

	// Too slow to dial.
	{
		undialableServer := tests.MockServer(func(r *http.Request, resp json.RawMessage) (json.RawMessage, error) {
			time.Sleep(commonTimeout * 2)
			return resp, nil
		})
		_, err := mockClient(ctx, undialableServer.URL, commonTimeout, longTimeout)
		require.ErrorContains(t, err, "client is not active")
	}

	// Too slow to respond to the Validators request.
	{
		unresponsiveServer := tests.MockServer(func(r *http.Request, resp json.RawMessage) (json.RawMessage, error) {
			switch r.URL.Path {
			case "/eth/v2/debug/beacon/states/head":
				time.Sleep(longTimeout / 2)
			case "/eth/v1/beacon/states/head/validators":
				time.Sleep(longTimeout * 2)
			}
			return resp, nil
		})
		client, err := mockClient(ctx, unresponsiveServer.URL, commonTimeout, longTimeout)
		require.NoError(t, err)

		validators, err := client.GetValidatorData(nil) // Should call BeaconState internally.
		require.NoError(t, err)

		var validatorKeys []phase0.BLSPubKey
		for _, v := range validators {
			validatorKeys = append(validatorKeys, v.Validator.PublicKey)
		}

		_, err = client.GetValidatorData(validatorKeys) // Shouldn't call BeaconState internally.
		require.ErrorContains(t, err, "context deadline exceeded")

		duties, err := client.ProposerDuties(ctx, mockServerEpoch, nil)
		require.NoError(t, err)
		require.NotEmpty(t, duties)
	}

	// Too slow to respond to proposer duties request.
	{
		unresponsiveServer := tests.MockServer(func(r *http.Request, resp json.RawMessage) (json.RawMessage, error) {
			switch r.URL.Path {
			case "/eth/v1/validator/duties/proposer/" + fmt.Sprint(mockServerEpoch):
				time.Sleep(longTimeout * 2)
			}
			return resp, nil
		})
		client, err := mockClient(ctx, unresponsiveServer.URL, commonTimeout, longTimeout)
		require.NoError(t, err)

		_, err = client.ProposerDuties(ctx, mockServerEpoch, nil)
		require.ErrorContains(t, err, "context deadline exceeded")
	}

	// Fast enough.
	{
		fastServer := tests.MockServer(func(r *http.Request, resp json.RawMessage) (json.RawMessage, error) {
			time.Sleep(commonTimeout / 2)
			switch r.URL.Path {
			case "/eth/v2/debug/beacon/states/head":
				time.Sleep(longTimeout / 2)
			}
			return resp, nil
		})
		client, err := mockClient(ctx, fastServer.URL, commonTimeout, longTimeout)
		require.NoError(t, err)

		validators, err := client.GetValidatorData(nil)
		require.NoError(t, err)
		require.NotEmpty(t, validators)

		duties, err := client.ProposerDuties(ctx, mockServerEpoch, nil)
		require.NoError(t, err)
		require.NotEmpty(t, duties)
	}
}

func TestAssertSameGenesisVersionWhenSame(t *testing.T) {
	networks := []types.BeaconNetwork{types.MainNetwork, types.HoleskyNetwork, types.PraterNetwork, types.BeaconTestNetwork}

	for _, network := range networks {
		forkVersion := phase0.Version(beacon.NewNetwork(network).ForkVersion())

		ctx := context.Background()
		callback := func(r *http.Request, resp json.RawMessage) (json.RawMessage, error) {
			if r.URL.Path == "/eth/v1/beacon/genesis" {
				resp2 := json.RawMessage(fmt.Sprintf(`{"data": {
				"genesis_time": "1606824023",
				"genesis_validators_root": "0x4b363db94e286120d76eb905340fdd4e54bfe9f06bf33ff6cf5ad27f511bfe95",
				"genesis_fork_version": "%s"
			}}`, forkVersion))
				return resp2, nil
			}
			return resp, nil
		}

		server := tests.MockServer(callback)
		defer server.Close()
		t.Run(fmt.Sprintf("When genesis versions are the same (%s)", string(network)), func(t *testing.T) {
			c, err := mockClientWithNetwork(ctx, server.URL, 100*time.Millisecond, 500*time.Millisecond, network)
			require.NoError(t, err, "failed to create client")
			client := c.(*GoClient)

			output, err := client.assertSameGenesisVersion(forkVersion)
			require.Equal(t, forkVersion, output)
			require.NoError(t, err, "failed to assert same genesis version: %s", err)
		})
	}
}

func TestAssertSameGenesisVersionWhenDifferent(t *testing.T) {
	network := types.MainNetwork
	networkVersion := phase0.Version(beacon.NewNetwork(network).ForkVersion())

	t.Run("When genesis versions are different", func(t *testing.T) {
		ctx := context.Background()
		server := tests.MockServer(nil)
		defer server.Close()
		c, err := mockClientWithNetwork(ctx, server.URL, 100*time.Millisecond, 500*time.Millisecond, network)
		require.NoError(t, err, "failed to create client")
		client := c.(*GoClient)
		forkVersion := phase0.Version{0x01, 0x02, 0x03, 0x04}

		output, err := client.assertSameGenesisVersion(forkVersion)
		require.Equal(t, networkVersion, output, "expected genesis version to be %s, got %s", networkVersion, output)
		require.Error(t, err, "expected error when genesis versions are different")
	})
}

func mockClient(ctx context.Context, serverURL string, commonTimeout, longTimeout time.Duration) (beacon.BeaconNode, error) {
	return mockClientWithNetwork(ctx, serverURL, commonTimeout, longTimeout, types.MainNetwork)
}

func mockClientWithNetwork(ctx context.Context, serverURL string, commonTimeout, longTimeout time.Duration, network types.BeaconNetwork) (beacon.BeaconNode, error) {
	return New(
		zap.NewNop(),
		Options{
			Context:        ctx,
<<<<<<< HEAD
=======
			Network:        beacon.NewNetwork(network),
>>>>>>> 3d906310
			BeaconNodeAddr: serverURL,
			CommonTimeout:  commonTimeout,
			LongTimeout:    longTimeout,
		},
<<<<<<< HEAD
=======
		tests.MockDataStore{},
		tests.MockSlotTickerProvider,
>>>>>>> 3d906310
	)
}<|MERGE_RESOLUTION|>--- conflicted
+++ resolved
@@ -14,10 +14,7 @@
 	"github.com/stretchr/testify/require"
 	"go.uber.org/zap"
 
-<<<<<<< HEAD
-=======
 	"github.com/ssvlabs/ssv/beacon/goclient/tests"
->>>>>>> 3d906310
 	"github.com/ssvlabs/ssv/protocol/v2/blockchain/beacon"
 )
 
@@ -219,18 +216,9 @@
 		zap.NewNop(),
 		Options{
 			Context:        ctx,
-<<<<<<< HEAD
-=======
-			Network:        beacon.NewNetwork(network),
->>>>>>> 3d906310
 			BeaconNodeAddr: serverURL,
 			CommonTimeout:  commonTimeout,
 			LongTimeout:    longTimeout,
 		},
-<<<<<<< HEAD
-=======
-		tests.MockDataStore{},
-		tests.MockSlotTickerProvider,
->>>>>>> 3d906310
 	)
 }