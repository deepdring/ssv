--- conflicted
+++ resolved
@@ -3,13 +3,8 @@
 import (
 	"context"
 	"fmt"
-<<<<<<< HEAD
-=======
-	"hash"
 	"net/http"
-	"sync"
 	"time"
->>>>>>> 47ea4bc1
 
 	"github.com/attestantio/go-eth2-client/spec/phase0"
 	ssz "github.com/ferranbt/fastssz"
