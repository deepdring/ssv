--- conflicted
+++ resolved
@@ -12,12 +12,7 @@
 	"github.com/stretchr/testify/require"
 	"go.uber.org/zap"
 
-<<<<<<< HEAD
 	"github.com/ssvlabs/ssv/beacon/goclient/mocks"
-	"github.com/ssvlabs/ssv/protocol/v2/blockchain/beacon"
-=======
-	"github.com/ssvlabs/ssv/beacon/goclient/tests"
->>>>>>> c2bf1778
 )
 
 func TestSubscribeToHeadEvents(t *testing.T) {
@@ -88,15 +83,9 @@
 		zap.NewNop(),
 		Options{
 			BeaconNodeAddr: serverURL,
-<<<<<<< HEAD
-			Network:        beacon.NewNetwork(types.MainNetwork),
 		},
 		mocks.NewValidatorStore(),
-		mocks.NewSlotTickerProvider,
 	)
-=======
-		})
->>>>>>> c2bf1778
 
 	require.NoError(t, err)
 	return server
