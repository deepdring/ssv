package goclient

import (
	"context"
	"encoding/json"
	"net/http"
	"strings"
	"testing"
	"time"

	apiv1 "github.com/attestantio/go-eth2-client/api/v1"
	"github.com/ssvlabs/ssv-spec/types"
	"github.com/stretchr/testify/assert"
	"github.com/stretchr/testify/require"
	"go.uber.org/zap"

	"github.com/ssvlabs/ssv/beacon/goclient/mocks"
	"github.com/ssvlabs/ssv/protocol/v2/blockchain/beacon"
)

func TestSubscribeToHeadEvents(t *testing.T) {
	t.Run("Should launch event listener when go client is instantiated", func(t *testing.T) {
		eventsEndpointSubscribedCh := make(chan any)
<<<<<<< HEAD

		server := mocks.MockServer(func(r *http.Request, resp json.RawMessage) (json.RawMessage, error) {
=======
		var subscribedTopics []string
		server := tests.MockServer(func(r *http.Request, resp json.RawMessage) (json.RawMessage, error) {
>>>>>>> 43ad1a0f
			if strings.Contains(r.URL.Path, "/eth/v1/events") {
				queryValues := r.URL.Query()
				require.True(t, queryValues.Has("topics"))

				topics := queryValues["topics"]
				subscribedTopics = append(subscribedTopics, topics...)
				eventsEndpointSubscribedCh <- struct{}{}
			}
			return resp, nil
		})
		defer server.Close()

		client := eventsTestClient(t, server.URL)

		assert.NotNil(t, client)

		for {
			select {
			case <-eventsEndpointSubscribedCh:
				assert.Len(t, subscribedTopics, 2)
				assert.Contains(t, subscribedTopics, "block")
				assert.Contains(t, subscribedTopics, "head")
				return
			case <-time.After(time.Second * 5):
				t.Fatalf("timed out waiting for events endpoint to be subscribed")
			}
		}
	})

	t.Run("Should create subscriber", func(t *testing.T) {
		server := mocks.MockServer(nil)
		client := eventsTestClient(t, server.URL)
		defer server.Close()

		err := client.SubscribeToHeadEvents(context.Background(), "test_caller", make(chan<- *apiv1.HeadEvent))

		assert.NoError(t, err)
		assert.Len(t, client.headEventSubscribers, 1)
		sub := client.headEventSubscribers[0]
		assert.Equal(t, "test_caller", sub.Identifier)
		assert.NotNil(t, sub.Channel)
	})

	t.Run("Should not create subscriber and return error when supported topics does not contain HeadEventTopic", func(t *testing.T) {
		server := mocks.MockServer(nil)
		client := eventsTestClient(t, server.URL)
		client.supportedTopics = []EventTopic{}
		defer server.Close()

		err := client.SubscribeToHeadEvents(context.Background(), "test_caller", make(chan<- *apiv1.HeadEvent))

		assert.Error(t, err)
		assert.Equal(t, "the list of supported topics did not contain 'HeadEventTopic', cannot add new subscriber", err.Error())
		assert.Empty(t, client.headEventSubscribers)
	})
}

func eventsTestClient(t *testing.T, serverURL string) *GoClient {
	server, err := New(
		zap.NewNop(),
		Options{
			BeaconNodeAddr: serverURL,
			Context:        t.Context(),
			Network:        beacon.NewNetwork(types.MainNetwork),
		},
		mocks.NewValidatorStore(),
		mocks.NewSlotTickerProvider,
	)

	require.NoError(t, err)
	return server
}<|MERGE_RESOLUTION|>--- conflicted
+++ resolved
@@ -21,13 +21,8 @@
 func TestSubscribeToHeadEvents(t *testing.T) {
 	t.Run("Should launch event listener when go client is instantiated", func(t *testing.T) {
 		eventsEndpointSubscribedCh := make(chan any)
-<<<<<<< HEAD
-
+		var subscribedTopics []string
 		server := mocks.MockServer(func(r *http.Request, resp json.RawMessage) (json.RawMessage, error) {
-=======
-		var subscribedTopics []string
-		server := tests.MockServer(func(r *http.Request, resp json.RawMessage) (json.RawMessage, error) {
->>>>>>> 43ad1a0f
 			if strings.Contains(r.URL.Path, "/eth/v1/events") {
 				queryValues := r.URL.Query()
 				require.True(t, queryValues.Has("topics"))
