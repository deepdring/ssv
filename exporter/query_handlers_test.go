--- conflicted
+++ resolved
@@ -3,18 +3,20 @@
 import (
 	"encoding/hex"
 	"fmt"
+	"strings"
+	"testing"
+
 	"github.com/bloxapp/ssv/exporter/api"
 	"github.com/bloxapp/ssv/exporter/storage"
 	qbftstorage "github.com/bloxapp/ssv/protocol/v1/qbft/storage"
 	registrystorage "github.com/bloxapp/ssv/registry/storage"
 	ssvstorage "github.com/bloxapp/ssv/storage"
 	"github.com/bloxapp/ssv/storage/basedb"
+
 	"github.com/ethereum/go-ethereum/common"
 	"github.com/pkg/errors"
 	"github.com/stretchr/testify/require"
 	"go.uber.org/zap"
-	"strings"
-	"testing"
 )
 
 func TestHandleUnknownQuery(t *testing.T) {
@@ -283,13 +285,9 @@
 	//})
 }
 
-<<<<<<< HEAD
-func newDecidedAPIMsg(pk string, from, to uint64) *api.NetworkMessage {
-=======
 // TODO: un-lint
 //nolint
-func newDecidedAPIMsg(pk string, from, to int64) *api.NetworkMessage {
->>>>>>> e2d04591
+func newDecidedAPIMsg(pk string, from, to uint64) *api.NetworkMessage {
 	return &api.NetworkMessage{
 		Msg: api.Message{
 			Type: api.TypeDecided,
