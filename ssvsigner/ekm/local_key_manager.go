package ekm

import (
	"bytes"
	"context"
	"encoding/hex"
	"errors"
	"fmt"
	"sync"

	"github.com/attestantio/go-eth2-client/api"
	eth2apiv1 "github.com/attestantio/go-eth2-client/api/v1"
	apiv1capella "github.com/attestantio/go-eth2-client/api/v1/capella"
	apiv1deneb "github.com/attestantio/go-eth2-client/api/v1/deneb"
	apiv1electra "github.com/attestantio/go-eth2-client/api/v1/electra"
	"github.com/attestantio/go-eth2-client/spec"
	"github.com/attestantio/go-eth2-client/spec/altair"
	"github.com/attestantio/go-eth2-client/spec/capella"
	"github.com/attestantio/go-eth2-client/spec/deneb"
	"github.com/attestantio/go-eth2-client/spec/electra"
	"github.com/attestantio/go-eth2-client/spec/phase0"
	ssz "github.com/ferranbt/fastssz"
	"github.com/herumi/bls-eth-go-binary/bls"
	eth2keymanager "github.com/ssvlabs/eth2-key-manager"
	"github.com/ssvlabs/eth2-key-manager/core"
	"github.com/ssvlabs/eth2-key-manager/signer"
	slashingprotection "github.com/ssvlabs/eth2-key-manager/slashing_protection"
	"github.com/ssvlabs/eth2-key-manager/wallets"
	"go.uber.org/zap"

	spectypes "github.com/ssvlabs/ssv-spec/types"

	"github.com/ssvlabs/ssv/networkconfig"
	"github.com/ssvlabs/ssv/storage/basedb"

	"github.com/ssvlabs/ssv/ssvsigner/keys"
)

// LocalKeyManager implements KeyManager by storing and operating on BLS keys locally.
// It relies on eth2-key-manager for signing and performing slashing checks before signing.
//
// It uses the operator's private key to decrypt incoming shares.
//
// The underlying wallet data is stored in the provided db.
// Signing along with slashing protection are managed with eth2-key-manager's slashingprotection.NewNormalProtection.
//
// There are two wrappers for slashingprotection.NewNormalProtection:
//   - signer.SimpleSigner for internal checks and updates
//     (we cannot use SlashingProtector because slashing protection is embedded to signing methods)
//   - SlashingProtector for external checks and updates
//
// All slashing checks are performed prior to any signing attempt. If a slashable
// condition is detected, the signing method will return an error.
type LocalKeyManager struct {
	logger            *zap.Logger
	wallet            core.Wallet
	walletLock        *sync.RWMutex
	signer            signer.ValidatorSigner
	operatorDecrypter keys.OperatorDecrypter
	slashingProtector slashingProtector
}

// NewLocalKeyManager returns a new LocalKeyManager.
func NewLocalKeyManager(
	logger *zap.Logger,
	db basedb.Database,
	beaconConfig networkconfig.Beacon,
	operatorPrivKey keys.OperatorPrivateKey,
) (*LocalKeyManager, error) {
<<<<<<< HEAD
	encryptionKey, err := operatorPrivKey.EKMEncryptionKey()
	if err != nil {
		return nil, fmt.Errorf("get encryption key: %w", err)
=======
	signerStore := NewSignerStorage(db, beaconConfig, logger)
	if err := signerStore.SetEncryptionKey(operatorPrivKey.EKMHash()); err != nil {
		return nil, err
>>>>>>> 4ecf5fb6
	}

	signerStore := NewSignerStorage(db, network.Beacon, logger)
	signerStore.SetEncryptionKey(encryptionKey)

	protection := slashingprotection.NewNormalProtection(signerStore)

	options := &eth2keymanager.KeyVaultOptions{}
	options.SetStorage(signerStore)
	options.SetWalletType(core.NDWallet)

	wallet, err := signerStore.OpenWallet()
	if err != nil && !errors.Is(err, errWalletNotFound) {
		return nil, err
	}
	if wallet == nil {
		vault, err := eth2keymanager.NewKeyVault(options)
		if err != nil {
			return nil, err
		}
		wallet, err = vault.Wallet()
		if err != nil {
			return nil, err
		}
	}

	beaconSigner := signer.NewSimpleSigner(wallet, protection, beaconConfig)

	return &LocalKeyManager{
		logger:            logger,
		wallet:            wallet,
		walletLock:        &sync.RWMutex{},
		signer:            beaconSigner,
		slashingProtector: NewSlashingProtector(logger, beaconConfig, signerStore, protection),
		operatorDecrypter: operatorPrivKey,
	}, nil
}

// SignBeaconObject implements BeaconSigner. It locks the wallet, checks
// domain type, converts the input object to the correct versioned data,
// runs, then delegates slashing protection checks for attestations and blocks
// as well as signing to eth2-key-manager's signer.
//
// It returns the signature and the computed root on success.
func (km *LocalKeyManager) SignBeaconObject(
	_ context.Context,
	obj ssz.HashRoot,
	domain phase0.Domain,
	pubKey phase0.BLSPubKey,
	_ phase0.Slot,
	signatureDomain phase0.DomainType,
) (spectypes.Signature, phase0.Root, error) {
	sig, rootSlice, err := km.signBeaconObject(obj, domain, pubKey, signatureDomain)
	if err != nil {
		return nil, phase0.Root{}, err
	}
	var root phase0.Root
	copy(root[:], rootSlice)
	return sig, root, nil
}

func (km *LocalKeyManager) signBeaconObject(
	obj ssz.HashRoot,
	domain phase0.Domain,
	pubKey phase0.BLSPubKey,
	signatureDomain phase0.DomainType,
) (spectypes.Signature, []byte, error) {
	km.walletLock.RLock()
	defer km.walletLock.RUnlock()

	switch signatureDomain {
	case spectypes.DomainAttester:
		data, ok := obj.(*phase0.AttestationData)
		if !ok {
			return nil, nil, errors.New("could not cast obj to AttestationData")
		}
		return km.signer.SignBeaconAttestation(data, domain, pubKey[:])
	case spectypes.DomainProposer:
		switch v := obj.(type) {
		case *capella.BeaconBlock:
			vBlock := &spec.VersionedBeaconBlock{
				Version: spec.DataVersionCapella,
				Capella: v,
			}
			return km.signer.SignBeaconBlock(vBlock, domain, pubKey[:])
		case *deneb.BeaconBlock:
			vBlock := &spec.VersionedBeaconBlock{
				Version: spec.DataVersionDeneb,
				Deneb:   v,
			}
			return km.signer.SignBeaconBlock(vBlock, domain, pubKey[:])
		case *electra.BeaconBlock:
			vBlock := &spec.VersionedBeaconBlock{
				Version: spec.DataVersionElectra,
				Electra: v,
			}
			return km.signer.SignBeaconBlock(vBlock, domain, pubKey[:])
		case *apiv1capella.BlindedBeaconBlock:
			vBlindedBlock := &api.VersionedBlindedBeaconBlock{
				Version: spec.DataVersionCapella,
				Capella: v,
			}
			return km.signer.SignBlindedBeaconBlock(vBlindedBlock, domain, pubKey[:])
		case *apiv1deneb.BlindedBeaconBlock:
			vBlindedBlock := &api.VersionedBlindedBeaconBlock{
				Version: spec.DataVersionDeneb,
				Deneb:   v,
			}
			return km.signer.SignBlindedBeaconBlock(vBlindedBlock, domain, pubKey[:])
		case *apiv1electra.BlindedBeaconBlock:
			vBlindedBlock := &api.VersionedBlindedBeaconBlock{
				Version: spec.DataVersionElectra,
				Electra: v,
			}
			return km.signer.SignBlindedBeaconBlock(vBlindedBlock, domain, pubKey[:])
		default:
			return nil, nil, fmt.Errorf("obj type is unknown: %T", obj)
		}

	case spectypes.DomainVoluntaryExit:
		data, ok := obj.(*phase0.VoluntaryExit)
		if !ok {
			return nil, nil, errors.New("could not cast obj to VoluntaryExit")
		}
		return km.signer.SignVoluntaryExit(data, domain, pubKey[:])
	case spectypes.DomainAggregateAndProof:
		return km.signer.SignAggregateAndProof(obj, domain, pubKey[:])
	case spectypes.DomainSelectionProof:
		data, ok := obj.(spectypes.SSZUint64)
		if !ok {
			return nil, nil, errors.New("could not cast obj to SSZUint64")
		}

		return km.signer.SignSlot(phase0.Slot(data), domain, pubKey[:])
	case spectypes.DomainRandao:
		data, ok := obj.(spectypes.SSZUint64)
		if !ok {
			return nil, nil, errors.New("could not cast obj to SSZUint64")
		}

		return km.signer.SignEpoch(phase0.Epoch(data), domain, pubKey[:])
	case spectypes.DomainSyncCommittee:
		data, ok := obj.(spectypes.SSZBytes)
		if !ok {
			return nil, nil, errors.New("could not cast obj to SSZBytes")
		}
		return km.signer.SignSyncCommittee(data, domain, pubKey[:])
	case spectypes.DomainSyncCommitteeSelectionProof:
		data, ok := obj.(*altair.SyncAggregatorSelectionData)
		if !ok {
			return nil, nil, errors.New("could not cast obj to SyncAggregatorSelectionData")
		}
		return km.signer.SignSyncCommitteeSelectionData(data, domain, pubKey[:])
	case spectypes.DomainContributionAndProof:
		data, ok := obj.(*altair.ContributionAndProof)
		if !ok {
			return nil, nil, errors.New("could not cast obj to ContributionAndProof")
		}
		return km.signer.SignSyncCommitteeContributionAndProof(data, domain, pubKey[:])
	case spectypes.DomainApplicationBuilder:
		var data *api.VersionedValidatorRegistration
		switch v := obj.(type) {
		case *eth2apiv1.ValidatorRegistration:
			data = &api.VersionedValidatorRegistration{
				Version: spec.BuilderVersionV1,
				V1:      v,
			}
		default:
			return nil, nil, fmt.Errorf("obj type is unknown: %T", obj)
		}
		return km.signer.SignRegistration(data, domain, pubKey[:])
	default:
		return nil, nil, errors.New("domain unknown")
	}
}

func (km *LocalKeyManager) IsAttestationSlashable(pubKey phase0.BLSPubKey, attData *phase0.AttestationData) error {
	return km.slashingProtector.IsAttestationSlashable(pubKey, attData)
}

func (km *LocalKeyManager) IsBeaconBlockSlashable(pubKey phase0.BLSPubKey, slot phase0.Slot) error {
	return km.slashingProtector.IsBeaconBlockSlashable(pubKey, slot)
}

func (km *LocalKeyManager) BumpSlashingProtection(txn basedb.Txn, pubKey phase0.BLSPubKey) error {
	return km.slashingProtector.BumpSlashingProtectionTxn(txn, pubKey)
}

func (km *LocalKeyManager) RetrieveHighestAttestation(pubKey phase0.BLSPubKey) (*phase0.AttestationData, bool, error) {
	return km.slashingProtector.RetrieveHighestAttestation(pubKey)
}

func (km *LocalKeyManager) RetrieveHighestProposal(pubKey phase0.BLSPubKey) (phase0.Slot, bool, error) {
	return km.slashingProtector.RetrieveHighestProposal(pubKey)
}

func (km *LocalKeyManager) ListAccounts() ([]core.ValidatorAccount, error) {
	return km.slashingProtector.ListAccounts()
}

// AddShare decrypts the provided share private key (encryptedSharePrivKey)
// using the operatorDecrypter, verifies that it matches sharePubKey, and
// saves it to the local wallet. It also bumps slashing protection to
// ensure slashing records for this share are up to date.
func (km *LocalKeyManager) AddShare(
	_ context.Context,
	txn basedb.Txn,
	encryptedPrivKey []byte,
	pubKey phase0.BLSPubKey,
) error {
	km.walletLock.Lock()
	defer km.walletLock.Unlock()

	sharePrivKeyHex, err := km.operatorDecrypter.Decrypt(encryptedPrivKey)
	if err != nil {
		return ShareDecryptionError{Err: fmt.Errorf("decrypt: %w", err)}
	}

	sharePrivKey := &bls.SecretKey{}
	if err := sharePrivKey.SetHexString(string(sharePrivKeyHex)); err != nil {
		return ShareDecryptionError{Err: fmt.Errorf("decode hex: %w", err)}
	}

	if !bytes.Equal(sharePrivKey.GetPublicKey().Serialize(), pubKey[:]) {
		return ShareDecryptionError{Err: errors.New("share private key does not match public key")}
	}

	if err := km.slashingProtector.BumpSlashingProtectionTxn(txn, phase0.BLSPubKey(sharePrivKey.GetPublicKey().Serialize())); err != nil {
		return fmt.Errorf("could not bump slashing protection: %w", err)
	}

	acc, err := km.wallet.AccountByPublicKey(sharePrivKey.GetPublicKey().SerializeToHexStr())
	if err != nil && err.Error() != "account not found" {
		return fmt.Errorf("could not check share existence: %w", err)
	}

	if acc == nil {
		// We don't pass txn because wallet doesn't support transactions (eth2-key-manager doesn't depend on DB entities).
		// However, a rolled back transaction should not be an issue,
		// because the node will crash in this case and then attempt to process the event again but acc won't be nil.
		if err := km.saveAccount(sharePrivKey); err != nil {
			return fmt.Errorf("save account: %w", err)
		}
	}

	return nil
}

// RemoveShare removes the share from the local wallet, clears the associated
// slashing-protection records (highest attestation/proposal) for the given
// public key, and returns an error on any storage issue.
func (km *LocalKeyManager) RemoveShare(_ context.Context, txn basedb.Txn, pubKey phase0.BLSPubKey) error {
	km.walletLock.Lock()
	defer km.walletLock.Unlock()

	if err := km.slashingProtector.RemoveHighestAttestationTxn(txn, pubKey); err != nil {
		return fmt.Errorf("could not remove highest attestation: %w", err)
	}
	if err := km.slashingProtector.RemoveHighestProposalTxn(txn, pubKey); err != nil {
		return fmt.Errorf("could not remove highest proposal: %w", err)
	}

	pubKeyHex := hex.EncodeToString(pubKey[:]) // pubKey.String() would add the "0x" prefix so we cannot use it
	acc, err := km.wallet.AccountByPublicKey(pubKeyHex)
	if err != nil && err.Error() != "account not found" {
		return fmt.Errorf("could not check share existence: %w", err)
	}
	if acc != nil {
		// We don't pass txn because wallet doesn't support transactions (eth2-key-manager doesn't depend on DB entities).
		// However, a rolled back transaction should not be an issue,
		// because the node will crash in this case and then attempt to process the event again but acc will be nil.
		if err := km.wallet.DeleteAccountByPublicKey(pubKeyHex); err != nil {
			return fmt.Errorf("could not delete share: %w", err)
		}
	}
	return nil
}

func (km *LocalKeyManager) saveAccount(privKey *bls.SecretKey) error {
	key, err := core.NewHDKeyFromPrivateKey(privKey.Serialize(), "")
	if err != nil {
		// Not exposing the internal error to prevent leaking private key details.
		return fmt.Errorf("could not generate HDKey")
	}
	account := wallets.NewValidatorAccount("", key, nil, "", nil)
	if err := km.wallet.AddValidatorAccount(account); err != nil {
		return fmt.Errorf("add validator account to wallet: %w", err)
	}
	return nil
}<|MERGE_RESOLUTION|>--- conflicted
+++ resolved
@@ -67,18 +67,12 @@
 	beaconConfig networkconfig.Beacon,
 	operatorPrivKey keys.OperatorPrivateKey,
 ) (*LocalKeyManager, error) {
-<<<<<<< HEAD
 	encryptionKey, err := operatorPrivKey.EKMEncryptionKey()
 	if err != nil {
 		return nil, fmt.Errorf("get encryption key: %w", err)
-=======
+	}
+
 	signerStore := NewSignerStorage(db, beaconConfig, logger)
-	if err := signerStore.SetEncryptionKey(operatorPrivKey.EKMHash()); err != nil {
-		return nil, err
->>>>>>> 4ecf5fb6
-	}
-
-	signerStore := NewSignerStorage(db, network.Beacon, logger)
 	signerStore.SetEncryptionKey(encryptionKey)
 
 	protection := slashingprotection.NewNormalProtection(signerStore)
