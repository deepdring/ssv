--- conflicted
+++ resolved
@@ -55,13 +55,12 @@
 	// due to absent or outdated protection data.
 	AddShare(ctx context.Context, txn basedb.Txn, encryptedPrivKey []byte, pubKey phase0.BLSPubKey) error
 
-<<<<<<< HEAD
 	// RemoveShare unregisters a validator share from the key manager.
 	// Implementations should consider preserving slashing protection records
 	// (attestation and proposal) to prevent slashing if the share is re-added later.
 	// This is especially important for local key managers where the local database
 	// is the only safeguard against double signing.
-	RemoveShare(ctx context.Context, pubKey phase0.BLSPubKey) error
+	RemoveShare(ctx context.Context, txn basedb.Txn, pubKey phase0.BLSPubKey) error
 
 	// ArchiveSlashingProtection preserves slashing protection data keyed by validator public key.
 	// This method is part of the temporary solution for audit finding SSV-15.
@@ -69,7 +68,7 @@
 	// history when the validator is subsequently re-added with regenerated shares.
 	//
 	// TODO(SSV-15): Remove this method once proper architectural solution is implemented.
-	ArchiveSlashingProtection(validatorPubKey []byte, sharePubKey []byte) error
+	ArchiveSlashingProtection(r basedb.Reader, validatorPubKey []byte, sharePubKey []byte) error
 
 	// ApplyArchivedSlashingProtection applies archived slashing protection data for a validator.
 	// This method is part of the temporary solution for audit finding SSV-15.
@@ -78,13 +77,6 @@
 	//
 	// TODO(SSV-15): Remove this method once proper architectural solution is implemented.
 	ApplyArchivedSlashingProtection(validatorPubKey []byte, sharePubKey phase0.BLSPubKey) error
-=======
-	// RemoveShare unregisters a validator share from the key manager and deletes its associated
-	// slashing protection records (attestation and proposal) from the store.
-	// Implementations are expected to perform this cleanup to prevent stale protection data
-	// from persisting after the validator is no longer active, and to support safe re-adding later.
-	RemoveShare(ctx context.Context, txn basedb.Txn, pubKey phase0.BLSPubKey) error
->>>>>>> 7c9aa1b6
 }
 
 // BeaconSigner provides methods for signing beacon-chain objects.
