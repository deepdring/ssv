--- conflicted
+++ resolved
@@ -19,11 +19,10 @@
 	"github.com/attestantio/go-eth2-client/spec/electra"
 	"github.com/attestantio/go-eth2-client/spec/phase0"
 	"github.com/holiman/uint256"
+	spectypes "github.com/ssvlabs/ssv-spec/types"
 	"github.com/stretchr/testify/mock"
 	"github.com/stretchr/testify/suite"
 	"go.uber.org/zap"
-
-	spectypes "github.com/ssvlabs/ssv-spec/types"
 
 	"github.com/ssvlabs/ssv/networkconfig"
 
@@ -75,11 +74,7 @@
 		EncryptedPrivKey: encShare,
 	}).Return([]web3signer.Status{web3signer.StatusImported}, nil)
 
-<<<<<<< HEAD
-	err := rm.AddShare(context.Background(), nil, encShare, pubKey)
-=======
-	err := rm.AddShare(s.T().Context(), encShare, pubKey)
->>>>>>> 4ecf5fb6
+	err := rm.AddShare(s.T().Context(), nil, encShare, pubKey)
 
 	s.NoError(err)
 	s.client.AssertExpectations(s.T())
@@ -106,11 +101,7 @@
 
 	s.client.On("RemoveValidators", mock.Anything, []phase0.BLSPubKey{pubKey}).Return([]web3signer.Status{web3signer.StatusDeleted}, nil)
 
-<<<<<<< HEAD
-	err := rm.RemoveShare(context.Background(), nil, pubKey)
-=======
-	err := rm.RemoveShare(s.T().Context(), pubKey)
->>>>>>> 4ecf5fb6
+	err := rm.RemoveShare(s.T().Context(), nil, pubKey)
 
 	s.NoError(err)
 	s.client.AssertExpectations(s.T())
@@ -593,84 +584,6 @@
 
 	slot := phase0.Slot(123)
 
-<<<<<<< HEAD
-	s.Run("ForkInfoError", func() {
-		pubKey := phase0.BLSPubKey{1, 2, 3}
-		domain := phase0.Domain{1, 2, 3, 4, 5, 6, 7, 8, 9, 10, 11, 12, 13, 14, 15, 16, 17, 18, 19, 20, 21, 22, 23, 24, 25, 26, 27, 28, 29, 30, 31, 32}
-		attestationData := &phase0.AttestationData{
-			Slot:            123,
-			Index:           1,
-			BeaconBlockRoot: phase0.Root{1, 2, 3},
-			Source: &phase0.Checkpoint{
-				Epoch: 10,
-				Root:  phase0.Root{4, 5, 6},
-			},
-			Target: &phase0.Checkpoint{
-				Epoch: 11,
-				Root:  phase0.Root{7, 8, 9},
-			},
-		}
-
-		s.consensusClient.On("ForkAtEpoch", mock.Anything, mock.Anything).Return(nil, errors.New("fork info error"))
-
-		signature, root, err := rm.SignBeaconObject(ctx, attestationData, domain, pubKey, slot, spectypes.DomainAttester)
-
-		s.ErrorContains(err, "get fork info")
-		s.Nil(signature)
-		s.Equal(phase0.Root{}, root)
-		s.consensusClient.AssertExpectations(s.T())
-	})
-
-	s.Run("SlashingProtectionError", func() {
-		clientMock := new(MockRemoteSigner)
-		consensusMock := new(MockConsensusClient)
-		slashingMock := new(MockSlashingProtector)
-
-		rmTest := &RemoteKeyManager{
-			logger:            s.logger,
-			netCfg:            testNetCfg,
-			signerClient:      clientMock,
-			consensusClient:   consensusMock,
-			getOperatorId:     func() spectypes.OperatorID { return 1 },
-			operatorPubKey:    &MockOperatorPublicKey{},
-			slashingProtector: slashingMock,
-			signLocks:         map[signKey]*sync.RWMutex{},
-		}
-
-		pubKey := phase0.BLSPubKey{1, 2, 3}
-		domain := phase0.Domain{1, 2, 3, 4, 5, 6, 7, 8, 9, 10, 11, 12, 13, 14, 15, 16, 17, 18, 19, 20, 21, 22, 23, 24, 25, 26, 27, 28, 29, 30, 31, 32}
-		attestationData := &phase0.AttestationData{
-			Slot:            123,
-			Index:           1,
-			BeaconBlockRoot: phase0.Root{1, 2, 3},
-			Source: &phase0.Checkpoint{
-				Epoch: 10,
-				Root:  phase0.Root{4, 5, 6},
-			},
-			Target: &phase0.Checkpoint{
-				Epoch: 11,
-				Root:  phase0.Root{7, 8, 9},
-			},
-		}
-
-		mockFork := &phase0.Fork{
-			PreviousVersion: phase0.Version{1, 2, 3, 4},
-			CurrentVersion:  phase0.Version{5, 6, 7, 8},
-			Epoch:           10,
-		}
-		consensusMock.On("ForkAtEpoch", mock.Anything, mock.Anything).Return(mockFork, nil).Once()
-		consensusMock.On("Genesis", mock.Anything).Return(nil, errors.New("genesis error")).Once()
-
-		signature, root, err := rmTest.SignBeaconObject(ctx, attestationData, domain, pubKey, slot, spectypes.DomainAttester)
-
-		s.ErrorContains(err, "get fork info: get genesis")
-		s.Nil(signature)
-		s.Equal(phase0.Root{}, root)
-		consensusMock.AssertExpectations(s.T())
-	})
-
-=======
->>>>>>> 4ecf5fb6
 	s.Run("RemoteSignerError", func() {
 		clientMock := new(MockRemoteSigner)
 		slashingMock := new(MockSlashingProtector)
@@ -1250,11 +1163,7 @@
 			EncryptedPrivKey: encShare,
 		}).Return([]web3signer.Status{web3signer.StatusImported}, errors.New("add validators error")).Once()
 
-<<<<<<< HEAD
-		err := rmTest.AddShare(context.Background(), nil, encShare, pubKey)
-=======
-		err := rmTest.AddShare(s.T().Context(), encShare, pubKey)
->>>>>>> 4ecf5fb6
+		err := rmTest.AddShare(s.T().Context(), nil, encShare, pubKey)
 
 		s.ErrorContains(err, "add validator")
 		clientMock.AssertExpectations(s.T())
@@ -1308,48 +1217,11 @@
 		clientMock.On("AddValidators", mock.Anything, ssvsigner.ShareKeys{
 			PubKey:           pubKey,
 			EncryptedPrivKey: encShare,
-<<<<<<< HEAD
 		}).Return([]web3signer.Status{web3signer.StatusError}, nil).Once()
-=======
-		}).Return([]web3signer.Status{web3signer.StatusImported}, nil).Once()
->>>>>>> 4ecf5fb6
 
 		err := rmTest.AddShare(s.T().Context(), nil, encShare, pubKey)
-
-<<<<<<< HEAD
 		s.ErrorContains(err, "unexpected status")
-=======
-		err := rmTest.AddShare(s.T().Context(), encShare, pubKey)
-
-		s.ErrorContains(err, "could not bump slashing protection")
->>>>>>> 4ecf5fb6
-		clientMock.AssertExpectations(s.T())
-	})
-
-	s.Run("UnexpectedStatus", func() {
-		clientMock := new(MockRemoteSigner)
-
-		rmTest := &RemoteKeyManager{
-			logger:            s.logger,
-			beaconConfig:      testNetCfg,
-			signerClient:      clientMock,
-			getOperatorId:     func() spectypes.OperatorID { return 1 },
-			operatorPubKey:    &MockOperatorPublicKey{},
-			slashingProtector: &MockSlashingProtector{},
-			signLocks:         map[signKey]*sync.RWMutex{},
-		}
-
-		pubKey := phase0.BLSPubKey{1, 2, 3}
-		encShare := []byte("encrypted_share_data")
-
-		clientMock.On("AddValidators", mock.Anything, ssvsigner.ShareKeys{
-			PubKey:           pubKey,
-			EncryptedPrivKey: encShare,
-		}).Return([]web3signer.Status{web3signer.StatusError}, nil).Once()
-
-		err := rmTest.AddShare(s.T().Context(), encShare, pubKey)
-
-		s.ErrorContains(err, "unexpected status")
+
 		clientMock.AssertExpectations(s.T())
 	})
 }
@@ -1373,11 +1245,7 @@
 		s.client.On("RemoveValidators", mock.Anything, []phase0.BLSPubKey{pubKey}).
 			Return([]web3signer.Status{web3signer.StatusDeleted}, errors.New("remove validators error"))
 
-<<<<<<< HEAD
-		s.ErrorContains(rm.RemoveShare(context.Background(), nil, pubKey), "remove validator")
-=======
-		s.ErrorContains(rm.RemoveShare(s.T().Context(), pubKey), "remove validator")
->>>>>>> 4ecf5fb6
+		s.ErrorContains(rm.RemoveShare(s.T().Context(), nil, pubKey), "remove validator")
 		s.client.AssertExpectations(s.T())
 	})
 
@@ -1403,11 +1271,7 @@
 		slashingMock.On("RemoveHighestAttestationTxn", nil, pubKey).
 			Return(errors.New("remove highest attestation error")).Once()
 
-<<<<<<< HEAD
-		s.ErrorContains(rmTest.RemoveShare(context.Background(), nil, pubKey), "could not remove highest attestation")
-=======
-		s.ErrorContains(rmTest.RemoveShare(s.T().Context(), pubKey), "could not remove highest attestation")
->>>>>>> 4ecf5fb6
+		s.ErrorContains(rmTest.RemoveShare(s.T().Context(), nil, pubKey), "could not remove highest attestation")
 		clientMock.AssertExpectations(s.T())
 		slashingMock.AssertExpectations(s.T())
 	})
@@ -1430,41 +1294,11 @@
 
 		clientMock.On("RemoveValidators", mock.Anything, []phase0.BLSPubKey{pubKey}).
 			Return([]web3signer.Status{web3signer.StatusDeleted}, nil).Once()
-<<<<<<< HEAD
 
 		slashingMock.On("RemoveHighestAttestationTxn", nil, pubKey).Return(nil).Once()
 		slashingMock.On("RemoveHighestProposalTxn", nil, pubKey).Return(errors.New("remove highest proposal error")).Once()
 
-		s.ErrorContains(rmTest.RemoveShare(context.Background(), nil, pubKey), "could not remove highest proposal")
-		clientMock.AssertExpectations(s.T())
-		slashingMock.AssertExpectations(s.T())
-	})
-
-	s.Run("UnexpectedStatus", func() {
-		clientMock := new(MockRemoteSigner)
-		slashingMock := new(MockSlashingProtector)
-
-		rmTest := &RemoteKeyManager{
-			logger:            s.logger,
-			netCfg:            testNetCfg,
-			signerClient:      clientMock,
-			getOperatorId:     func() spectypes.OperatorID { return 1 },
-			operatorPubKey:    &MockOperatorPublicKey{},
-			slashingProtector: slashingMock,
-			signLocks:         map[signKey]*sync.RWMutex{},
-		}
-
-		pubKey := phase0.BLSPubKey{1, 2, 3}
-=======
->>>>>>> 4ecf5fb6
-
-		clientMock.On("RemoveValidators", mock.Anything, []phase0.BLSPubKey{pubKey}).
-			Return([]web3signer.Status{web3signer.StatusError}, nil).Once()
-
-<<<<<<< HEAD
-		s.ErrorContains(rmTest.RemoveShare(s.T().Context(), nil, pubKey), "unexpected status")
-=======
-		s.ErrorContains(rmTest.RemoveShare(s.T().Context(), pubKey), "could not remove highest proposal")
+		s.ErrorContains(rmTest.RemoveShare(s.T().Context(), nil, pubKey), "could not remove highest proposal")
 		clientMock.AssertExpectations(s.T())
 		slashingMock.AssertExpectations(s.T())
 	})
@@ -1488,8 +1322,7 @@
 		clientMock.On("RemoveValidators", mock.Anything, []phase0.BLSPubKey{pubKey}).
 			Return([]web3signer.Status{web3signer.StatusError}, nil).Once()
 
-		s.ErrorContains(rmTest.RemoveShare(s.T().Context(), pubKey), "unexpected status")
->>>>>>> 4ecf5fb6
+		s.ErrorContains(rmTest.RemoveShare(s.T().Context(), nil, pubKey), "unexpected status")
 		clientMock.AssertExpectations(s.T())
 		slashingMock.AssertExpectations(s.T())
 	})
