--- conflicted
+++ resolved
@@ -361,19 +361,8 @@
 		require.NoError(t, err)
 		defer db.Close()
 
-<<<<<<< HEAD
-		signerStorage := NewSignerStorage(db, networkconfig.TestNetwork.Beacon.GetNetwork(), logger)
+		signerStorage := NewSignerStorage(db, networkconfig.TestNetwork, logger)
 		signerStorage.SetEncryptionKey([]byte{0xaa, 0xbb, 0xcc, 0xdd})
-=======
-		signerStorage := NewSignerStorage(db, networkconfig.TestNetwork, logger)
-
-		err = signerStorage.SetEncryptionKey("aabbccddee")
-		require.NoError(t, err)
-
-		err = signerStorage.SetEncryptionKey("invalid-hex-key")
-		require.Error(t, err)
-		require.Contains(t, err.Error(), "the key must be a valid hexadecimal string")
->>>>>>> 4ecf5fb6
 	})
 
 	t.Run("DataEncryption", func(t *testing.T) {
