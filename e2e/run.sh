--- conflicted
+++ resolved
@@ -1,6 +1,5 @@
 #!/bin/bash
 
-<<<<<<< HEAD
 set -e
 trap 'catch $?' EXIT
 
@@ -44,19 +43,7 @@
 }
 export BEACON_NODE_URL=http://bn-h-2.stage.bloxinfra.com:3502/
 export EXECUTION_NODE_URL=ws://bn-h-2.stage.bloxinfra.com:8557/ws
-=======
-# clean up everything including exited dockers and volumes before start
-services=$(docker-compose config --services)
-docker-compose down
-for service in $services; do
-    docker rm -f $(docker ps -aqf "name=${service}*")
-done
-docker compose down -v
 
-# Exit on error
-set -e
-
->>>>>>> 4765191f
 # Step 1: Start the beacon_proxy and ssv-node services
 docker compose up -d --build beacon_proxy ssv-node-1 ssv-node-2 ssv-node-3 ssv-node-4
 
